--- conflicted
+++ resolved
@@ -1,12 +1,7 @@
 import { ReactElement } from "react";
 // store
-<<<<<<< HEAD
-import { observer } from "mobx-react";
-// layouts
-=======
 import { observer } from "mobx-react-lite";
 // components
->>>>>>> 245a0e92
 import { PageHead } from "@/components/core";
 import { UserProfileHeader } from "@/components/headers";
 import { ProfileIssuesPage } from "@/components/profile/profile-issues";
