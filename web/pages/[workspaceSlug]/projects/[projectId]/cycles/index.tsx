--- conflicted
+++ resolved
@@ -118,11 +118,7 @@
                   key={tab.key}
                   className={({ selected }) =>
                     `border-b-2 p-4 text-sm font-medium outline-none ${
-<<<<<<< HEAD
                       selected ? "border-custom-primary-100 text-primary-text-subtle" : "border-transparent"
-=======
-                      selected ? "border-custom-primary-100 text-custom-primary-100" : "border-transparent"
->>>>>>> 41e812a8
                     }`
                   }
                 >
@@ -140,26 +136,17 @@
                       <Tooltip key={layout.key} tooltipContent={layout.title}>
                         <button
                           type="button"
-<<<<<<< HEAD
                           className={`group grid h-[22px] w-7 place-items-center overflow-hidden rounded transition-all hover:bg-neutral-component-surface-light ${
                             cycleLayout == layout.key
                               ? "bg-neutral-component-surface-light shadow-custom-shadow-2xs"
                               : ""
-=======
-                          className={`group grid h-[22px] w-7 place-items-center overflow-hidden rounded transition-all hover:bg-custom-background-100 ${
-                            cycleLayout == layout.key ? "bg-custom-background-100 shadow-custom-shadow-2xs" : ""
->>>>>>> 41e812a8
                           }`}
                           onClick={() => handleCurrentLayout(layout.key as TCycleLayout)}
                         >
                           <layout.icon
                             strokeWidth={2}
                             className={`h-3.5 w-3.5 ${
-<<<<<<< HEAD
                               cycleLayout == layout.key ? "text-neutral-text-strong" : "text-neutral-text-medium"
-=======
-                              cycleLayout == layout.key ? "text-custom-text-100" : "text-custom-text-200"
->>>>>>> 41e812a8
                             }`}
                           />
                         </button>
