import { ReactElement } from "react";
import { observer } from "mobx-react";
import { useRouter } from "next/router";
// types
import { TPageNavigationTabs } from "@plane/types";
// components
import { PageHead } from "@/components/core";
import { PagesHeader } from "@/components/headers";
import { PagesListRoot, PagesListView } from "@/components/pages";
// hooks
<<<<<<< HEAD
import { useAppRouter } from "@/hooks/store";
=======
import { useApplication, useProject } from "@/hooks/store";
>>>>>>> 037ddd8b
// layouts
import { AppLayout } from "@/layouts/app-layout";
// lib
import { NextPageWithLayout } from "@/lib/types";

const ProjectPagesPage: NextPageWithLayout = observer(() => {
  // router
  const router = useRouter();
  const { type } = router.query;
  // store hooks
<<<<<<< HEAD
  const { workspaceSlug, projectId } = useAppRouter();
=======
  const {
    router: { workspaceSlug, projectId },
  } = useApplication();
  const { getProjectById } = useProject();
  // derived values
  const project = projectId ? getProjectById(projectId.toString()) : undefined;
  const pageTitle = project?.name ? `${project?.name} - Pages` : undefined;
>>>>>>> 037ddd8b

  const currentPageType = (): TPageNavigationTabs => {
    const pageType = type?.toString();
    if (pageType === "private") return "private";
    if (pageType === "archived") return "archived";
    return "public";
  };

  if (!workspaceSlug || !projectId) return <></>;
  return (
    <>
      <PageHead title={pageTitle} />
      <PagesListView
        workspaceSlug={workspaceSlug.toString()}
        projectId={projectId.toString()}
        pageType={currentPageType()}
      >
        <PagesListRoot
          pageType={currentPageType()}
          workspaceSlug={workspaceSlug.toString()}
          projectId={projectId.toString()}
        />
      </PagesListView>
    </>
  );
});

ProjectPagesPage.getLayout = function getLayout(page: ReactElement) {
  return (
    <AppLayout header={<PagesHeader />} withProjectWrapper>
      {page}
    </AppLayout>
  );
};

export default ProjectPagesPage;<|MERGE_RESOLUTION|>--- conflicted
+++ resolved
@@ -8,11 +8,7 @@
 import { PagesHeader } from "@/components/headers";
 import { PagesListRoot, PagesListView } from "@/components/pages";
 // hooks
-<<<<<<< HEAD
-import { useAppRouter } from "@/hooks/store";
-=======
-import { useApplication, useProject } from "@/hooks/store";
->>>>>>> 037ddd8b
+import { useAppRouter, useProject } from "@/hooks/store";
 // layouts
 import { AppLayout } from "@/layouts/app-layout";
 // lib
@@ -23,17 +19,11 @@
   const router = useRouter();
   const { type } = router.query;
   // store hooks
-<<<<<<< HEAD
   const { workspaceSlug, projectId } = useAppRouter();
-=======
-  const {
-    router: { workspaceSlug, projectId },
-  } = useApplication();
   const { getProjectById } = useProject();
   // derived values
   const project = projectId ? getProjectById(projectId.toString()) : undefined;
   const pageTitle = project?.name ? `${project?.name} - Pages` : undefined;
->>>>>>> 037ddd8b
 
   const currentPageType = (): TPageNavigationTabs => {
     const pageType = type?.toString();
