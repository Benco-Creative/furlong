--- conflicted
+++ resolved
@@ -5,12 +5,7 @@
 import { ReactElement, useEffect, useRef, useState } from "react";
 import { Controller, useForm } from "react-hook-form";
 // hooks
-<<<<<<< HEAD
-
 import { useApplication, usePage, useUser, useWorkspace } from "hooks/store";
-=======
-import { useApplication, usePage, useUser } from "hooks/store";
->>>>>>> 9c046a89
 import useReloadConfirmations from "hooks/use-reload-confirmation";
 import useToast from "hooks/use-toast";
 // services
@@ -91,11 +86,6 @@
       : null
   );
 
-<<<<<<< HEAD
-=======
-  const { issues, fetchIssue, issueLoading, issueWidgetClickAction } = useIssueEmbeds();
-
->>>>>>> 9c046a89
   const pageStore = usePage(pageId as string);
 
   useEffect(
@@ -265,11 +255,7 @@
   const userCanLock =
     currentProjectRole && [EUserProjectRoles.ADMIN, EUserProjectRoles.MEMBER].includes(currentProjectRole);
 
-<<<<<<< HEAD
   return pageIdMobx ? (
-=======
-  return pageIdMobx && issues && !issueLoading ? (
->>>>>>> 9c046a89
     <div className="flex h-full flex-col justify-between">
       <div className="h-full w-full overflow-hidden">
         {isPageReadOnly ? (
