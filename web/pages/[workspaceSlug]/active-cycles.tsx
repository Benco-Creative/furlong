--- conflicted
+++ resolved
@@ -1,11 +1,8 @@
 import { ReactElement } from "react";
 import { observer } from "mobx-react";
 // components
-<<<<<<< HEAD
 import { WorkspaceActiveCyclesList } from "components/workspace";
-=======
 import { PageHead } from "components/core";
->>>>>>> a6a28d46
 import { WorkspaceActiveCycleHeader } from "components/headers";
 // layouts
 import { AppLayout } from "layouts/app-layout";
@@ -14,9 +11,6 @@
 // hooks
 import { useWorkspace } from "hooks/store";
 
-<<<<<<< HEAD
-const WorkspaceActiveCyclesPage: NextPageWithLayout = () => <WorkspaceActiveCyclesList />;
-=======
 const WorkspaceActiveCyclesPage: NextPageWithLayout = observer(() => {
   const { currentWorkspace } = useWorkspace();
   // derived values
@@ -25,11 +19,10 @@
   return (
     <>
       <PageHead title={pageTitle} />
-      <WorkspaceActiveCyclesUpgrade />
+      <WorkspaceActiveCyclesList />
     </>
   );
 });
->>>>>>> a6a28d46
 
 WorkspaceActiveCyclesPage.getLayout = function getLayout(page: ReactElement) {
   return <AppLayout header={<WorkspaceActiveCycleHeader />}>{page}</AppLayout>;
