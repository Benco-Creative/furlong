--- conflicted
+++ resolved
@@ -33,13 +33,8 @@
 
   return (
     <section className="mx-auto mt-5  md:mt-16 flex h-full w-full flex-col overflow-hidden px-8 pb-8 lg:w-3/5">
-<<<<<<< HEAD
-      <div className="flex items-center border-b border-neutral-border-subtle gap-4 pb-3.5">
-        <SidebarHamburgerToggle />
-=======
       <div className="flex items-center border-b border-custom-border-100 gap-4 pb-3.5">
         <SidebarHamburgerToggle onClick={() => themeStore.toggleSidebar()} />
->>>>>>> 41e812a8
         <h3 className="text-xl font-medium">Activity</h3>
       </div>
       {userActivity ? (
