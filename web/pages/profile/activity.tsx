--- conflicted
+++ resolved
@@ -9,13 +9,6 @@
 // layouts
 import { ProfileSettingsLayout } from "layouts/settings-layout";
 // components
-<<<<<<< HEAD
-import { RichTextReadOnlyEditor } from "components/editor/rich-text-read-only-editor";
-import { ActivityIcon, ActivityMessage, IssueLink } from "components/core";
-// icons
-import { History, MessageSquare } from "lucide-react";
-=======
->>>>>>> 6bc133e3
 // ui
 // type
 import { NextPageWithLayout } from "lib/types";
@@ -34,38 +27,7 @@
 
   const updateResultsCount = (count: number) => setResultsCount(count);
 
-<<<<<<< HEAD
-                        <span className="ring-6 flex h-6 w-6 items-center justify-center rounded-full bg-custom-background-80 text-custom-text-200 ring-white">
-                          <MessageSquare className="h-6 w-6 !text-2xl text-custom-text-200" aria-hidden="true" />
-                        </span>
-                      </div>
-                      <div className="min-w-0 flex-1">
-                        <div>
-                          <div className="text-xs">
-                            {activityItem.actor_detail.is_bot
-                              ? activityItem.actor_detail.first_name + " Bot"
-                              : activityItem.actor_detail.display_name}
-                          </div>
-                          <p className="mt-0.5 text-xs text-custom-text-200">
-                            Commented {calculateTimeAgo(activityItem.created_at)}
-                          </p>
-                        </div>
-                        <div className="issue-comments-section p-0">
-                          <RichTextReadOnlyEditor
-                            value={activityItem?.new_value !== "" ? activityItem.new_value : activityItem.old_value}
-                            customClassName="text-xs border border-custom-border-200 bg-custom-background-100"
-                            noBorder
-                            borderOnFocus={false}
-                          />
-                        </div>
-                      </div>
-                    </div>
-                  </div>
-                );
-              }
-=======
   const handleLoadMore = () => setPageCount((prev) => prev + 1);
->>>>>>> 6bc133e3
 
   const activityPages: JSX.Element[] = [];
   for (let i = 0; i < pageCount; i++)
