--- conflicted
+++ resolved
@@ -40,16 +40,12 @@
   loader: TActivityLoader;
   activities: TIssueActivityIdMap;
   activityMap: TIssueActivityMap;
-  sortOrder: TSORT_ORDER;
+  sortOrder: E_SORT_ORDER;
   // helper methods
   getActivitiesByIssueId: (issueId: string) => string[] | undefined;
   getActivityById: (activityId: string) => TIssueActivity | undefined;
-<<<<<<< HEAD
   getActivityCommentByIssueId: (issueId: string, sortOrder: E_SORT_ORDER) => TIssueActivityComment[] | undefined;
-=======
-  getActivityCommentByIssueId: (issueId: string, sortOrder: TSORT_ORDER) => TIssueActivityComment[] | undefined;
   toggleSortOrder: () => void;
->>>>>>> 26f157d6
 }
 
 export class IssueActivityStore implements IIssueActivityStore {
@@ -57,7 +53,7 @@
   loader: TActivityLoader = "fetch";
   activities: TIssueActivityIdMap = {};
   activityMap: TIssueActivityMap = {};
-  sortOrder: TSORT_ORDER = TSORT_ORDER.ASC;
+  sortOrder: E_SORT_ORDER = E_SORT_ORDER.ASC;
   // services
   serviceType;
   issueActivityService;
@@ -80,10 +76,10 @@
   }
 
   toggleSortOrder = () => {
-    if (this.sortOrder === TSORT_ORDER.ASC) {
-      this.sortOrder = TSORT_ORDER.DESC;
+    if (this.sortOrder === E_SORT_ORDER.ASC) {
+      this.sortOrder = E_SORT_ORDER.DESC;
     } else {
-      this.sortOrder = TSORT_ORDER.ASC;
+      this.sortOrder = E_SORT_ORDER.ASC;
     }
   };
 
