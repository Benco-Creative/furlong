--- conflicted
+++ resolved
@@ -5,14 +5,7 @@
 import type { CycleDateCheckData, ICurrentUserResponse, ICycle, IIssue } from "types";
 import { API_BASE_URL } from "helpers/common.helper";
 
-<<<<<<< HEAD
-const trackEvent =
-  process.env.NEXT_PUBLIC_TRACK_EVENTS === "true" || process.env.NEXT_PUBLIC_TRACK_EVENTS === "1";
-
 export class ProjectCycleServices extends APIService {
-=======
-class ProjectCycleServices extends APIService {
->>>>>>> eda4da8a
   constructor() {
     super(API_BASE_URL);
   }
