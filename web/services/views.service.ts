--- conflicted
+++ resolved
@@ -6,16 +6,7 @@
 // helpers
 import { API_BASE_URL } from "helpers/common.helper";
 
-<<<<<<< HEAD
-const { NEXT_PUBLIC_API_BASE_URL } = process.env;
-
-const trackEvent =
-  process.env.NEXT_PUBLIC_TRACK_EVENTS === "true" || process.env.NEXT_PUBLIC_TRACK_EVENTS === "1";
-
 export class ViewServices extends APIService {
-=======
-class ViewServices extends APIService {
->>>>>>> eda4da8a
   constructor() {
     super(API_BASE_URL);
   }
