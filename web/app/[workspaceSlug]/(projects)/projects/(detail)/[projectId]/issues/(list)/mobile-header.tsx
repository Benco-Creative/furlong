"use client";

import { useCallback, useState } from "react";
import { observer } from "mobx-react";
import { useParams } from "next/navigation";
// icons
import { Calendar, ChevronDown, Kanban, List } from "lucide-react";
// plane constants
import { EIssueLayoutTypes, EIssueFilterType, EIssuesStoreType } from "@plane/constants";
// types
import { IIssueDisplayFilterOptions, IIssueDisplayProperties, IIssueFilterOptions } from "@plane/types";
// ui
import { CustomMenu } from "@plane/ui";
// components
import { ProjectAnalyticsModal } from "@/components/analytics";
import { DisplayFiltersSelection, FilterSelection, FiltersDropdown } from "@/components/issues/issue-layouts";
// constants
<<<<<<< HEAD
import { ISSUE_DISPLAY_FILTERS_BY_LAYOUT, ISSUE_LAYOUTS } from "@/constants/issue";
=======
import {
  EIssueFilterType,
  EIssueLayoutTypes,
  EIssuesStoreType,
  ISSUE_STORE_TO_FILTERS_MAP,
  ISSUE_LAYOUTS,
} from "@/constants/issue";
>>>>>>> f0ecfb3d
// helpers
import { isIssueFilterActive } from "@/helpers/filter.helper";
// hooks
import { useIssues, useLabel, useMember, useProject, useProjectState } from "@/hooks/store";

type TProjectIssuesMobileHeaderProps = {
  storeType?: EIssuesStoreType.PROJECT | EIssuesStoreType.EPIC;
  showAnalytics?: boolean;
};

export const ProjectIssuesMobileHeader = observer((props: TProjectIssuesMobileHeaderProps) => {
  const { storeType = EIssuesStoreType.PROJECT, showAnalytics = true } = props;
  // router
  const { workspaceSlug, projectId } = useParams() as {
    workspaceSlug: string;
    projectId: string;
  };
  // states
  const [analyticsModal, setAnalyticsModal] = useState(false);
  // store hooks
  const { currentProjectDetails } = useProject();
  const { projectStates } = useProjectState();
  const { projectLabels } = useLabel();
  const {
    issuesFilter: { issueFilters, updateFilters },
  } = useIssues(storeType);
  const {
    project: { projectMemberIds },
  } = useMember();
  // derived values
  const activeLayout = issueFilters?.displayFilters?.layout;
  const layoutDisplayFiltersOptions = ISSUE_STORE_TO_FILTERS_MAP[storeType]?.[activeLayout];
  const layouts = [
    { key: "list", title: "List", icon: List },
    { key: "kanban", title: "Board", icon: Kanban },
    { key: "calendar", title: "Calendar", icon: Calendar },
  ];

  const handleLayoutChange = useCallback(
    (layout: EIssueLayoutTypes) => {
      if (!workspaceSlug || !projectId) return;
      updateFilters(workspaceSlug, projectId, EIssueFilterType.DISPLAY_FILTERS, { layout: layout });
    },
    [workspaceSlug, projectId, updateFilters]
  );

  const handleFiltersUpdate = useCallback(
    (key: keyof IIssueFilterOptions, value: string | string[]) => {
      if (!workspaceSlug || !projectId) return;
      const newValues = issueFilters?.filters?.[key] ?? [];

      if (Array.isArray(value)) {
        // this validation is majorly for the filter start_date, target_date custom
        value.forEach((val) => {
          if (!newValues.includes(val)) newValues.push(val);
          else newValues.splice(newValues.indexOf(val), 1);
        });
      } else {
        if (issueFilters?.filters?.[key]?.includes(value)) newValues.splice(newValues.indexOf(value), 1);
        else newValues.push(value);
      }

      updateFilters(workspaceSlug, projectId, EIssueFilterType.FILTERS, { [key]: newValues });
    },
    [workspaceSlug, projectId, issueFilters, updateFilters]
  );

  const handleDisplayFilters = useCallback(
    (updatedDisplayFilter: Partial<IIssueDisplayFilterOptions>) => {
      if (!workspaceSlug || !projectId) return;
      updateFilters(workspaceSlug, projectId, EIssueFilterType.DISPLAY_FILTERS, updatedDisplayFilter);
    },
    [workspaceSlug, projectId, updateFilters]
  );

  const handleDisplayProperties = useCallback(
    (property: Partial<IIssueDisplayProperties>) => {
      if (!workspaceSlug || !projectId) return;
      updateFilters(workspaceSlug, projectId, EIssueFilterType.DISPLAY_PROPERTIES, property);
    },
    [workspaceSlug, projectId, updateFilters]
  );

  return (
    <>
      {showAnalytics && (
        <ProjectAnalyticsModal
          isOpen={analyticsModal}
          onClose={() => setAnalyticsModal(false)}
          projectDetails={currentProjectDetails ?? undefined}
        />
      )}
      <div className="md:hidden flex justify-evenly border-b border-custom-border-200 py-2 z-[13] bg-custom-background-100">
        <CustomMenu
          maxHeight={"md"}
          className="flex flex-grow justify-center text-sm text-custom-text-200"
          placement="bottom-start"
          customButton={
            <div className="flex flex-start text-sm text-custom-text-200">
              Layout
              <ChevronDown className="ml-2  h-4 w-4 text-custom-text-200 my-auto" strokeWidth={2} />
            </div>
          }
          customButtonClassName="flex flex-grow justify-center text-custom-text-200 text-sm"
          closeOnSelect
        >
          {layouts.map((layout, index) => (
            <CustomMenu.MenuItem
              key={index}
              onClick={() => {
                handleLayoutChange(ISSUE_LAYOUTS[index].key);
              }}
              className="flex items-center gap-2"
            >
              <layout.icon className="h-3 w-3" />
              <div className="text-custom-text-300">{layout.title}</div>
            </CustomMenu.MenuItem>
          ))}
        </CustomMenu>
        <div className="flex flex-grow items-center justify-center border-l border-custom-border-200 text-sm text-custom-text-200">
          <FiltersDropdown
            title="Filters"
            placement="bottom-end"
            menuButton={
              <span className="flex items-center text-sm text-custom-text-200">
                Filters
                <ChevronDown className="ml-2  h-4 w-4 text-custom-text-200" />
              </span>
            }
            isFiltersApplied={isIssueFilterActive(issueFilters)}
          >
            <FilterSelection
              filters={issueFilters?.filters ?? {}}
              handleFiltersUpdate={handleFiltersUpdate}
              displayFilters={issueFilters?.displayFilters ?? {}}
              handleDisplayFiltersUpdate={handleDisplayFilters}
              layoutDisplayFiltersOptions={layoutDisplayFiltersOptions}
              labels={projectLabels}
              memberIds={projectMemberIds ?? undefined}
              states={projectStates}
              cycleViewDisabled={!currentProjectDetails?.cycle_view}
              moduleViewDisabled={!currentProjectDetails?.module_view}
            />
          </FiltersDropdown>
        </div>
        <div className="flex flex-grow items-center justify-center border-l border-custom-border-200 text-sm text-custom-text-200">
          <FiltersDropdown
            title="Display"
            placement="bottom-end"
            menuButton={
              <span className="flex items-center text-sm text-custom-text-200">
                Display
                <ChevronDown className="ml-2 h-4 w-4 text-custom-text-200" />
              </span>
            }
          >
            <DisplayFiltersSelection
              layoutDisplayFiltersOptions={layoutDisplayFiltersOptions}
              displayFilters={issueFilters?.displayFilters ?? {}}
              handleDisplayFiltersUpdate={handleDisplayFilters}
              displayProperties={issueFilters?.displayProperties ?? {}}
              handleDisplayPropertiesUpdate={handleDisplayProperties}
              cycleViewDisabled={!currentProjectDetails?.cycle_view}
              moduleViewDisabled={!currentProjectDetails?.module_view}
            />
          </FiltersDropdown>
        </div>
        {showAnalytics && (
          <button
            onClick={() => setAnalyticsModal(true)}
            className="flex flex-grow justify-center border-l border-custom-border-200 text-sm text-custom-text-200"
          >
            Analytics
          </button>
        )}
      </div>
    </>
  );
});<|MERGE_RESOLUTION|>--- conflicted
+++ resolved
@@ -15,17 +15,7 @@
 import { ProjectAnalyticsModal } from "@/components/analytics";
 import { DisplayFiltersSelection, FilterSelection, FiltersDropdown } from "@/components/issues/issue-layouts";
 // constants
-<<<<<<< HEAD
-import { ISSUE_DISPLAY_FILTERS_BY_LAYOUT, ISSUE_LAYOUTS } from "@/constants/issue";
-=======
-import {
-  EIssueFilterType,
-  EIssueLayoutTypes,
-  EIssuesStoreType,
-  ISSUE_STORE_TO_FILTERS_MAP,
-  ISSUE_LAYOUTS,
-} from "@/constants/issue";
->>>>>>> f0ecfb3d
+import { ISSUE_STORE_TO_FILTERS_MAP, ISSUE_LAYOUTS } from "@/constants/issue";
 // helpers
 import { isIssueFilterActive } from "@/helpers/filter.helper";
 // hooks
