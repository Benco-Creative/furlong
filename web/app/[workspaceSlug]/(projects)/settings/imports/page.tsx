--- conflicted
+++ resolved
@@ -105,13 +105,8 @@
   return (
     <>
       <PageHead title={pageTitle} />
-<<<<<<< HEAD
       <section className="w-full overflow-y-auto">
         <div className="flex items-center border-b border-custom-border-100 pb-3.5">
-=======
-      <section className="flex flex-col justify-start flex-grow h-full w-full overflow-y-auto md:pr-9 pr-4">
-        <div className="flex items-center border-b border-custom-border-100 py-3.5 flex-shrink-0">
->>>>>>> 62c34f88
           <h3 className="text-xl font-medium">Imports</h3>
         </div>
         <IntegrationGuide />
