"use client";

import { ReactNode } from "react";
// components
import { AppHeader } from "@/components/core";
// plane web components
// import { LicenseSeatsBanner } from "@/plane-web/components/license";
// local components
import { WorkspaceSettingHeader } from "./header";
import { MobileWorkspaceSettingsTabs } from "./mobile-header-tabs";
import { WorkspaceSettingsSidebar } from "./sidebar";

export interface IWorkspaceSettingLayout {
  children: ReactNode;
}

export default function WorkspaceSettingLayout(props: IWorkspaceSettingLayout) {
  const { children } = props;

  return (
    <>
      <AppHeader header={<WorkspaceSettingHeader />} />
<<<<<<< HEAD
      <MobileWorkspaceSettingsTabs />
      <div className="inset-y-0 flex flex-row vertical-scrollbar scrollbar-lg h-full w-full overflow-y-auto">
        <div className="px-page-x !pr-0 py-page-y flex-shrink-0 overflow-y-hidden sm:hidden hidden md:block lg:block">
          <WorkspaceSettingsSidebar />
        </div>
        <div className="flex flex-col relative w-full overflow-hidden">
          <div className="w-full  h-full overflow-x-hidden overflow-y-scroll vertical-scrollbar scrollbar-md px-page-x md:px-9 py-page-y">
            {children}
          </div>
        </div>
=======
      <div className="w-full h-full overflow-hidden">
        {/* free banner */}
        <div className="flex-shrink-0">{/* <LicenseSeatsBanner /> */}</div>
        {/* workspace settings */}
        <div className="w-full h-full overflow-hidden">
          <MobileWorkspaceSettingsTabs />
          <ContentWrapper className="flex-row inset-y-0 gap-4">
            <div className="w-80 flex-shrink-0 overflow-hidden overflow-y-auto sm:hidden hidden md:block lg:block">
              <WorkspaceSettingsSidebar />
            </div>
            <div className="flex flex-col relative w-full overflow-hidden">
              <div className="w-full overflow-x-hidden overflow-y-scroll vertical-scrollbar scrollbar-md">
                {children}
              </div>
            </div>
          </ContentWrapper>
        </div>
>>>>>>> bbf937fb
      </div>
    </>
  );
}<|MERGE_RESOLUTION|>--- conflicted
+++ resolved
@@ -20,37 +20,24 @@
   return (
     <>
       <AppHeader header={<WorkspaceSettingHeader />} />
-<<<<<<< HEAD
-      <MobileWorkspaceSettingsTabs />
-      <div className="inset-y-0 flex flex-row vertical-scrollbar scrollbar-lg h-full w-full overflow-y-auto">
-        <div className="px-page-x !pr-0 py-page-y flex-shrink-0 overflow-y-hidden sm:hidden hidden md:block lg:block">
-          <WorkspaceSettingsSidebar />
-        </div>
-        <div className="flex flex-col relative w-full overflow-hidden">
-          <div className="w-full  h-full overflow-x-hidden overflow-y-scroll vertical-scrollbar scrollbar-md px-page-x md:px-9 py-page-y">
-            {children}
-          </div>
-        </div>
-=======
       <div className="w-full h-full overflow-hidden">
         {/* free banner */}
         <div className="flex-shrink-0">{/* <LicenseSeatsBanner /> */}</div>
         {/* workspace settings */}
         <div className="w-full h-full overflow-hidden">
           <MobileWorkspaceSettingsTabs />
-          <ContentWrapper className="flex-row inset-y-0 gap-4">
-            <div className="w-80 flex-shrink-0 overflow-hidden overflow-y-auto sm:hidden hidden md:block lg:block">
-              <WorkspaceSettingsSidebar />
-            </div>
-            <div className="flex flex-col relative w-full overflow-hidden">
-              <div className="w-full overflow-x-hidden overflow-y-scroll vertical-scrollbar scrollbar-md">
-                {children}
-              </div>
-            </div>
-          </ContentWrapper>
+          <div className="inset-y-0 flex flex-row vertical-scrollbar scrollbar-lg h-full w-full overflow-y-auto">
+          <div className="px-page-x !pr-0 py-page-y flex-shrink-0 overflow-y-hidden sm:hidden hidden md:block lg:block">
+          <WorkspaceSettingsSidebar />
+          </div>
+          <div className="flex flex-col relative w-full overflow-hidden">
+          <div className="w-full  h-full overflow-x-hidden overflow-y-scroll vertical-scrollbar scrollbar-md px-page-x md:px-9 py-page-y">
+            {children}
+          </div>
         </div>
->>>>>>> bbf937fb
+        </div>
       </div>
+     </div>
     </>
   );
 }