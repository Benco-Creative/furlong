--- conflicted
+++ resolved
@@ -3,10 +3,6 @@
 import { observer } from "mobx-react";
 // components
 import { PageHead, AppHeader, ContentWrapper } from "@/components/core";
-<<<<<<< HEAD
-import { WorkspaceHomeView } from "@/components/home";
-=======
->>>>>>> 34c4fd5f
 // hooks
 import { useWorkspace } from "@/hooks/store";
 // local components
@@ -23,11 +19,7 @@
       <AppHeader header={<WorkspaceDashboardHeader />} />
       <ContentWrapper>
         <PageHead title={pageTitle} />
-<<<<<<< HEAD
-        <WorkspaceHomeView />
-=======
         <HomeBase />
->>>>>>> 34c4fd5f
       </ContentWrapper>
     </>
   );
