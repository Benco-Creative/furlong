"use client";
import { observer } from "mobx-react";
import { useParams } from "next/navigation";
import { FileText } from "lucide-react";
import { EProjectFeatureKey } from "@plane/constants";
// types
import { ICustomSearchSelectOption } from "@plane/types";
// ui
import { Breadcrumbs, Header, BreadcrumbNavigationSearchDropdown } from "@plane/ui";
// components
<<<<<<< HEAD
import { PageAccessIcon, SwitcherIcon, SwitcherLabel } from "@/components/common";
=======
import { getPageName } from "@plane/utils";
import { BreadcrumbLink, PageAccessIcon, SwitcherLabel } from "@/components/common";
>>>>>>> 0983e5f4
import { PageHeaderActions } from "@/components/pages/header/actions";
// helpers
// hooks
import { useProject } from "@/hooks/store";
// plane web components
import { useAppRouter } from "@/hooks/use-app-router";
import { CommonProjectBreadcrumbs } from "@/plane-web/components/breadcrumbs/common";
import { PageDetailsHeaderExtraActions } from "@/plane-web/components/pages";
// plane web hooks
import { EPageStoreType, usePage, usePageStore } from "@/plane-web/hooks/store";

export interface IPagesHeaderProps {
  showButton?: boolean;
}

const storeType = EPageStoreType.PROJECT;

export const PageDetailsHeader = observer(() => {
  // router
  const router = useAppRouter();
  const { workspaceSlug, pageId, projectId } = useParams();
  // store hooks
  const { loader } = useProject();
  const { getPageById, getCurrentProjectPageIds } = usePageStore(storeType);
  const page = usePage({
    pageId: pageId?.toString() ?? "",
    storeType,
  });
  // derived values
  const projectPageIds = getCurrentProjectPageIds(projectId?.toString());

  const switcherOptions = projectPageIds
    .map((id) => {
      const _page = id === pageId ? page : getPageById(id);
      if (!_page) return;
      return {
        value: _page.id,
        query: _page.name,
        content: (
          <div className="flex gap-2 items-center justify-between">
            <SwitcherLabel logo_props={_page.logo_props} name={getPageName(_page.name)} LabelIcon={FileText} />
            <PageAccessIcon {..._page} />
          </div>
        ),
      };
    })
    .filter((option) => option !== undefined) as ICustomSearchSelectOption[];

  if (!page) return null;

  return (
    <Header>
      <Header.LeftItem>
        <div>
          <Breadcrumbs isLoading={loader === "init-loader"}>
            <CommonProjectBreadcrumbs
              workspaceSlug={workspaceSlug?.toString()}
              projectId={projectId?.toString()}
              featureKey={EProjectFeatureKey.PAGES}
            />

            <Breadcrumbs.Item
              component={
                <BreadcrumbNavigationSearchDropdown
                  selectedItem={pageId?.toString() ?? ""}
                  navigationItems={switcherOptions}
                  onChange={(value: string) => {
                    router.push(`/${workspaceSlug}/projects/${projectId}/pages/${value}`);
                  }}
                  title={page?.name}
                  icon={
                    <Breadcrumbs.Icon>
                      <SwitcherIcon logo_props={page.logo_props} LabelIcon={FileText} size={16} />
                    </Breadcrumbs.Icon>
                  }
                  isLast
                />
              }
            />
          </Breadcrumbs>
        </div>
      </Header.LeftItem>
      <Header.RightItem>
        <PageDetailsHeaderExtraActions page={page} />
        <PageHeaderActions page={page} storeType={storeType} />
      </Header.RightItem>
    </Header>
  );
});<|MERGE_RESOLUTION|>--- conflicted
+++ resolved
@@ -8,12 +8,8 @@
 // ui
 import { Breadcrumbs, Header, BreadcrumbNavigationSearchDropdown } from "@plane/ui";
 // components
-<<<<<<< HEAD
+import { getPageName } from "@plane/utils";
 import { PageAccessIcon, SwitcherIcon, SwitcherLabel } from "@/components/common";
-=======
-import { getPageName } from "@plane/utils";
-import { BreadcrumbLink, PageAccessIcon, SwitcherLabel } from "@/components/common";
->>>>>>> 0983e5f4
 import { PageHeaderActions } from "@/components/pages/header/actions";
 // helpers
 // hooks
