"use client";

import { observer } from "mobx-react";
import { useParams } from "next/navigation";
// plane imports
import { useTranslation } from "@plane/i18n";
// components
import { PageHead } from "@/components/core";
import { NotificationsRoot } from "@/components/workspace-notifications";
// hooks
import { useWorkspace } from "@/hooks/store";

const WorkspaceDashboardPage = observer(() => {
  const params = useParams();
  const workspaceSlug = typeof params.workspaceSlug === "string" ? params.workspaceSlug : undefined;
  // plane hooks
  const { t } = useTranslation();
  // hooks
  const { currentWorkspace } = useWorkspace();
  // derived values
  const pageTitle = currentWorkspace?.name
    ? t("notification.page_label", { workspace: currentWorkspace?.name })
    : undefined;

  return (
    <>
      <PageHead title={pageTitle} />
<<<<<<< HEAD
      <NotificationsRoot workspaceSlug={workspaceSlug?.toString()} />
=======
      <NotificationsRoot workspaceSlug={workspaceSlug} />
>>>>>>> 626468e6
    </>
  );
});

export default WorkspaceDashboardPage;<|MERGE_RESOLUTION|>--- conflicted
+++ resolved
@@ -25,11 +25,7 @@
   return (
     <>
       <PageHead title={pageTitle} />
-<<<<<<< HEAD
-      <NotificationsRoot workspaceSlug={workspaceSlug?.toString()} />
-=======
       <NotificationsRoot workspaceSlug={workspaceSlug} />
->>>>>>> 626468e6
     </>
   );
 });
