--- conflicted
+++ resolved
@@ -18,11 +18,7 @@
           <SettingsHeader />
           {/* Content */}
           <ContentWrapper className="px-4 md:pl-12 md:flex w-full">
-<<<<<<< HEAD
             <div className="w-full h-full overflow-hidden">{children}</div>
-=======
-            <SettingsContentLayout>{children}</SettingsContentLayout>
->>>>>>> 7abc3ce9
           </ContentWrapper>
         </main>
       </WorkspaceAuthWrapper>
