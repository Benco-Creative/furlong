"use client";

import { useEffect, useRef, useState } from "react";
import { observer } from "mobx-react";
import Link from "next/link";
import { usePathname } from "next/navigation";
// icons
import { ChevronLeft, LogOut, MoveLeft, Plus, UserPlus } from "lucide-react";
// plane helpers
import { useOutsideClickDetector } from "@plane/helpers";
// ui
import { TOAST_TYPE, Tooltip, setToast } from "@plane/ui";
// components
import { SidebarNavItem } from "@/components/sidebar";
// constants
import { PROFILE_ACTION_LINKS } from "@/constants/profile";
// helpers
import { cn } from "@/helpers/common.helper";
// hooks
<<<<<<< HEAD
import { useAppTheme, useUser, useUserSettings, useWorkspace } from "@/hooks/store";
=======
import { useAppTheme, useUser, useWorkspace } from "@/hooks/store";
import useOutsideClickDetector from "@/hooks/use-outside-click-detector";
>>>>>>> b44c00f3
import { usePlatformOS } from "@/hooks/use-platform-os";

const WORKSPACE_ACTION_LINKS = [
  {
    key: "create-workspace",
    Icon: Plus,
    label: "Create workspace",
    href: "/create-workspace",
  },
  {
    key: "invitations",
    Icon: UserPlus,
    label: "Invitations",
    href: "/invitations",
  },
];

export const ProfileLayoutSidebar = observer(() => {
  // states
  const [isSigningOut, setIsSigningOut] = useState(false);
  // router
  const pathname = usePathname();
  // store hooks
  const { sidebarCollapsed, toggleSidebar } = useAppTheme();
  const { data: currentUser, signOut } = useUser();
  // const { currentUserSettings } = useUser();
  const { workspaces } = useWorkspace();
  const { isMobile } = usePlatformOS();

  const workspacesList = Object.values(workspaces ?? {});

  // redirect url for normal mode
  // FIXME:
  const redirectWorkspaceSlug =
    // currentUserSettings?.workspace?.last_workspace_slug ||
    // currentUserSettings?.workspace?.fallback_workspace_slug ||
    "";

  const ref = useRef<HTMLDivElement>(null);

  useOutsideClickDetector(ref, () => {
    if (sidebarCollapsed === false) {
      if (window.innerWidth < 768) {
        toggleSidebar();
      }
    }
  });

  useEffect(() => {
    const handleResize = () => {
      if (window.innerWidth <= 768) {
        toggleSidebar(true);
      }
    };
    handleResize();
    window.addEventListener("resize", handleResize);
    return () => {
      window.removeEventListener("resize", handleResize);
    };
  }, [toggleSidebar]);

  const handleItemClick = () => {
    if (window.innerWidth < 768) {
      toggleSidebar();
    }
  };

  const handleSignOut = async () => {
    setIsSigningOut(true);
    await signOut()
      .catch(() =>
        setToast({
          type: TOAST_TYPE.ERROR,
          title: "Error!",
          message: "Failed to sign out. Please try again.",
        })
      )
      .finally(() => setIsSigningOut(false));
  };

  return (
    <div
      className={`fixed inset-y-0 z-20 flex h-full flex-shrink-0 flex-grow-0 flex-col border-r border-custom-sidebar-border-200 bg-custom-sidebar-background-100 duration-300 md:relative 
        ${sidebarCollapsed ? "-ml-[250px]" : ""}
        sm:${sidebarCollapsed ? "-ml-[250px]" : ""}
        md:ml-0 ${sidebarCollapsed ? "w-[70px]" : "w-[250px]"}
      `}
    >
      <div ref={ref} className="flex h-full w-full flex-col gap-y-4">
        <Link href={`/${redirectWorkspaceSlug}`} onClick={handleItemClick}>
          <div
            className={`flex flex-shrink-0 items-center gap-2 truncate px-4 pt-4 ${
              sidebarCollapsed ? "justify-center" : ""
            }`}
          >
            <span className="grid h-5 w-5 flex-shrink-0 place-items-center">
              <ChevronLeft className="h-5 w-5" strokeWidth={1} />
            </span>
            {!sidebarCollapsed && (
              <h4 className="truncate text-lg font-semibold text-custom-text-200">Profile settings</h4>
            )}
          </div>
        </Link>
        <div className="flex flex-shrink-0 flex-col overflow-x-hidden">
          {!sidebarCollapsed && (
            <h6 className="rounded px-6 text-sm font-semibold text-custom-sidebar-text-400">Your account</h6>
          )}
          <div className="vertical-scrollbar scrollbar-sm mt-2 px-4 h-full space-y-1 overflow-y-auto">
            {PROFILE_ACTION_LINKS.map((link) => {
              if (link.key === "change-password" && currentUser?.is_password_autoset) return null;

              return (
                <Link key={link.key} href={link.href} className="block w-full" onClick={handleItemClick}>
                  <Tooltip
                    tooltipContent={link.label}
                    position="right"
                    className="ml-2"
                    disabled={!sidebarCollapsed}
                    isMobile={isMobile}
                  >
                    <SidebarNavItem
                      key={link.key}
                      className={`${sidebarCollapsed ? "p-0 size-8 aspect-square justify-center mx-auto" : ""}`}
                      isActive={link.highlight(pathname)}
                    >
                      <div className="flex items-center gap-1.5 py-[1px]">
                        <link.Icon className="size-4" />
                        {!sidebarCollapsed && <p className="text-sm leading-5 font-medium">{link.label}</p>}
                      </div>
                    </SidebarNavItem>
                  </Tooltip>
                </Link>
              );
            })}
          </div>
        </div>
        <div className="flex flex-col overflow-x-hidden">
          {!sidebarCollapsed && (
            <h6 className="rounded px-6 text-sm font-semibold text-custom-sidebar-text-400">Workspaces</h6>
          )}
          {workspacesList && workspacesList.length > 0 && (
            <div
              className={cn("vertical-scrollbar scrollbar-xs mt-2 px-4 h-full space-y-1.5 overflow-y-auto", {
                "scrollbar-sm": !sidebarCollapsed,
                "ml-2.5 px-1": sidebarCollapsed,
              })}
            >
              {workspacesList.map((workspace) => (
                <Link
                  key={workspace.id}
                  href={`/${workspace.slug}`}
                  className={`flex flex-grow cursor-pointer select-none items-center truncate text-left text-sm font-medium ${
                    sidebarCollapsed ? "justify-center" : `justify-between`
                  }`}
                  onClick={handleItemClick}
                >
                  <span
                    className={`flex w-full flex-grow items-center gap-x-2 truncate rounded-md px-3 py-1 hover:bg-custom-sidebar-background-80 ${
                      sidebarCollapsed ? "justify-center" : ""
                    }`}
                  >
                    <span
                      className={`relative flex h-6 w-6 flex-shrink-0 items-center  justify-center p-2 text-xs uppercase ${
                        !workspace?.logo && "rounded bg-custom-primary-500 text-white"
                      }`}
                    >
                      {workspace?.logo && workspace.logo !== "" ? (
                        <img
                          src={workspace.logo}
                          className="absolute left-0 top-0 h-full w-full rounded object-cover"
                          alt="Workspace Logo"
                        />
                      ) : (
                        workspace?.name?.charAt(0) ?? "..."
                      )}
                    </span>
                    {!sidebarCollapsed && (
                      <p className="truncate text-sm text-custom-sidebar-text-200">{workspace.name}</p>
                    )}
                  </span>
                </Link>
              ))}
            </div>
          )}
          <div className="mt-1.5 px-4">
            {WORKSPACE_ACTION_LINKS.map((link) => (
              <Link className="block w-full" key={link.key} href={link.href} onClick={handleItemClick}>
                <Tooltip
                  tooltipContent={link.label}
                  position="right"
                  className="ml-2"
                  disabled={!sidebarCollapsed}
                  isMobile={isMobile}
                >
                  <div
                    className={`group flex w-full items-center gap-2.5 rounded-md px-3 py-2 text-sm font-medium text-custom-sidebar-text-200 outline-none hover:bg-custom-sidebar-background-80 focus:bg-custom-sidebar-background-80 ${
                      sidebarCollapsed ? "justify-center" : ""
                    }`}
                  >
                    {<link.Icon className="h-4 w-4" />}
                    {!sidebarCollapsed && link.label}
                  </div>
                </Tooltip>
              </Link>
            ))}
          </div>
        </div>
        <div className="flex flex-shrink-0 flex-grow items-end px-6 py-2">
          <div
            className={`flex w-full ${
              sidebarCollapsed ? "flex-col justify-center gap-2" : "items-center justify-between gap-2"
            }`}
          >
            <button
              type="button"
              onClick={handleSignOut}
              className="flex items-center justify-center gap-2 text-sm font-medium text-red-500"
              disabled={isSigningOut}
            >
              <LogOut className="h-3.5 w-3.5" />
              {!sidebarCollapsed && <span>{isSigningOut ? "Signing out..." : "Sign out"}</span>}
            </button>
            <button
              type="button"
              className="grid place-items-center rounded-md p-1.5 text-custom-text-200 outline-none hover:bg-custom-background-90 hover:text-custom-text-100 md:hidden"
              onClick={() => toggleSidebar()}
            >
              <MoveLeft className="h-3.5 w-3.5" />
            </button>
            <button
              type="button"
              className={`ml-auto hidden place-items-center rounded-md p-1.5 text-custom-text-200 outline-none hover:bg-custom-background-90 hover:text-custom-text-100 md:grid ${
                sidebarCollapsed ? "w-full" : ""
              }`}
              onClick={() => toggleSidebar()}
            >
              <MoveLeft className={`h-3.5 w-3.5 duration-300 ${sidebarCollapsed ? "rotate-180" : ""}`} />
            </button>
          </div>
        </div>
      </div>
    </div>
  );
});<|MERGE_RESOLUTION|>--- conflicted
+++ resolved
@@ -17,12 +17,7 @@
 // helpers
 import { cn } from "@/helpers/common.helper";
 // hooks
-<<<<<<< HEAD
-import { useAppTheme, useUser, useUserSettings, useWorkspace } from "@/hooks/store";
-=======
 import { useAppTheme, useUser, useWorkspace } from "@/hooks/store";
-import useOutsideClickDetector from "@/hooks/use-outside-click-detector";
->>>>>>> b44c00f3
 import { usePlatformOS } from "@/hooks/use-platform-os";
 
 const WORKSPACE_ACTION_LINKS = [
