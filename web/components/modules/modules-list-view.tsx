--- conflicted
+++ resolved
@@ -84,18 +84,8 @@
           image={emptyModule}
           primaryButton={{
             icon: <Plus className="h-4 w-4" />,
-<<<<<<< HEAD
             text: "New module",
-            onClick: () => {
-              const e = new KeyboardEvent("keydown", {
-                key: "m",
-              });
-              document.dispatchEvent(e);
-            },
-=======
-            text: "New Module",
             onClick: () => commandPaletteStore.toggleCreateModuleModal(true),
->>>>>>> d733a53e
           }}
         />
       )}
