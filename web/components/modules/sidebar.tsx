--- conflicted
+++ resolved
@@ -345,47 +345,6 @@
             </div>
             <div className="relative flex w-1/2 items-center rounded-sm">
               <Popover className="flex h-full w-full items-center justify-center rounded-lg">
-<<<<<<< HEAD
-                <Popover.Button
-                  className={`w-full cursor-pointer rounded-sm text-sm font-medium text-custom-text-300 hover:bg-neutral-component-surface-dark ${
-                    isEditingAllowed ? "cursor-pointer" : "cursor-not-allowed"
-                  }`}
-                  disabled={!isEditingAllowed}
-                >
-                  <span
-                    className={`group flex w-full items-center justify-between gap-2 px-1.5 py-1 text-sm ${
-                      watch("start_date") ? "" : "text-custom-text-400"
-                    }`}
-                  >
-                    {renderFormattedDate(startDate) ?? "No date selected"}
-                  </span>
-                </Popover.Button>
-
-                <Transition
-                  as={React.Fragment}
-                  enter="transition ease-out duration-200"
-                  enterFrom="opacity-0 translate-y-1"
-                  enterTo="opacity-100 translate-y-0"
-                  leave="transition ease-in duration-150"
-                  leaveFrom="opacity-100 translate-y-0"
-                  leaveTo="opacity-0 translate-y-1"
-                >
-                  <Popover.Panel className="absolute right-0 top-10 z-20  transform overflow-hidden">
-                    <CustomRangeDatePicker
-                      value={watch("start_date") ? watch("start_date") : moduleDetails?.start_date}
-                      onChange={(val) => {
-                        if (val) {
-                          handleStartDateChange(val);
-                        }
-                      }}
-                      startDate={watch("start_date") ?? watch("target_date") ?? null}
-                      endDate={watch("target_date") ?? watch("start_date") ?? null}
-                      maxDate={new Date(`${watch("target_date")}`)}
-                      selectsStart={watch("target_date") ? true : false}
-                    />
-                  </Popover.Panel>
-                </Transition>
-=======
                 {({ close }) => (
                   <>
                     <Popover.Button
@@ -431,7 +390,6 @@
                     </Transition>
                   </>
                 )}
->>>>>>> f9e187d8
               </Popover>
             </div>
           </div>
@@ -443,25 +401,12 @@
             </div>
             <div className="relative flex w-1/2 items-center rounded-sm">
               <Popover className="flex h-full w-full items-center justify-center rounded-lg">
-<<<<<<< HEAD
-                <>
-                  <Popover.Button
-                    className={`w-full cursor-pointer rounded-sm text-sm font-medium text-custom-text-300 hover:bg-neutral-component-surface-dark ${
-                      isEditingAllowed ? "cursor-pointer" : "cursor-not-allowed"
-                    }`}
-                    disabled={!isEditingAllowed}
-                  >
-                    <span
-                      className={`group flex w-full items-center justify-between gap-2 px-1.5 py-1 text-sm ${
-                        watch("target_date") ? "" : "text-custom-text-400"
-=======
                 {({ close }) => (
                   <>
                     <Popover.Button
                       ref={endDateButtonRef}
                       className={`w-full cursor-pointer rounded-sm text-sm font-medium text-custom-text-300 hover:bg-custom-background-80 ${
                         isEditingAllowed ? "cursor-pointer" : "cursor-not-allowed"
->>>>>>> f9e187d8
                       }`}
                       disabled={!isEditingAllowed}
                     >
