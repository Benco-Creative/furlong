--- conflicted
+++ resolved
@@ -323,8 +323,9 @@
                 <CustomSelect
                   customButton={
                     <span
-                      className={`flex h-6 w-20 items-center justify-center rounded-sm text-center text-xs ${isEditingAllowed ? "cursor-pointer" : "cursor-not-allowed"
-                        }`}
+                      className={`flex h-6 w-20 items-center justify-center rounded-sm text-center text-xs ${
+                        isEditingAllowed ? "cursor-pointer" : "cursor-not-allowed"
+                      }`}
                       style={{
                         color: moduleStatus ? moduleStatus.color : "#a3a3a2",
                         backgroundColor: moduleStatus ? `${moduleStatus.color}20` : "#a3a3a220",
@@ -373,25 +374,15 @@
                   <>
                     <Popover.Button
                       ref={startDateButtonRef}
-<<<<<<< HEAD
-                      className={`w-full cursor-pointer rounded-sm text-sm font-medium text-neutral-text-medium hover:bg-neutral-component-surface-dark ${
+                      className={`w-full cursor-pointer rounded-sm text-sm font-medium text-custom-text-300 hover:bg-custom-background-80 ${
                         isEditingAllowed ? "cursor-pointer" : "cursor-not-allowed"
                       }`}
                       disabled={!isEditingAllowed}
                     >
                       <span
                         className={`group flex w-full items-center justify-between gap-2 px-1.5 py-1 text-sm ${
-                          watch("start_date") ? "" : "text-neutral-text-subtle"
+                          watch("start_date") ? "" : "text-custom-text-400"
                         }`}
-=======
-                      className={`w-full cursor-pointer rounded-sm text-sm font-medium text-custom-text-300 hover:bg-custom-background-80 ${isEditingAllowed ? "cursor-pointer" : "cursor-not-allowed"
-                        }`}
-                      disabled={!isEditingAllowed}
-                    >
-                      <span
-                        className={`group flex w-full items-center justify-between gap-2 px-1.5 py-1 text-sm ${watch("start_date") ? "" : "text-custom-text-400"
-                          }`}
->>>>>>> 41e812a8
                       >
                         {renderFormattedDate(startDate) ?? "No date selected"}
                       </span>
@@ -439,25 +430,15 @@
                   <>
                     <Popover.Button
                       ref={endDateButtonRef}
-<<<<<<< HEAD
-                      className={`w-full cursor-pointer rounded-sm text-sm font-medium text-neutral-text-medium hover:bg-neutral-component-surface-dark ${
+                      className={`w-full cursor-pointer rounded-sm text-sm font-medium text-custom-text-300 hover:bg-custom-background-80 ${
                         isEditingAllowed ? "cursor-pointer" : "cursor-not-allowed"
                       }`}
                       disabled={!isEditingAllowed}
                     >
                       <span
                         className={`group flex w-full items-center justify-between gap-2 px-1.5 py-1 text-sm ${
-                          watch("target_date") ? "" : "text-neutral-text-subtle"
+                          watch("target_date") ? "" : "text-custom-text-400"
                         }`}
-=======
-                      className={`w-full cursor-pointer rounded-sm text-sm font-medium text-custom-text-300 hover:bg-custom-background-80 ${isEditingAllowed ? "cursor-pointer" : "cursor-not-allowed"
-                        }`}
-                      disabled={!isEditingAllowed}
-                    >
-                      <span
-                        className={`group flex w-full items-center justify-between gap-2 px-1.5 py-1 text-sm ${watch("target_date") ? "" : "text-custom-text-400"
-                          }`}
->>>>>>> 41e812a8
                       >
                         {renderFormattedDate(endDate) ?? "No date selected"}
                       </span>
