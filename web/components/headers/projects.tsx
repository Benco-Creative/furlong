--- conflicted
+++ resolved
@@ -1,10 +1,5 @@
 import { useCallback, useRef, useState } from "react";
-<<<<<<< HEAD
 import { observer } from "mobx-react";
-=======
-import { observer } from "mobx-react-lite";
-// icons
->>>>>>> f09dd3d7
 import { Search, Plus, Briefcase, X, ListFilter } from "lucide-react";
 // types
 import { TProjectFilters } from "@plane/types";
@@ -18,13 +13,9 @@
 import { EUserWorkspaceRoles } from "@/constants/workspace";
 // helpers
 import { cn } from "@/helpers/common.helper";
-<<<<<<< HEAD
-import { useAppRouter, useCommandPalette, useEventTracker, useMember, useProjectFilter, useUser } from "@/hooks/store";
-=======
 import { calculateTotalFilters } from "@/helpers/filter.helper";
 // hooks
-import { useApplication, useEventTracker, useMember, useProjectFilter, useUser } from "@/hooks/store";
->>>>>>> f09dd3d7
+import { useAppRouter, useCommandPalette, useEventTracker, useMember, useProjectFilter, useUser } from "@/hooks/store";
 import useOutsideClickDetector from "@/hooks/use-outside-click-detector";
 
 export const ProjectsHeader = observer(() => {
