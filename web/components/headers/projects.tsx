import { useRouter } from "next/router";
import { Search, Plus, Briefcase } from "lucide-react";
// ui
import { Breadcrumbs, Button } from "@plane/ui";
// hooks
import { useMobxStore } from "lib/mobx/store-provider";
import { observer } from "mobx-react-lite";

export const ProjectsHeader = observer(() => {
  const router = useRouter();
  const { workspaceSlug } = router.query;

  // store
  const { project: projectStore, commandPalette: commandPaletteStore } = useMobxStore();

  const projectsList = workspaceSlug ? projectStore.projects[workspaceSlug.toString()] : [];

  return (
    <div
      className={`relative flex w-full flex-shrink-0 flex-row z-10 items-center justify-between gap-x-2 gap-y-4 border-b border-custom-border-200 bg-custom-sidebar-background-100 p-4`}
    >
      <div className="flex items-center gap-2 flex-grow w-full whitespace-nowrap overflow-ellipsis">
        <div>
          <Breadcrumbs>
            <Breadcrumbs.BreadcrumbItem
              type="text"
              icon={<Briefcase className="h-4 w-4 text-custom-text-300" />}
              label="Projects"
            />
          </Breadcrumbs>
        </div>
      </div>
      <div className="flex items-center gap-3">
        {projectsList?.length > 0 && (
          <div className="flex w-full gap-1 items-center justify-start text-custom-text-400 rounded-md px-2.5 py-1.5 border border-custom-border-200 bg-custom-background-100">
            <Search className="h-3.5 w-3.5" />
            <input
              className="min-w-[234px] w-full border-none bg-transparent text-sm focus:outline-none"
              value={projectStore.searchQuery}
              onChange={(e) => projectStore.setSearchQuery(e.target.value)}
              placeholder="Search"
            />
          </div>
        )}

<<<<<<< HEAD
        <Button
          prependIcon={<Plus />}
          size="md"
          onClick={() => {
            const e = new KeyboardEvent("keydown", { key: "p" });
            document.dispatchEvent(e);
          }}
        >
          Add project
=======
        <Button prependIcon={<Plus />} size="md" onClick={() => commandPaletteStore.toggleCreateProjectModal(true)}>
          Add Project
>>>>>>> d733a53e
        </Button>
      </div>
    </div>
  );
});<|MERGE_RESOLUTION|>--- conflicted
+++ resolved
@@ -43,20 +43,8 @@
           </div>
         )}
 
-<<<<<<< HEAD
-        <Button
-          prependIcon={<Plus />}
-          size="md"
-          onClick={() => {
-            const e = new KeyboardEvent("keydown", { key: "p" });
-            document.dispatchEvent(e);
-          }}
-        >
+        <Button prependIcon={<Plus />} size="md" onClick={() => commandPaletteStore.toggleCreateProjectModal(true)}>
           Add project
-=======
-        <Button prependIcon={<Plus />} size="md" onClick={() => commandPaletteStore.toggleCreateProjectModal(true)}>
-          Add Project
->>>>>>> d733a53e
         </Button>
       </div>
     </div>
