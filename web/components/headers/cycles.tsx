import { FC, useCallback } from "react";
import { useRouter } from "next/router";
import { observer } from "mobx-react-lite";
import { List, Plus } from "lucide-react";
// hooks
import { useApplication, useEventTracker, useProject, useUser } from "hooks/store";
// ui
import { Breadcrumbs, Button, ContrastIcon, CustomMenu } from "@plane/ui";
// helpers
import { renderEmoji } from "helpers/emoji.helper";
import { EUserProjectRoles } from "constants/project";
// components
import { SidebarHamburgerToggle } from "components/core/sidebar/sidebar-menu-hamburger-toggle";
import { BreadcrumbLink } from "components/common";
import { TCycleLayout } from "@plane/types";
import { CYCLE_VIEW_LAYOUTS } from "constants/cycle";
import useLocalStorage from "hooks/use-local-storage";

export const CyclesHeader: FC = observer(() => {
  // router
  const router = useRouter();
  // store hooks
  const {
    commandPalette: { toggleCreateCycleModal },
  } = useApplication();
  const { setTrackElement } = useEventTracker();
  const {
    membership: { currentProjectRole },
  } = useUser();
  const { currentProjectDetails } = useProject();

  const canUserCreateCycle =
    currentProjectRole && [EUserProjectRoles.ADMIN, EUserProjectRoles.MEMBER].includes(currentProjectRole);

  const { workspaceSlug } = router.query as {
    workspaceSlug: string;
  };
  const { setValue: setCycleLayout } = useLocalStorage<TCycleLayout>("cycle_layout", "list");

  const handleCurrentLayout = useCallback(
    (_layout: TCycleLayout) => {
      setCycleLayout(_layout);
    },
    [setCycleLayout]
  );

  return (
<<<<<<< HEAD
    <div className="relative z-10 flex h-[3.75rem] w-full flex-shrink-0 flex-row items-center justify-between gap-x-2 gap-y-4 border-b border-neutral-border-medium bg-sidebar-neutral-component-surface-light p-4">
      <div className="flex w-full flex-grow items-center gap-2 overflow-ellipsis whitespace-nowrap">
        <div>
          <Breadcrumbs>
            <Breadcrumbs.BreadcrumbItem
              type="text"
              label={currentProjectDetails?.name ?? "Project"}
              icon={
                currentProjectDetails?.emoji ? (
                  renderEmoji(currentProjectDetails.emoji)
                ) : currentProjectDetails?.icon_prop ? (
                  renderEmoji(currentProjectDetails.icon_prop)
                ) : (
                  <span className="flex h-4 w-4 items-center justify-center rounded bg-gray-700 uppercase text-white">
                    {currentProjectDetails?.name.charAt(0)}
                  </span>
                )
              }
              link={`/${workspaceSlug}/projects/${currentProjectDetails?.id}/issues`}
            />
            <Breadcrumbs.BreadcrumbItem
              type="text"
              icon={<ContrastIcon className="h-4 w-4 text-custom-text-300" />}
              label="Cycles"
            />
          </Breadcrumbs>
=======
    <div className="relative z-10 items-center justify-between gap-x-2 gap-y-4">
      <div className="flex border-b border-custom-border-200 bg-custom-sidebar-background-100 p-4">
        <div className="flex w-full flex-grow items-center gap-2 overflow-ellipsis whitespace-nowrap">
          <SidebarHamburgerToggle />
          <div>
            <Breadcrumbs>
              <Breadcrumbs.BreadcrumbItem
                type="text"
                link={
                  <BreadcrumbLink
                    label={currentProjectDetails?.name ?? "Project"}
                    href={`/${workspaceSlug}/projects/${currentProjectDetails?.id}/issues`}
                    icon={
                      currentProjectDetails?.emoji ? (
                        renderEmoji(currentProjectDetails.emoji)
                      ) : currentProjectDetails?.icon_prop ? (
                        renderEmoji(currentProjectDetails.icon_prop)
                      ) : (
                        <span className="flex h-4 w-4 items-center justify-center rounded bg-gray-700 uppercase text-white">
                          {currentProjectDetails?.name.charAt(0)}
                        </span>
                      )
                    }
                  />
                }
              />
              <Breadcrumbs.BreadcrumbItem
                type="text"
                link={<BreadcrumbLink label="Cycles" icon={<ContrastIcon className="h-4 w-4 text-custom-text-300" />} />}
              />
            </Breadcrumbs>
          </div>
>>>>>>> f9e187d8
        </div>
        {canUserCreateCycle && (
          <div className="flex items-center gap-3">
            <Button
              variant="primary"
              size="sm"
              prependIcon={<Plus />}
              onClick={() => {
                setTrackElement("Cycles page");
                toggleCreateCycleModal(true);
              }}
            >
              Add Cycle
            </Button>
          </div>
        )}
      </div>
      <div className="flex justify-center sm:hidden">
        <CustomMenu
          maxHeight={"md"}
          className="flex flex-grow justify-center text-custom-text-200 text-sm py-2 border-b border-custom-border-200 bg-custom-sidebar-background-100"
          // placement="bottom-start"
          customButton={
            <span className="flex items-center gap-2">
              <List className="h-4 w-4" />
              <span className="flex flex-grow justify-center text-custom-text-200 text-sm">Layout</span>
            </span>
          }
          customButtonClassName="flex flex-grow justify-center items-center text-custom-text-200 text-sm"
          closeOnSelect
        >
          {CYCLE_VIEW_LAYOUTS.map((layout) => (
            <CustomMenu.MenuItem
              onClick={() => {
                // handleLayoutChange(ISSUE_LAYOUTS[index].key);
                handleCurrentLayout(layout.key as TCycleLayout);
              }}
              className="flex items-center gap-2"
            >
              <layout.icon className="w-3 h-3" />
              <div className="text-custom-text-300">{layout.title}</div>
            </CustomMenu.MenuItem>
          ))}
        </CustomMenu>
      </div>
    </div>
  );
});<|MERGE_RESOLUTION|>--- conflicted
+++ resolved
@@ -45,34 +45,6 @@
   );
 
   return (
-<<<<<<< HEAD
-    <div className="relative z-10 flex h-[3.75rem] w-full flex-shrink-0 flex-row items-center justify-between gap-x-2 gap-y-4 border-b border-neutral-border-medium bg-sidebar-neutral-component-surface-light p-4">
-      <div className="flex w-full flex-grow items-center gap-2 overflow-ellipsis whitespace-nowrap">
-        <div>
-          <Breadcrumbs>
-            <Breadcrumbs.BreadcrumbItem
-              type="text"
-              label={currentProjectDetails?.name ?? "Project"}
-              icon={
-                currentProjectDetails?.emoji ? (
-                  renderEmoji(currentProjectDetails.emoji)
-                ) : currentProjectDetails?.icon_prop ? (
-                  renderEmoji(currentProjectDetails.icon_prop)
-                ) : (
-                  <span className="flex h-4 w-4 items-center justify-center rounded bg-gray-700 uppercase text-white">
-                    {currentProjectDetails?.name.charAt(0)}
-                  </span>
-                )
-              }
-              link={`/${workspaceSlug}/projects/${currentProjectDetails?.id}/issues`}
-            />
-            <Breadcrumbs.BreadcrumbItem
-              type="text"
-              icon={<ContrastIcon className="h-4 w-4 text-custom-text-300" />}
-              label="Cycles"
-            />
-          </Breadcrumbs>
-=======
     <div className="relative z-10 items-center justify-between gap-x-2 gap-y-4">
       <div className="flex border-b border-custom-border-200 bg-custom-sidebar-background-100 p-4">
         <div className="flex w-full flex-grow items-center gap-2 overflow-ellipsis whitespace-nowrap">
@@ -101,11 +73,12 @@
               />
               <Breadcrumbs.BreadcrumbItem
                 type="text"
-                link={<BreadcrumbLink label="Cycles" icon={<ContrastIcon className="h-4 w-4 text-custom-text-300" />} />}
+                link={
+                  <BreadcrumbLink label="Cycles" icon={<ContrastIcon className="h-4 w-4 text-custom-text-300" />} />
+                }
               />
             </Breadcrumbs>
           </div>
->>>>>>> f9e187d8
         </div>
         {canUserCreateCycle && (
           <div className="flex items-center gap-3">
