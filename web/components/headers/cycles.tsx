--- conflicted
+++ resolved
@@ -10,12 +10,8 @@
 import { ProjectLogo } from "@/components/project";
 // constants
 import { EUserProjectRoles } from "@/constants/project";
-<<<<<<< HEAD
+// hooks
 import { useCommandPalette, useEventTracker, useProject, useUser } from "@/hooks/store";
-=======
-// hooks
-import { useApplication, useEventTracker, useProject, useUser } from "@/hooks/store";
->>>>>>> 037ddd8b
 
 export const CyclesHeader: FC = observer(() => {
   // router
@@ -33,37 +29,6 @@
     currentProjectRole && [EUserProjectRoles.ADMIN, EUserProjectRoles.MEMBER].includes(currentProjectRole);
 
   return (
-<<<<<<< HEAD
-    <div className="relative z-10 items-center justify-between gap-x-2 gap-y-4">
-      <div className="flex bg-custom-sidebar-background-100 p-4">
-        <div className="flex w-full flex-grow items-center gap-2 overflow-ellipsis whitespace-nowrap">
-          <div>
-            <Breadcrumbs onBack={router.back}>
-              <Breadcrumbs.BreadcrumbItem
-                type="text"
-                link={
-                  <BreadcrumbLink
-                    label={currentProjectDetails?.name ?? "Project"}
-                    href={`/${workspaceSlug}/projects/${currentProjectDetails?.id}/issues`}
-                    icon={
-                      currentProjectDetails && (
-                        <span className="grid h-4 w-4 flex-shrink-0 place-items-center">
-                          <ProjectLogo logo={currentProjectDetails?.logo_props} className="text-sm" />
-                        </span>
-                      )
-                    }
-                  />
-                }
-              />
-              <Breadcrumbs.BreadcrumbItem
-                type="text"
-                link={
-                  <BreadcrumbLink label="Cycles" icon={<ContrastIcon className="h-4 w-4 text-custom-text-300" />} />
-                }
-              />
-            </Breadcrumbs>
-          </div>
-=======
     <div className="relative z-10 flex h-[3.75rem] w-full flex-shrink-0 flex-row items-center justify-between gap-x-2 gap-y-4 bg-custom-sidebar-background-100 p-4">
       <div className="flex w-full flex-grow items-center gap-2 overflow-ellipsis whitespace-nowrap">
         <div>
@@ -89,7 +54,6 @@
               link={<BreadcrumbLink label="Cycles" icon={<ContrastIcon className="h-4 w-4 text-custom-text-300" />} />}
             />
           </Breadcrumbs>
->>>>>>> 037ddd8b
         </div>
       </div>
       {canUserCreateCycle && (
