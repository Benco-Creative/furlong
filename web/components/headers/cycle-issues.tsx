import { useCallback, useState } from "react";
import { observer } from "mobx-react-lite";
import Link from "next/link";
import { useRouter } from "next/router";
// hooks
// components
import { ArrowRight, Plus, PanelRight } from "lucide-react";
import { IIssueDisplayFilterOptions, IIssueDisplayProperties, IIssueFilterOptions, TIssueLayouts } from "@plane/types";
import { Breadcrumbs, Button, ContrastIcon, CustomMenu, Tooltip } from "@plane/ui";
<<<<<<< HEAD
import { ProjectAnalyticsModal } from "components/analytics";
import { BreadcrumbLink } from "components/common";
import { SidebarHamburgerToggle } from "components/core/sidebar/sidebar-menu-hamburger-toggle";
import { CycleMobileHeader } from "components/cycles/cycle-mobile-header";
import { DisplayFiltersSelection, FiltersDropdown, FilterSelection, LayoutSelection } from "components/issues";
import {
  EIssueFilterType,
  EIssueLayoutTypes,
  EIssuesStoreType,
  ISSUE_DISPLAY_FILTERS_BY_LAYOUT,
} from "constants/issue";
import { EUserProjectRoles } from "constants/project";
import { cn } from "helpers/common.helper";
import { truncateText } from "helpers/string.helper";
=======
import { ProjectAnalyticsModal } from "@/components/analytics";
import { BreadcrumbLink } from "@/components/common";
import { DisplayFiltersSelection, FiltersDropdown, FilterSelection, LayoutSelection } from "@/components/issues";
import { ProjectLogo } from "@/components/project";
import { EIssueFilterType, EIssuesStoreType, ISSUE_DISPLAY_FILTERS_BY_LAYOUT } from "@/constants/issue";
import { EUserProjectRoles } from "@/constants/project";
import { cn } from "@/helpers/common.helper";
import { truncateText } from "@/helpers/string.helper";
>>>>>>> 1c3619a4
import {
  useApplication,
  useEventTracker,
  useCycle,
  useLabel,
  useMember,
  useProject,
  useProjectState,
  useUser,
  useIssues,
} from "@/hooks/store";
import useLocalStorage from "@/hooks/use-local-storage";
// ui
// icons
// helpers
// types
<<<<<<< HEAD
import { IIssueDisplayFilterOptions, IIssueDisplayProperties, IIssueFilterOptions } from "@plane/types";
import { ProjectLogo } from "components/project";
=======
import { usePlatformOS } from "@/hooks/use-platform-os";
>>>>>>> 1c3619a4
// constants

const CycleDropdownOption: React.FC<{ cycleId: string }> = ({ cycleId }) => {
  // router
  const router = useRouter();
  const { workspaceSlug, projectId } = router.query;
  // store hooks
  const { getCycleById } = useCycle();
  // derived values
  const cycle = getCycleById(cycleId);
  //

  if (!cycle) return null;

  return (
    <CustomMenu.MenuItem key={cycle.id}>
      <Link href={`/${workspaceSlug}/projects/${projectId}/cycles/${cycle.id}`} className="flex items-center gap-1.5">
        <ContrastIcon className="h-3 w-3" />
        {truncateText(cycle.name, 40)}
      </Link>
    </CustomMenu.MenuItem>
  );
};

export const CycleIssuesHeader: React.FC = observer(() => {
  // states
  const [analyticsModal, setAnalyticsModal] = useState(false);
  // router
  const router = useRouter();
  const { workspaceSlug, projectId, cycleId } = router.query as {
    workspaceSlug: string;
    projectId: string;
    cycleId: string;
  };
  // store hooks
  const {
    issuesFilter: { issueFilters, updateFilters },
  } = useIssues(EIssuesStoreType.CYCLE);
  const { currentProjectCycleIds, getCycleById } = useCycle();
  const {
    commandPalette: { toggleCreateIssueModal },
  } = useApplication();
  const { setTrackElement } = useEventTracker();
  const {
    membership: { currentProjectRole },
  } = useUser();
  const { currentProjectDetails } = useProject();
  const { projectStates } = useProjectState();
  const { projectLabels } = useLabel();
  const {
    project: { projectMemberIds },
  } = useMember();
  const { isMobile } = usePlatformOS();

  const activeLayout = issueFilters?.displayFilters?.layout;

  const { setValue, storedValue } = useLocalStorage("cycle_sidebar_collapsed", "false");

  const isSidebarCollapsed = storedValue ? (storedValue === "true" ? true : false) : false;
  const toggleSidebar = () => {
    setValue(`${!isSidebarCollapsed}`);
  };

  const handleLayoutChange = useCallback(
    (layout: EIssueLayoutTypes) => {
      if (!workspaceSlug || !projectId) return;
      updateFilters(workspaceSlug, projectId, EIssueFilterType.DISPLAY_FILTERS, { layout: layout }, cycleId);
    },
    [workspaceSlug, projectId, cycleId, updateFilters]
  );

  const handleFiltersUpdate = useCallback(
    (key: keyof IIssueFilterOptions, value: string | string[]) => {
      if (!workspaceSlug || !projectId) return;
      const newValues = issueFilters?.filters?.[key] ?? [];

      if (Array.isArray(value)) {
        // this validation is majorly for the filter start_date, target_date custom
        value.forEach((val) => {
          if (!newValues.includes(val)) newValues.push(val);
          else newValues.splice(newValues.indexOf(val), 1);
        });
      } else {
        if (issueFilters?.filters?.[key]?.includes(value)) newValues.splice(newValues.indexOf(value), 1);
        else newValues.push(value);
      }

      updateFilters(workspaceSlug, projectId, EIssueFilterType.FILTERS, { [key]: newValues }, cycleId);
    },
    [workspaceSlug, projectId, cycleId, issueFilters, updateFilters]
  );

  const handleDisplayFilters = useCallback(
    (updatedDisplayFilter: Partial<IIssueDisplayFilterOptions>) => {
      if (!workspaceSlug || !projectId) return;
      updateFilters(workspaceSlug, projectId, EIssueFilterType.DISPLAY_FILTERS, updatedDisplayFilter, cycleId);
    },
    [workspaceSlug, projectId, cycleId, updateFilters]
  );

  const handleDisplayProperties = useCallback(
    (property: Partial<IIssueDisplayProperties>) => {
      if (!workspaceSlug || !projectId) return;
      updateFilters(workspaceSlug, projectId, EIssueFilterType.DISPLAY_PROPERTIES, property, cycleId);
    },
    [workspaceSlug, projectId, cycleId, updateFilters]
  );

  // derived values
  const cycleDetails = cycleId ? getCycleById(cycleId.toString()) : undefined;
  const canUserCreateIssue =
    currentProjectRole && [EUserProjectRoles.ADMIN, EUserProjectRoles.MEMBER].includes(currentProjectRole);

  const issueCount = cycleDetails
    ? issueFilters?.displayFilters?.sub_issue
      ? cycleDetails.total_issues + cycleDetails?.sub_issues
      : cycleDetails.total_issues
    : undefined;

  return (
    <>
      <ProjectAnalyticsModal
        isOpen={analyticsModal}
        onClose={() => setAnalyticsModal(false)}
        cycleDetails={cycleDetails ?? undefined}
      />
      <div className="relative z-[15] w-full items-center gap-x-2 gap-y-4">
        <div className="flex justify-between bg-custom-sidebar-background-100 p-4">
          <div className="flex items-center gap-2">
            <Breadcrumbs onBack={router.back}>
              <Breadcrumbs.BreadcrumbItem
                type="text"
                link={
                  <span>
                    <span className="hidden md:block">
                      <BreadcrumbLink
                        label={currentProjectDetails?.name ?? "Project"}
                        href={`/${workspaceSlug}/projects/${currentProjectDetails?.id}/issues`}
                        icon={
                          currentProjectDetails && (
                            <span className="grid place-items-center flex-shrink-0 h-4 w-4">
                              <ProjectLogo logo={currentProjectDetails?.logo_props} className="text-sm" />
                            </span>
                          )
                        }
                      />
                    </span>
                    <Link
                      href={`/${workspaceSlug}/projects/${currentProjectDetails?.id}/issues`}
                      className="block md:hidden pl-2 text-custom-text-300"
                    >
                      ...
                    </Link>
                  </span>
                }
              />
              <Breadcrumbs.BreadcrumbItem
                type="text"
                link={
                  <BreadcrumbLink
                    label="Cycles"
                    href={`/${workspaceSlug}/projects/${projectId}/cycles`}
                    icon={<ContrastIcon className="h-4 w-4 text-custom-text-300" />}
                  />
                }
              />
              <Breadcrumbs.BreadcrumbItem
                type="component"
                component={
                  <CustomMenu
                    label={
                      <>
                        <ContrastIcon className="h-3 w-3" />
                        <div className="flex items-center gap-2 w-auto max-w-[70px] sm:max-w-[200px] truncate">
                          <p className="truncate">{cycleDetails?.name && cycleDetails.name}</p>
                          {issueCount && issueCount > 0 ? (
                            <Tooltip
                              isMobile={isMobile}
                              tooltipContent={`There are ${issueCount} ${
                                issueCount > 1 ? "issues" : "issue"
                              } in this cycle`}
                              position="bottom"
                            >
                              <span className="cursor-default flex items-center text-center justify-center px-2 flex-shrink-0 bg-custom-primary-100/20 text-custom-primary-100 text-xs font-semibold rounded-xl">
                                {issueCount}
                              </span>
                            </Tooltip>
                          ) : null}
                        </div>
                      </>
                    }
                    className="ml-1.5 flex-shrink-0 truncate"
                    placement="bottom-start"
                  >
                    {currentProjectCycleIds?.map((cycleId) => (
                      <CycleDropdownOption key={cycleId} cycleId={cycleId} />
                    ))}
                  </CustomMenu>
                }
              />
            </Breadcrumbs>
          </div>
          <div className="hidden md:flex items-center gap-2 ">
            <LayoutSelection
              layouts={[
                EIssueLayoutTypes.LIST,
                EIssueLayoutTypes.KANBAN,
                EIssueLayoutTypes.CALENDAR,
                EIssueLayoutTypes.SPREADSHEET,
                EIssueLayoutTypes.GANTT,
              ]}
              onChange={(layout) => handleLayoutChange(layout)}
              selectedLayout={activeLayout}
            />
            <FiltersDropdown title="Filters" placement="bottom-end">
              <FilterSelection
                filters={issueFilters?.filters ?? {}}
                handleFiltersUpdate={handleFiltersUpdate}
                layoutDisplayFiltersOptions={
                  activeLayout ? ISSUE_DISPLAY_FILTERS_BY_LAYOUT.issues[activeLayout] : undefined
                }
                labels={projectLabels}
                memberIds={projectMemberIds ?? undefined}
                states={projectStates}
              />
            </FiltersDropdown>
            <FiltersDropdown title="Display" placement="bottom-end">
              <DisplayFiltersSelection
                layoutDisplayFiltersOptions={
                  activeLayout ? ISSUE_DISPLAY_FILTERS_BY_LAYOUT.issues[activeLayout] : undefined
                }
                displayFilters={issueFilters?.displayFilters ?? {}}
                handleDisplayFiltersUpdate={handleDisplayFilters}
                displayProperties={issueFilters?.displayProperties ?? {}}
                handleDisplayPropertiesUpdate={handleDisplayProperties}
                ignoreGroupedFilters={["cycle"]}
              />
            </FiltersDropdown>

            {canUserCreateIssue && (
              <>
                <Button onClick={() => setAnalyticsModal(true)} variant="neutral-primary" size="sm">
                  Analytics
                </Button>
                <Button
                  onClick={() => {
                    setTrackElement("Cycle issues page");
                    toggleCreateIssueModal(true, EIssuesStoreType.CYCLE);
                  }}
                  size="sm"
                  prependIcon={<Plus />}
                >
                  Add Issue
                </Button>
              </>
            )}
            <button
              type="button"
              className="grid h-7 w-7 place-items-center rounded p-1 outline-none hover:bg-custom-sidebar-background-80"
              onClick={toggleSidebar}
            >
              <ArrowRight className={`h-4 w-4 duration-300 ${isSidebarCollapsed ? "-rotate-180" : ""}`} />
            </button>
          </div>
          <button
            type="button"
            className="grid md:hidden h-7 w-7 place-items-center rounded p-1 outline-none hover:bg-custom-sidebar-background-80"
            onClick={toggleSidebar}
          >
            <PanelRight className={cn("w-4 h-4", !isSidebarCollapsed ? "text-[#3E63DD]" : "text-custom-text-200")} />
          </button>
        </div>
      </div>
    </>
  );
});<|MERGE_RESOLUTION|>--- conflicted
+++ resolved
@@ -2,36 +2,26 @@
 import { observer } from "mobx-react-lite";
 import Link from "next/link";
 import { useRouter } from "next/router";
-// hooks
-// components
 import { ArrowRight, Plus, PanelRight } from "lucide-react";
-import { IIssueDisplayFilterOptions, IIssueDisplayProperties, IIssueFilterOptions, TIssueLayouts } from "@plane/types";
+import { IIssueDisplayFilterOptions, IIssueDisplayProperties, IIssueFilterOptions } from "@plane/types";
 import { Breadcrumbs, Button, ContrastIcon, CustomMenu, Tooltip } from "@plane/ui";
-<<<<<<< HEAD
-import { ProjectAnalyticsModal } from "components/analytics";
-import { BreadcrumbLink } from "components/common";
-import { SidebarHamburgerToggle } from "components/core/sidebar/sidebar-menu-hamburger-toggle";
-import { CycleMobileHeader } from "components/cycles/cycle-mobile-header";
-import { DisplayFiltersSelection, FiltersDropdown, FilterSelection, LayoutSelection } from "components/issues";
+//components
+import { ProjectAnalyticsModal } from "@/components/analytics";
+import { BreadcrumbLink } from "@/components/common";
+import { DisplayFiltersSelection, FiltersDropdown, FilterSelection, LayoutSelection } from "@/components/issues";
+import { ProjectLogo } from "@/components/project";
+// constants
 import {
   EIssueFilterType,
   EIssueLayoutTypes,
   EIssuesStoreType,
   ISSUE_DISPLAY_FILTERS_BY_LAYOUT,
-} from "constants/issue";
-import { EUserProjectRoles } from "constants/project";
-import { cn } from "helpers/common.helper";
-import { truncateText } from "helpers/string.helper";
-=======
-import { ProjectAnalyticsModal } from "@/components/analytics";
-import { BreadcrumbLink } from "@/components/common";
-import { DisplayFiltersSelection, FiltersDropdown, FilterSelection, LayoutSelection } from "@/components/issues";
-import { ProjectLogo } from "@/components/project";
-import { EIssueFilterType, EIssuesStoreType, ISSUE_DISPLAY_FILTERS_BY_LAYOUT } from "@/constants/issue";
+} from "@/constants/issue";
 import { EUserProjectRoles } from "@/constants/project";
+// helpers
 import { cn } from "@/helpers/common.helper";
 import { truncateText } from "@/helpers/string.helper";
->>>>>>> 1c3619a4
+//hooks
 import {
   useApplication,
   useEventTracker,
@@ -44,17 +34,12 @@
   useIssues,
 } from "@/hooks/store";
 import useLocalStorage from "@/hooks/use-local-storage";
+import { usePlatformOS } from "@/hooks/use-platform-os";
 // ui
 // icons
-// helpers
 // types
-<<<<<<< HEAD
-import { IIssueDisplayFilterOptions, IIssueDisplayProperties, IIssueFilterOptions } from "@plane/types";
-import { ProjectLogo } from "components/project";
-=======
-import { usePlatformOS } from "@/hooks/use-platform-os";
->>>>>>> 1c3619a4
-// constants
+
+
 
 const CycleDropdownOption: React.FC<{ cycleId: string }> = ({ cycleId }) => {
   // router
