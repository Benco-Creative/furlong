--- conflicted
+++ resolved
@@ -12,16 +12,12 @@
 import Link from "next/link";
 import { useRouter } from "next/router";
 
-<<<<<<< HEAD
-export const UserProfileHeader = () => (
-  <div className="relative z-10 flex h-[3.75rem] w-full flex-shrink-0 flex-row items-center justify-between gap-x-2 gap-y-4 border-b border-neutral-border-medium bg-sidebar-neutral-component-surface-light p-4">
-=======
 type TUserProfileHeader = {
-  type?: string | undefined
-}
+  type?: string | undefined;
+};
 
 export const UserProfileHeader: FC<TUserProfileHeader> = observer((props) => {
-  const { type = undefined } = props
+  const { type = undefined } = props;
 
   const router = useRouter();
   const { workspaceSlug, userId } = router.query;
@@ -37,46 +33,61 @@
   const tabsList = isAuthorized ? [...PROFILE_VIEWER_TAB, ...PROFILE_ADMINS_TAB] : PROFILE_VIEWER_TAB;
 
   const { theme: themStore } = useApplication();
-
-  return (<div className="relative z-10 flex h-[3.75rem] w-full flex-shrink-0 flex-row items-center justify-between gap-x-2 gap-y-4 border-b border-custom-border-200 bg-custom-sidebar-background-100 p-4">
->>>>>>> eb4c3a4d
-    <div className="flex w-full flex-grow items-center gap-2 overflow-ellipsis whitespace-nowrap">
-      <SidebarHamburgerToggle />
-      <div className="flex justify-between w-full">
-        <Breadcrumbs>
-          <Breadcrumbs.BreadcrumbItem type="text" link={<BreadcrumbLink href="/profile" label="Activity Overview" />} />
-        </Breadcrumbs>
-        <div className="flex gap-4 md:hidden">
-          <CustomMenu
-            maxHeight={"md"}
-            className="flex flex-grow justify-center text-custom-text-200 text-sm"
-            placement="bottom-start"
-            customButton={
-              <div className="flex gap-2 items-center px-2 py-1.5 border border-custom-border-400 rounded-md">
-                <span className="flex flex-grow justify-center text-custom-text-200 text-sm">{type}</span>
-                <ChevronDown className="w-4 h-4 text-custom-text-400" />
-              </div>
-            }
-            customButtonClassName="flex flex-grow justify-center text-custom-text-200 text-sm"
-            closeOnSelect
-          >
-            <></>
-            {tabsList.map((tab) => (
-              <CustomMenu.MenuItem
-                className="flex items-center gap-2"
-              >
-                <Link key={tab.route} href={`/${workspaceSlug}/profile/${userId}/${tab.route}`} className="text-custom-text-300 w-full">{tab.label}</Link>
-              </CustomMenu.MenuItem>
-            ))}
-          </CustomMenu>
-          <button className="transition-all block md:hidden" onClick={() => { themStore.toggleProfileSidebar(); console.log(themStore.profileSidebarCollapsed) }}>
-            <PanelRight className={
-              cn("w-4 h-4 block md:hidden", !themStore.profileSidebarCollapsed ? "text-[#3E63DD]" : "text-custom-text-200")
-            } />
-          </button>
+  return (
+    <div className="relative z-10 flex h-[3.75rem] w-full flex-shrink-0 flex-row items-center justify-between gap-x-2 gap-y-4 border-b border-neutral-border-medium bg-sidebar-neutral-component-surface-light p-4">
+      <div className="flex w-full flex-grow items-center gap-2 overflow-ellipsis whitespace-nowrap">
+        <SidebarHamburgerToggle />
+        <div className="flex justify-between w-full">
+          <Breadcrumbs>
+            <Breadcrumbs.BreadcrumbItem
+              type="text"
+              link={<BreadcrumbLink href="/profile" label="Activity Overview" />}
+            />
+          </Breadcrumbs>
+          <div className="flex gap-4 md:hidden">
+            <CustomMenu
+              maxHeight={"md"}
+              className="flex flex-grow justify-center text-custom-text-200 text-sm"
+              placement="bottom-start"
+              customButton={
+                <div className="flex gap-2 items-center px-2 py-1.5 border border-custom-border-400 rounded-md">
+                  <span className="flex flex-grow justify-center text-custom-text-200 text-sm">{type}</span>
+                  <ChevronDown className="w-4 h-4 text-custom-text-400" />
+                </div>
+              }
+              customButtonClassName="flex flex-grow justify-center text-custom-text-200 text-sm"
+              closeOnSelect
+            >
+              <></>
+              {tabsList.map((tab) => (
+                <CustomMenu.MenuItem className="flex items-center gap-2">
+                  <Link
+                    key={tab.route}
+                    href={`/${workspaceSlug}/profile/${userId}/${tab.route}`}
+                    className="text-custom-text-300 w-full"
+                  >
+                    {tab.label}
+                  </Link>
+                </CustomMenu.MenuItem>
+              ))}
+            </CustomMenu>
+            <button
+              className="transition-all block md:hidden"
+              onClick={() => {
+                themStore.toggleProfileSidebar();
+                console.log(themStore.profileSidebarCollapsed);
+              }}
+            >
+              <PanelRight
+                className={cn(
+                  "w-4 h-4 block md:hidden",
+                  !themStore.profileSidebarCollapsed ? "text-[#3E63DD]" : "text-custom-text-200"
+                )}
+              />
+            </button>
+          </div>
         </div>
       </div>
     </div>
-  </div>)
-});
-
+  );
+});