import React, { FC } from "react";
import { observer } from "mobx-react-lite";
import { useTheme } from "next-themes";
// hooks
import { useApplication, useUser } from "hooks/store";
import { useProjectPages } from "hooks/store/use-project-specific-pages";
// components
import { PagesListView } from "components/pages/pages-list";
import { EmptyState, getEmptyStateImagePath } from "components/empty-state";
// ui
import { Loader } from "@plane/ui";
// helpers
import { replaceUnderscoreIfSnakeCase } from "helpers/string.helper";
// constants
import { EUserProjectRoles } from "constants/project";
import { PAGE_EMPTY_STATE_DETAILS } from "constants/empty-state";

export const RecentPagesList: FC = observer(() => {
  // theme
  const { resolvedTheme } = useTheme();
  // store hooks
  const { commandPalette: commandPaletteStore } = useApplication();
  const {
    membership: { currentProjectRole },
    currentUser,
  } = useUser();
  const { recentProjectPages } = useProjectPages();

  const isLightMode = resolvedTheme ? resolvedTheme === "light" : currentUser?.theme.theme === "light";
  const EmptyStateImagePath = getEmptyStateImagePath("pages", "recent", isLightMode);

  // FIXME: replace any with proper type
  const isEmpty = recentProjectPages && Object.values(recentProjectPages).every((value: any) => value.length === 0);

  const isEditingAllowed = !!currentProjectRole && currentProjectRole >= EUserProjectRoles.MEMBER;

  if (!recentProjectPages) {
    return (
      <Loader className="space-y-4">
        <Loader.Item height="40px" />
        <Loader.Item height="40px" />
        <Loader.Item height="40px" />
      </Loader>
    );
  }

  return (
    <>
      {Object.keys(recentProjectPages).length > 0 && !isEmpty ? (
        <>
          {Object.keys(recentProjectPages).map((key) => {
            if (recentProjectPages[key]?.length === 0) return null;

            return (
              <div key={key}>
<<<<<<< HEAD
                <h2 className="sticky top-0 z-[1] mb-2 text-xl font-semibold capitalize">
=======
                <h2 className="sticky top-0 z-[1] mb-2 bg-custom-background-100 text-xl font-semibold capitalize px-3 md:p-0">
>>>>>>> 41e812a8
                  {replaceUnderscoreIfSnakeCase(key)}
                </h2>
                <PagesListView pageIds={recentProjectPages[key]} />
              </div>
            );
          })}
        </>
      ) : (
        <>
          <EmptyState
            title={PAGE_EMPTY_STATE_DETAILS["Recent"].title}
            description={PAGE_EMPTY_STATE_DETAILS["Recent"].description}
            image={EmptyStateImagePath}
            primaryButton={{
              text: PAGE_EMPTY_STATE_DETAILS["Recent"].primaryButton.text,
              onClick: () => commandPaletteStore.toggleCreatePageModal(true),
            }}
            size="sm"
            disabled={!isEditingAllowed}
          />
        </>
      )}
    </>
  );
});<|MERGE_RESOLUTION|>--- conflicted
+++ resolved
@@ -53,11 +53,7 @@
 
             return (
               <div key={key}>
-<<<<<<< HEAD
-                <h2 className="sticky top-0 z-[1] mb-2 text-xl font-semibold capitalize">
-=======
                 <h2 className="sticky top-0 z-[1] mb-2 bg-custom-background-100 text-xl font-semibold capitalize px-3 md:p-0">
->>>>>>> 41e812a8
                   {replaceUnderscoreIfSnakeCase(key)}
                 </h2>
                 <PagesListView pageIds={recentProjectPages[key]} />
