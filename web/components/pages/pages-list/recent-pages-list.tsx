import React, { FC } from "react";
import { observer } from "mobx-react-lite";
import { Plus } from "lucide-react";
// mobx store
import { useMobxStore } from "lib/mobx/store-provider";
// components
import { PagesListView } from "components/pages/pages-list";
import { NewEmptyState } from "components/common/new-empty-state";
// ui
import { Loader } from "@plane/ui";
// assets
import emptyPage from "public/empty-state/empty_page.png";
// helpers
import { replaceUnderscoreIfSnakeCase } from "helpers/string.helper";

export const RecentPagesList: FC = observer(() => {
  // store
  const {
    commandPalette: commandPaletteStore,
    page: { recentProjectPages },
  } = useMobxStore();

  const isEmpty = recentProjectPages && Object.values(recentProjectPages).every((value) => value.length === 0);

  if (!recentProjectPages) {
    return (
      <Loader className="space-y-4">
        <Loader.Item height="40px" />
        <Loader.Item height="40px" />
        <Loader.Item height="40px" />
      </Loader>
    );
  }

  return (
    <>
      {Object.keys(recentProjectPages).length > 0 && !isEmpty ? (
        <>
          {Object.keys(recentProjectPages).map((key) => {
            if (recentProjectPages[key]?.length === 0) return null;

            return (
<<<<<<< HEAD
              <div key={key} className="h-full overflow-hidden pb-9">
                <h2 className="text-xl font-semibold capitalize mb-2">
=======
              <div key={key}>
                <h2 className="sticky top-0 z-[1] mb-2 bg-custom-background-100 text-xl font-semibold capitalize">
>>>>>>> 4fdac437
                  {replaceUnderscoreIfSnakeCase(key)}
                </h2>
                <PagesListView pages={recentProjectPages[key]} />
              </div>
            );
          })}
        </>
      ) : (
        <>
          <NewEmptyState
            title="Write a note, a doc, or a full knowledge base. Get Galileo, Plane’s AI assistant, to help you get started."
            description="Pages are thoughtspotting space in Plane. Take down meeting notes, format them easily, embed issues, lay them out using a library of components, and keep them all in your project’s context. To make short work of any doc, invoke Galileo, Plane’s AI, with a shortcut or the click of a button."
            image={emptyPage}
            comicBox={{
              title: "A page can be a doc or a doc of docs.",
              description:
                "We wrote Parth and Meera’s love story. You could write your project’s mission, goals, and eventual vision.",
              direction: "right",
            }}
            primaryButton={{
              icon: <Plus className="h-4 w-4" />,
              text: "Create your first page",
              onClick: () => commandPaletteStore.toggleCreatePageModal(true),
            }}
          />
        </>
      )}
    </>
  );
});<|MERGE_RESOLUTION|>--- conflicted
+++ resolved
@@ -40,13 +40,8 @@
             if (recentProjectPages[key]?.length === 0) return null;
 
             return (
-<<<<<<< HEAD
-              <div key={key} className="h-full overflow-hidden pb-9">
-                <h2 className="text-xl font-semibold capitalize mb-2">
-=======
               <div key={key}>
                 <h2 className="sticky top-0 z-[1] mb-2 bg-custom-background-100 text-xl font-semibold capitalize">
->>>>>>> 4fdac437
                   {replaceUnderscoreIfSnakeCase(key)}
                 </h2>
                 <PagesListView pages={recentProjectPages[key]} />
