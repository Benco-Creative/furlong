--- conflicted
+++ resolved
@@ -130,22 +130,6 @@
   };
 
   return (
-<<<<<<< HEAD
-    <div className="bg-neutral-component-surface-light rounded-xl border-[0.5px] border-neutral-border-medium w-full py-6 hover:shadow-custom-shadow-4xl duration-300 overflow-hidden min-h-96 flex flex-col">
-      <div className="flex items-start justify-between gap-2 pl-7 pr-6">
-        <div>
-          <Link
-            href={`/${workspaceSlug}/workspace-views/assigned`}
-            className="text-lg font-semibold text-custom-text-300 hover:underline"
-          >
-            Assigned by priority
-          </Link>
-          <p className="mt-3 text-xs font-medium text-custom-text-300">
-            Filtered by{" "}
-            <span className="border-[0.5px] border-neutral-border-medium rounded py-1 px-2 ml-0.5">Due date</span>
-          </p>
-        </div>
-=======
     <div className="bg-custom-background-100 rounded-xl border-[0.5px] border-custom-border-200 w-full py-6 hover:shadow-custom-shadow-4xl duration-300 overflow-hidden min-h-96 flex flex-col">
       <div className="flex items-center justify-between gap-2 pl-7 pr-6">
         <Link
@@ -154,7 +138,6 @@
         >
           Assigned by priority
         </Link>
->>>>>>> f9e187d8
         <DurationFilterDropdown
           value={widgetDetails.widget_filters.target_date ?? "none"}
           onChange={(val) =>
