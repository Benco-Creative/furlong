import { observer } from "mobx-react-lite";
import useSWR from "swr";
// ui
import { Disclosure } from "@headlessui/react";
import { Loader } from "@plane/ui";
// components
import {
  ActiveCycleProductivity,
  ActiveCycleProgress,
  ActiveCycleStats,
  CycleListGroupHeader,
  CyclesListItem,
} from "@/components/cycles";
import { EmptyState } from "@/components/empty-state";
// constants
import { EmptyStateType } from "@/constants/empty-state";
// hooks
import { useCycle } from "@/hooks/store";

interface IActiveCycleDetails {
  workspaceSlug: string;
  projectId: string;
}

export const ActiveCycleRoot: React.FC<IActiveCycleDetails> = observer((props) => {
  // props
  const { workspaceSlug, projectId } = props;
  // store hooks
  const { fetchActiveCycle, currentProjectActiveCycleId, getActiveCycleById } = useCycle();
  // derived values
  const activeCycle = currentProjectActiveCycleId ? getActiveCycleById(currentProjectActiveCycleId) : null;
  // fetch active cycle details
  const { isLoading } = useSWR(
    workspaceSlug && projectId ? `PROJECT_ACTIVE_CYCLE_${projectId}` : null,
    workspaceSlug && projectId ? () => fetchActiveCycle(workspaceSlug, projectId) : null
  );

  // show loader if active cycle is loading
  if (!activeCycle && isLoading)
    return (
      <Loader>
        <Loader.Item height="250px" />
      </Loader>
    );

  return (
    <>
      <Disclosure as="div" className="flex flex-shrink-0 flex-col" defaultOpen>
        {({ open }) => (
          <>
            <Disclosure.Button className="sticky top-0 z-[2] w-full flex-shrink-0 border-b border-custom-border-200 bg-custom-background-90 px-7 py-1 cursor-pointer">
              <CycleListGroupHeader title="Active cycle" type="current" isExpanded={open} />
            </Disclosure.Button>
            <Disclosure.Panel>
              {!activeCycle ? (
                <EmptyState type={EmptyStateType.PROJECT_CYCLE_ACTIVE} size="sm" />
              ) : (
<<<<<<< HEAD
                <div className="flex flex-col bg-custom-background-90 border-b">
=======
                <div className="flex flex-col bg-custom-background-90 border-b border-custom-border-200">
>>>>>>> 65a32b79
                  {currentProjectActiveCycleId && (
                    <CyclesListItem
                      key={currentProjectActiveCycleId}
                      cycleId={currentProjectActiveCycleId}
                      workspaceSlug={workspaceSlug}
                      projectId={projectId}
                    />
                  )}
                  <div className="bg-custom-background-90 py-6 px-8">
                    <div className="grid grid-cols-1 bg-custom-background-90 gap-3 lg:grid-cols-2 xl:grid-cols-3">
                      <ActiveCycleProgress cycle={activeCycle} />
                      <ActiveCycleProductivity cycle={activeCycle} />
                      <ActiveCycleStats cycle={activeCycle} workspaceSlug={workspaceSlug} projectId={projectId} />
                    </div>
                  </div>
                </div>
              )}
            </Disclosure.Panel>
          </>
        )}
      </Disclosure>
    </>
  );
});<|MERGE_RESOLUTION|>--- conflicted
+++ resolved
@@ -55,11 +55,7 @@
               {!activeCycle ? (
                 <EmptyState type={EmptyStateType.PROJECT_CYCLE_ACTIVE} size="sm" />
               ) : (
-<<<<<<< HEAD
-                <div className="flex flex-col bg-custom-background-90 border-b">
-=======
                 <div className="flex flex-col bg-custom-background-90 border-b border-custom-border-200">
->>>>>>> 65a32b79
                   {currentProjectActiveCycleId && (
                     <CyclesListItem
                       key={currentProjectActiveCycleId}
