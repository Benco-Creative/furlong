--- conflicted
+++ resolved
@@ -76,73 +76,6 @@
       );
   }
 
-<<<<<<< HEAD
-  const endDate = getDate(activeCycle.end_date);
-  const startDate = getDate(activeCycle.start_date);
-  const daysLeft = findHowManyDaysLeft(activeCycle.end_date) ?? 0;
-  const cycleStatus = activeCycle.status.toLowerCase() as TCycleGroups;
-
-  const groupedIssues: any = {
-    completed: activeCycle.completed_issues,
-    started: activeCycle.started_issues,
-    unstarted: activeCycle.unstarted_issues,
-    backlog: activeCycle.backlog_issues,
-  };
-
-  const handleAddToFavorites = (e: MouseEvent<HTMLButtonElement>) => {
-    e.preventDefault();
-    if (!workspaceSlug || !projectId) return;
-
-    const addToFavoritePromise = addCycleToFavorites(workspaceSlug?.toString(), projectId.toString(), activeCycle.id);
-
-    setPromiseToast(addToFavoritePromise, {
-      loading: "Adding cycle to favorites...",
-      success: {
-        title: "Success!",
-        message: () => "Cycle added to favorites.",
-      },
-      error: {
-        title: "Error!",
-        message: () => "Couldn't add the cycle to favorites. Please try again.",
-      },
-    });
-  };
-
-  const handleRemoveFromFavorites = (e: MouseEvent<HTMLButtonElement>) => {
-    e.preventDefault();
-    if (!workspaceSlug || !projectId) return;
-
-    const removeFromFavoritePromise = removeCycleFromFavorites(
-      workspaceSlug?.toString(),
-      projectId.toString(),
-      activeCycle.id
-    );
-
-    setPromiseToast(removeFromFavoritePromise, {
-      loading: "Removing cycle from favorites...",
-      success: {
-        title: "Success!",
-        message: () => "Cycle removed from favorites.",
-      },
-      error: {
-        title: "Error!",
-        message: () => "Couldn't remove the cycle from favorites. Please try again.",
-      },
-    });
-  };
-
-  const progressIndicatorData = CYCLE_STATE_GROUPS_DETAILS.map((group, index) => ({
-    id: index,
-    name: group.title,
-    value:
-      activeCycle.total_issues > 0
-        ? ((activeCycle[group.key as keyof ICycle] as number) / activeCycle.total_issues) * 100
-        : 0,
-    color: group.color,
-  }));
-
-=======
->>>>>>> 37c5ce54
   return (
     <>
       <div className="flex flex-col gap-4">
