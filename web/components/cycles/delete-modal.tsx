<<<<<<< HEAD
import { Fragment, useState } from "react";
import { observer } from "mobx-react";
=======
import { useState } from "react";
import { observer } from "mobx-react-lite";
>>>>>>> f09dd3d7
import { useRouter } from "next/router";
// types
import { ICycle } from "@plane/types";
// ui
import { TOAST_TYPE, setToast } from "@plane/ui";
// components
import { AlertModalCore } from "@/components/core";
// constants
import { CYCLE_DELETED } from "@/constants/event-tracker";
// hooks
import { useEventTracker, useCycle } from "@/hooks/store";

interface ICycleDelete {
  cycle: ICycle;
  isOpen: boolean;
  handleClose: () => void;
  workspaceSlug: string;
  projectId: string;
}

export const CycleDeleteModal: React.FC<ICycleDelete> = observer((props) => {
  const { isOpen, handleClose, cycle, workspaceSlug, projectId } = props;
  // states
  const [loader, setLoader] = useState(false);
  // store hooks
  const { captureCycleEvent } = useEventTracker();
  const { deleteCycle } = useCycle();
  // router
  const router = useRouter();
  const { cycleId, peekCycle } = router.query;

  const formSubmit = async () => {
    if (!cycle) return;

    setLoader(true);
    try {
      await deleteCycle(workspaceSlug, projectId, cycle.id)
        .then(() => {
          setToast({
            type: TOAST_TYPE.SUCCESS,
            title: "Success!",
            message: "Cycle deleted successfully.",
          });
          captureCycleEvent({
            eventName: CYCLE_DELETED,
            payload: { ...cycle, state: "SUCCESS" },
          });
        })
        .catch(() => {
          captureCycleEvent({
            eventName: CYCLE_DELETED,
            payload: { ...cycle, state: "FAILED" },
          });
        });

      if (cycleId || peekCycle) router.push(`/${workspaceSlug}/projects/${projectId}/cycles`);

      handleClose();
    } catch (error) {
      setToast({
        type: TOAST_TYPE.ERROR,
        title: "Warning!",
        message: "Something went wrong please try again later.",
      });
    }

    setLoader(false);
  };

  return (
    <AlertModalCore
      handleClose={handleClose}
      handleSubmit={formSubmit}
      isDeleting={loader}
      isOpen={isOpen}
      title="Delete Cycle"
      content={
        <>
          Are you sure you want to delete cycle{' "'}
          <span className="break-words font-medium text-custom-text-100">{cycle?.name}</span>
          {'"'}? All of the data related to the cycle will be permanently removed. This action cannot be undone.
        </>
      }
    />
  );
});<|MERGE_RESOLUTION|>--- conflicted
+++ resolved
@@ -1,10 +1,5 @@
-<<<<<<< HEAD
-import { Fragment, useState } from "react";
+import { useState } from "react";
 import { observer } from "mobx-react";
-=======
-import { useState } from "react";
-import { observer } from "mobx-react-lite";
->>>>>>> f09dd3d7
 import { useRouter } from "next/router";
 // types
 import { ICycle } from "@plane/types";
