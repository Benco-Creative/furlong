import React, { useEffect, useState } from "react";
import isEmpty from "lodash/isEmpty";
import { observer } from "mobx-react-lite";
import { useRouter } from "next/router";
import { Controller, useForm } from "react-hook-form";
import { Disclosure, Transition } from "@headlessui/react";
// icons
import { ChevronDown, LinkIcon, Trash2, UserCircle2, AlertCircle, ChevronRight, CalendarClock } from "lucide-react";
// ui
import { Avatar, CustomMenu, Loader, LayersIcon, TOAST_TYPE, setToast } from "@plane/ui";
// components
import { SidebarProgressStats } from "components/core";
import ProgressChart from "components/core/sidebar/progress-chart";
import { CycleDeleteModal } from "components/cycles/delete-modal";
import { DateRangeDropdown } from "components/dropdowns";
// constants
import { CYCLE_STATUS } from "constants/cycle";
import { CYCLE_UPDATED } from "constants/event-tracker";
import { EUserWorkspaceRoles } from "constants/workspace";
// helpers
<<<<<<< HEAD
import { findHowManyDaysLeft, renderFormattedPayloadDate } from "helpers/date-time.helper";
import { copyUrlToClipboard } from "helpers/string.helper";
// hooks
import { useEventTracker, useCycle, useUser, useMember } from "hooks/store";
// services
import { CycleService } from "services/cycle.service";
=======
import { findHowManyDaysLeft, getDate, renderFormattedPayloadDate } from "helpers/date-time.helper";
import { copyUrlToClipboard } from "helpers/string.helper";
>>>>>>> 1a462711
// types
import { ICycle } from "@plane/types";

type Props = {
  cycleId: string;
  handleClose: () => void;
};

const defaultValues: Partial<ICycle> = {
  start_date: null,
  end_date: null,
};

// services
const cycleService = new CycleService();

// TODO: refactor the whole component
export const CycleDetailsSidebar: React.FC<Props> = observer((props) => {
  const { cycleId, handleClose } = props;
  // states
  const [cycleDeleteModal, setCycleDeleteModal] = useState(false);
  // router
  const router = useRouter();
  const { workspaceSlug, projectId, peekCycle } = router.query;
  // store hooks
  const { setTrackElement, captureCycleEvent } = useEventTracker();
  const {
    membership: { currentProjectRole },
  } = useUser();
  const { getCycleById, updateCycleDetails } = useCycle();
  const { getUserDetails } = useMember();
  // derived values
  const cycleDetails = getCycleById(cycleId);
  const cycleOwnerDetails = cycleDetails ? getUserDetails(cycleDetails.owned_by_id) : undefined;
  // form info
  const { control, reset } = useForm({
    defaultValues,
  });

  const submitChanges = (data: Partial<ICycle>, changedProperty: string) => {
    if (!workspaceSlug || !projectId || !cycleId) return;

    updateCycleDetails(workspaceSlug.toString(), projectId.toString(), cycleId.toString(), data)
      .then((res) => {
        captureCycleEvent({
          eventName: CYCLE_UPDATED,
          payload: {
            ...res,
            changed_properties: [changedProperty],
            element: "Right side-peek",
            state: "SUCCESS",
          },
        });
      })

      .catch(() => {
        captureCycleEvent({
          eventName: CYCLE_UPDATED,
          payload: {
            ...data,
            element: "Right side-peek",
            state: "FAILED",
          },
        });
      });
  };

  const handleCopyText = () => {
    copyUrlToClipboard(`${workspaceSlug}/projects/${projectId}/cycles/${cycleId}`)
      .then(() => {
        setToast({
          type: TOAST_TYPE.SUCCESS,
          title: "Link Copied!",
          message: "Cycle link copied to clipboard.",
        });
      })
      .catch(() => {
        setToast({
          type: TOAST_TYPE.ERROR,
          title: "Some error occurred",
        });
      });
  };

  useEffect(() => {
    if (cycleDetails)
      reset({
        ...cycleDetails,
      });
  }, [cycleDetails, reset]);

  const dateChecker = async (payload: any) => {
    try {
      const res = await cycleService.cycleDateCheck(workspaceSlug as string, projectId as string, payload);
      return res.status;
    } catch (err) {
      return false;
    }
  };

  const handleDateChange = async (startDate: Date | undefined, endDate: Date | undefined) => {
    if (!startDate || !endDate) return;

    let isDateValid = false;

    const payload = {
      start_date: renderFormattedPayloadDate(startDate),
      end_date: renderFormattedPayloadDate(endDate),
    };

    if (cycleDetails && cycleDetails.start_date && cycleDetails.end_date)
      isDateValid = await dateChecker({
        ...payload,
        cycle_id: cycleDetails.id,
      });
    else isDateValid = await dateChecker(payload);

    if (isDateValid) {
      submitChanges(payload, "date_range");
      setToast({
        type: TOAST_TYPE.SUCCESS,
        title: "Success!",
        message: "Cycle updated successfully.",
      });
    } else {
      setToast({
        type: TOAST_TYPE.ERROR,
        title: "Error!",
        message:
          "You already have a cycle on the given dates, if you want to create a draft cycle, you can do that by removing both the dates.",
      });
      reset({ ...cycleDetails });
    }
  };

  // TODO: refactor this
  // const handleFiltersUpdate = useCallback(
  //   (key: keyof IIssueFilterOptions, value: string | string[]) => {
  //     if (!workspaceSlug || !projectId) return;
  //     const newValues = issueFilters?.filters?.[key] ?? [];

  //     if (Array.isArray(value)) {
  //       value.forEach((val) => {
  //         if (!newValues.includes(val)) newValues.push(val);
  //       });
  //     } else {
  //       if (issueFilters?.filters?.[key]?.includes(value)) newValues.splice(newValues.indexOf(value), 1);
  //       else newValues.push(value);
  //     }

  //     updateFilters(workspaceSlug.toString(), projectId.toString(), EFilterType.FILTERS, { [key]: newValues }, cycleId);
  //   },
  //   [workspaceSlug, projectId, cycleId, issueFilters, updateFilters]
  // );

  const cycleStatus = cycleDetails?.status.toLocaleLowerCase();
  const isCompleted = cycleStatus === "completed";

  const startDate = getDate(cycleDetails?.start_date);
  const endDate = getDate(cycleDetails?.end_date);

  const isStartValid = startDate && startDate <= new Date();
  const isEndValid = endDate && startDate && endDate >= startDate;

  const progressPercentage = cycleDetails
    ? isCompleted && cycleDetails?.progress_snapshot
      ? Math.round(
          (cycleDetails.progress_snapshot.completed_issues / cycleDetails.progress_snapshot.total_issues) * 100
        )
      : Math.round((cycleDetails.completed_issues / cycleDetails.total_issues) * 100)
    : null;

  if (!cycleDetails)
    return (
      <Loader className="px-5">
        <div className="space-y-2">
          <Loader.Item height="15px" width="50%" />
          <Loader.Item height="15px" width="30%" />
        </div>
        <div className="mt-8 space-y-3">
          <Loader.Item height="30px" />
          <Loader.Item height="30px" />
          <Loader.Item height="30px" />
        </div>
      </Loader>
    );

  const currentCycle = CYCLE_STATUS.find((status) => status.value === cycleStatus);

  const issueCount =
    isCompleted && !isEmpty(cycleDetails.progress_snapshot)
      ? cycleDetails.progress_snapshot.total_issues === 0
        ? "0 Issue"
        : `${cycleDetails.progress_snapshot.completed_issues}/${cycleDetails.progress_snapshot.total_issues}`
      : cycleDetails.total_issues === 0
      ? "0 Issue"
      : `${cycleDetails.completed_issues}/${cycleDetails.total_issues}`;

  const daysLeft = findHowManyDaysLeft(cycleDetails.end_date);

  const isEditingAllowed = !!currentProjectRole && currentProjectRole >= EUserWorkspaceRoles.MEMBER;

  return (
    <div className="relative">
      {cycleDetails && workspaceSlug && projectId && (
        <CycleDeleteModal
          cycle={cycleDetails}
          isOpen={cycleDeleteModal}
          handleClose={() => setCycleDeleteModal(false)}
          workspaceSlug={workspaceSlug.toString()}
          projectId={projectId.toString()}
        />
      )}

      <>
        <div className="sticky z-10 top-0 flex items-center justify-between bg-custom-sidebar-background-100 py-5">
          <div>
            <button
              className="flex h-5 w-5 items-center justify-center rounded-full bg-custom-border-300"
              onClick={() => handleClose()}
            >
              <ChevronRight className="h-3 w-3 stroke-2 text-white" />
            </button>
          </div>
          <div className="flex items-center gap-3.5">
            <button onClick={handleCopyText}>
              <LinkIcon className="h-3 w-3 text-custom-text-300" />
            </button>
            {!isCompleted && isEditingAllowed && (
              <CustomMenu placement="bottom-end" ellipsis>
                <CustomMenu.MenuItem
                  onClick={() => {
                    setTrackElement("CYCLE_PAGE_SIDEBAR");
                    setCycleDeleteModal(true);
                  }}
                >
                  <span className="flex items-center justify-start gap-2">
                    <Trash2 className="h-3 w-3" />
                    <span>Delete cycle</span>
                  </span>
                </CustomMenu.MenuItem>
              </CustomMenu>
            )}
          </div>
        </div>

        <div className="flex flex-col gap-3 pt-2">
          <div className="flex items-center gap-5">
            {currentCycle && (
              <span
                className="flex h-6 w-20 items-center justify-center rounded-sm text-center text-xs"
                style={{
                  color: currentCycle.color,
                  backgroundColor: `${currentCycle.color}20`,
                }}
              >
                {currentCycle.value === "current" && daysLeft !== undefined
                  ? `${daysLeft} ${currentCycle.label}`
                  : `${currentCycle.label}`}
              </span>
            )}
          </div>
          <h4 className="w-full break-words text-xl font-semibold text-custom-text-100">{cycleDetails.name}</h4>
        </div>

        {cycleDetails.description && (
          <span className="w-full whitespace-normal break-words py-2.5 text-sm leading-5 text-custom-text-200">
            {cycleDetails.description}
          </span>
        )}

        <div className="flex flex-col gap-5 pb-6 pt-2.5">
          <div className="flex items-center justify-start gap-1">
            <div className="flex w-2/5 items-center justify-start gap-2 text-custom-text-300">
              <CalendarClock className="h-4 w-4" />
              <span className="text-base">Date range</span>
            </div>
            <div className="h-7 w-3/5">
              <Controller
                control={control}
                name="start_date"
                render={({ field: { value: startDateValue, onChange: onChangeStartDate } }) => (
                  <Controller
                    control={control}
                    name="end_date"
                    render={({ field: { value: endDateValue, onChange: onChangeEndDate } }) => (
                      <DateRangeDropdown
                        className="h-7"
                        buttonContainerClassName="w-full"
                        buttonVariant="background-with-text"
                        minDate={new Date()}
                        value={{
                          from: getDate(startDateValue),
                          to: getDate(endDateValue),
                        }}
                        onSelect={(val) => {
                          onChangeStartDate(val?.from ? renderFormattedPayloadDate(val.from) : null);
                          onChangeEndDate(val?.to ? renderFormattedPayloadDate(val.to) : null);
                          handleDateChange(val?.from, val?.to);
                        }}
                        placeholder={{
                          from: "Start date",
                          to: "End date",
                        }}
                        required={cycleDetails.status !== "draft"}
                      />
                    )}
                  />
                )}
              />
            </div>
          </div>

          <div className="flex items-center justify-start gap-1">
            <div className="flex w-2/5 items-center justify-start gap-2 text-custom-text-300">
              <UserCircle2 className="h-4 w-4" />
              <span className="text-base">Lead</span>
            </div>
            <div className="flex w-3/5 items-center rounded-sm">
              <div className="flex items-center gap-2.5">
                <Avatar name={cycleOwnerDetails?.display_name} src={cycleOwnerDetails?.avatar} />
                <span className="text-sm text-custom-text-200">{cycleOwnerDetails?.display_name}</span>
              </div>
            </div>
          </div>

          <div className="flex items-center justify-start gap-1">
            <div className="flex w-2/5 items-center justify-start gap-2 text-custom-text-300">
              <LayersIcon className="h-4 w-4" />
              <span className="text-base">Issues</span>
            </div>
            <div className="flex w-3/5 items-center">
              <span className="px-1.5 text-sm text-custom-text-300">{issueCount}</span>
            </div>
          </div>
        </div>

        <div className="flex flex-col">
          <div className="flex w-full flex-col items-center justify-start gap-2 border-t border-custom-border-200 px-1.5 py-5">
            <Disclosure defaultOpen>
              {({ open }) => (
                <div className={`relative  flex  h-full w-full flex-col ${open ? "" : "flex-row"}`}>
                  <Disclosure.Button
                    className="flex w-full items-center justify-between gap-2 p-1.5"
                    disabled={!isStartValid || !isEndValid}
                  >
                    <div className="flex items-center justify-start gap-2 text-sm">
                      <span className="font-medium text-custom-text-200">Progress</span>
                    </div>

                    <div className="flex items-center gap-2.5">
                      {progressPercentage ? (
                        <span className="flex h-5 w-9 items-center justify-center rounded bg-amber-500/20 text-xs font-medium text-amber-500">
                          {progressPercentage ? `${progressPercentage}%` : ""}
                        </span>
                      ) : (
                        ""
                      )}
                      {isStartValid && isEndValid ? (
                        <ChevronDown className={`h-3 w-3 ${open ? "rotate-180 transform" : ""}`} aria-hidden="true" />
                      ) : (
                        <div className="flex items-center gap-1">
                          <AlertCircle height={14} width={14} className="text-custom-text-200" />
                          <span className="text-xs italic text-custom-text-200">
                            {cycleDetails?.start_date && cycleDetails?.end_date
                              ? "This cycle isn't active yet."
                              : "Invalid date. Please enter valid date."}
                          </span>
                        </div>
                      )}
                    </div>
                  </Disclosure.Button>
                  <Transition show={open}>
                    <Disclosure.Panel>
                      <div className="flex flex-col gap-3">
                        {isCompleted && !isEmpty(cycleDetails.progress_snapshot) ? (
                          <>
                            {cycleDetails.progress_snapshot.distribution?.completion_chart &&
                              cycleDetails.start_date &&
                              cycleDetails.end_date && (
                                <div className="h-full w-full pt-4">
                                  <div className="flex  items-start  gap-4 py-2 text-xs">
                                    <div className="flex items-center gap-3 text-custom-text-100">
                                      <div className="flex items-center justify-center gap-1">
                                        <span className="h-2.5 w-2.5 rounded-full bg-[#A9BBD0]" />
                                        <span>Ideal</span>
                                      </div>
                                      <div className="flex items-center justify-center gap-1">
                                        <span className="h-2.5 w-2.5 rounded-full bg-[#4C8FFF]" />
                                        <span>Current</span>
                                      </div>
                                    </div>
                                  </div>
                                  <div className="relative h-40 w-80">
                                    <ProgressChart
                                      distribution={cycleDetails.progress_snapshot.distribution?.completion_chart}
                                      startDate={cycleDetails.start_date}
                                      endDate={cycleDetails.end_date}
                                      totalIssues={cycleDetails.progress_snapshot.total_issues}
                                    />
                                  </div>
                                </div>
                              )}
                          </>
                        ) : (
                          <>
                            {cycleDetails.distribution?.completion_chart &&
                              cycleDetails.start_date &&
                              cycleDetails.end_date && (
                                <div className="h-full w-full pt-4">
                                  <div className="flex  items-start  gap-4 py-2 text-xs">
                                    <div className="flex items-center gap-3 text-custom-text-100">
                                      <div className="flex items-center justify-center gap-1">
                                        <span className="h-2.5 w-2.5 rounded-full bg-[#A9BBD0]" />
                                        <span>Ideal</span>
                                      </div>
                                      <div className="flex items-center justify-center gap-1">
                                        <span className="h-2.5 w-2.5 rounded-full bg-[#4C8FFF]" />
                                        <span>Current</span>
                                      </div>
                                    </div>
                                  </div>
                                  <div className="relative h-40 w-80">
                                    <ProgressChart
                                      distribution={cycleDetails.distribution?.completion_chart}
                                      startDate={cycleDetails.start_date}
                                      endDate={cycleDetails.end_date}
                                      totalIssues={cycleDetails.total_issues}
                                    />
                                  </div>
                                </div>
                              )}
                          </>
                        )}
                        {/* stats */}
                        {isCompleted && !isEmpty(cycleDetails.progress_snapshot) ? (
                          <>
                            {cycleDetails.progress_snapshot.total_issues > 0 &&
                              cycleDetails.progress_snapshot.distribution && (
                                <div className="h-full w-full border-t border-custom-border-200 pt-5">
                                  <SidebarProgressStats
                                    distribution={cycleDetails.progress_snapshot.distribution}
                                    groupedIssues={{
                                      backlog: cycleDetails.progress_snapshot.backlog_issues,
                                      unstarted: cycleDetails.progress_snapshot.unstarted_issues,
                                      started: cycleDetails.progress_snapshot.started_issues,
                                      completed: cycleDetails.progress_snapshot.completed_issues,
                                      cancelled: cycleDetails.progress_snapshot.cancelled_issues,
                                    }}
                                    totalIssues={cycleDetails.progress_snapshot.total_issues}
                                    isPeekView={Boolean(peekCycle)}
                                  />
                                </div>
                              )}
                          </>
                        ) : (
                          <>
                            {cycleDetails.total_issues > 0 && cycleDetails.distribution && (
                              <div className="h-full w-full border-t border-custom-border-200 pt-5">
                                <SidebarProgressStats
                                  distribution={cycleDetails.distribution}
                                  groupedIssues={{
                                    backlog: cycleDetails.backlog_issues,
                                    unstarted: cycleDetails.unstarted_issues,
                                    started: cycleDetails.started_issues,
                                    completed: cycleDetails.completed_issues,
                                    cancelled: cycleDetails.cancelled_issues,
                                  }}
                                  totalIssues={cycleDetails.total_issues}
                                  isPeekView={Boolean(peekCycle)}
                                />
                              </div>
                            )}
                          </>
                        )}
                      </div>
                    </Disclosure.Panel>
                  </Transition>
                </div>
              )}
            </Disclosure>
          </div>
        </div>
      </>
    </div>
  );
});<|MERGE_RESOLUTION|>--- conflicted
+++ resolved
@@ -18,17 +18,12 @@
 import { CYCLE_UPDATED } from "constants/event-tracker";
 import { EUserWorkspaceRoles } from "constants/workspace";
 // helpers
-<<<<<<< HEAD
-import { findHowManyDaysLeft, renderFormattedPayloadDate } from "helpers/date-time.helper";
-import { copyUrlToClipboard } from "helpers/string.helper";
 // hooks
 import { useEventTracker, useCycle, useUser, useMember } from "hooks/store";
 // services
 import { CycleService } from "services/cycle.service";
-=======
 import { findHowManyDaysLeft, getDate, renderFormattedPayloadDate } from "helpers/date-time.helper";
 import { copyUrlToClipboard } from "helpers/string.helper";
->>>>>>> 1a462711
 // types
 import { ICycle } from "@plane/types";
 
