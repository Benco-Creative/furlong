import React, { useEffect, useRef } from "react";
import Image from "next/image";
import { useRouter } from "next/router";
import { ArchiveRestore, Clock, MessageSquare, MoreVertical, User2 } from "lucide-react";
import Link from "next/link";
// hooks
import useToast from "hooks/use-toast";
import { useEventTracker } from "hooks/store";
// icons
import { ArchiveIcon, CustomMenu, Tooltip } from "@plane/ui";
// constants
import { snoozeOptions } from "constants/notification";
// helper
import { replaceUnderscoreIfSnakeCase, truncateText, stripAndTruncateHTML } from "helpers/string.helper";
import { calculateTimeAgo, renderFormattedTime, renderFormattedDate } from "helpers/date-time.helper";
// type
<<<<<<< HEAD
import type { IUserNotification } from "@plane/types";
import { Menu } from "@headlessui/react";
=======
import type { IUserNotification, NotificationType } from "@plane/types";
// constants
import { ISSUE_OPENED, NOTIFICATIONS_READ, NOTIFICATION_ARCHIVED, NOTIFICATION_SNOOZED } from "constants/event-tracker";
>>>>>>> 4f72ebde

type NotificationCardProps = {
  selectedTab: NotificationType;
  notification: IUserNotification;
  isSnoozedTabOpen: boolean;
  closePopover: () => void;
  markNotificationReadStatus: (notificationId: string) => Promise<void>;
  markNotificationReadStatusToggle: (notificationId: string) => Promise<void>;
  markNotificationArchivedStatus: (notificationId: string) => Promise<void>;
  setSelectedNotificationForSnooze: (notificationId: string) => void;
  markSnoozeNotification: (notificationId: string, dateTime?: Date | undefined) => Promise<void>;
};

export const NotificationCard: React.FC<NotificationCardProps> = (props) => {
  const {
    selectedTab,
    notification,
    isSnoozedTabOpen,
    closePopover,
    markNotificationReadStatus,
    markNotificationReadStatusToggle,
    markNotificationArchivedStatus,
    setSelectedNotificationForSnooze,
    markSnoozeNotification,
  } = props;
  // store hooks
  const { captureEvent } = useEventTracker();

  const router = useRouter();
  const { workspaceSlug } = router.query;
  // states
  const [showSnoozeOptions, setshowSnoozeOptions] = React.useState(false);
  // toast alert
  const { setToastAlert } = useToast();
  // refs
  const snoozeRef = useRef<HTMLDivElement | null>(null);

  const moreOptions = [
    {
      id: 1,
      name: notification.read_at ? "Mark as unread" : "Mark as read",
      icon: <MessageSquare className="h-3.5 w-3.5 text-custom-text-300" />,
      onClick: () => {
        markNotificationReadStatusToggle(notification.id).then(() => {
          setToastAlert({
            title: notification.read_at ? "Notification marked as read" : "Notification marked as unread",
            type: "success",
          });
        });
      },
    },
    {
      id: 2,
      name: notification.archived_at ? "Unarchive" : "Archive",
      icon: notification.archived_at ? (
        <ArchiveRestore className="h-3.5 w-3.5 text-custom-text-300" />
      ) : (
        <ArchiveIcon className="h-3.5 w-3.5 text-custom-text-300" />
      ),
      onClick: () => {
        markNotificationArchivedStatus(notification.id).then(() => {
          setToastAlert({
            title: notification.archived_at ? "Notification un-archived" : "Notification archived",
            type: "success",
          });
        });
      },
    },
  ];

  const snoozeOptionOnClick = (date: Date | null) => {
    if (!date) {
      setSelectedNotificationForSnooze(notification.id);
      return;
    }
    markSnoozeNotification(notification.id, date).then(() => {
      setToastAlert({
        title: `Notification snoozed till ${renderFormattedDate(date)}`,
        type: "success",
      });
    });
  };

  // close snooze options on outside click
  useEffect(() => {
    const handleClickOutside = (event: any) => {
      if (snoozeRef.current && !snoozeRef.current?.contains(event.target)) {
        setshowSnoozeOptions(false);
      }
    };
    document.addEventListener("mousedown", handleClickOutside, true);
    document.addEventListener("touchend", handleClickOutside, true);
    return () => {
      document.removeEventListener("mousedown", handleClickOutside, true);
      document.removeEventListener("touchend", handleClickOutside, true);
    };
  }, []);

  if (isSnoozedTabOpen && new Date(notification.snoozed_till!) < new Date()) return null;

  return (
    <Link
      onClick={() => {
        markNotificationReadStatus(notification.id);
        captureEvent(ISSUE_OPENED, {
          issue_id: notification.data.issue.id,
          element: "notification",
        });
        closePopover();
      }}
      href={`/${workspaceSlug}/projects/${notification.project}/${
        notification.data.issue_activity.field === "archived_at" ? "archived-issues" : "issues"
      }/${notification.data.issue.id}`}
      className={`group relative flex w-full cursor-pointer items-center gap-4 p-3 pl-6 ${
        notification.read_at === null ? "bg-custom-primary-70/5" : "hover:bg-custom-background-200"
      }`}
    >
      {notification.read_at === null && (
        <span className="absolute left-2 top-1/2 h-1.5 w-1.5 -translate-y-1/2 rounded-full bg-custom-primary-100" />
      )}
      <div className="relative h-12 w-12 rounded-full">
        {notification.triggered_by_details.avatar && notification.triggered_by_details.avatar !== "" ? (
          <div className="h-12 w-12 rounded-full">
            <Image
              src={notification.triggered_by_details.avatar}
              alt="Profile Image"
              layout="fill"
              objectFit="cover"
              className="rounded-full"
            />
          </div>
        ) : (
          <div className="flex h-12 w-12 items-center justify-center rounded-full bg-custom-background-80">
            <span className="text-lg font-medium text-custom-text-100">
              {notification.triggered_by_details.is_bot ? (
                notification.triggered_by_details.first_name?.[0]?.toUpperCase()
              ) : notification.triggered_by_details.display_name?.[0] ? (
                notification.triggered_by_details.display_name?.[0]?.toUpperCase()
              ) : (
                <User2 className="h-4 w-4" />
              )}
            </span>
          </div>
        )}
      </div>
      <div className="w-full space-y-2.5 overflow-hidden">
        <div className="flex items-start">
          {!notification.message ? (
            <div className="w-full break-words text-sm">
              <span className="font-semibold">
                {notification.triggered_by_details.is_bot
                  ? notification.triggered_by_details.first_name
                  : notification.triggered_by_details.display_name}{" "}
              </span>
              {notification.data.issue_activity.field !== "comment" && notification.data.issue_activity.verb}{" "}
              {notification.data.issue_activity.field === "comment"
                ? "commented"
                : notification.data.issue_activity.field === "None"
                ? null
                : replaceUnderscoreIfSnakeCase(notification.data.issue_activity.field)}{" "}
              {notification.data.issue_activity.field !== "comment" && notification.data.issue_activity.field !== "None"
                ? "to"
                : ""}
              <span className="font-semibold">
                {" "}
                {notification.data.issue_activity.field !== "None" ? (
                  notification.data.issue_activity.field !== "comment" ? (
                    notification.data.issue_activity.field === "target_date" ? (
                      renderFormattedDate(notification.data.issue_activity.new_value)
                    ) : notification.data.issue_activity.field === "attachment" ? (
                      "the issue"
                    ) : notification.data.issue_activity.field === "description" ? (
                      stripAndTruncateHTML(notification.data.issue_activity.new_value, 55)
                    ) : (
                      notification.data.issue_activity.new_value
                    )
                  ) : (
                    <span>
                      {`"`}
                      {notification.data.issue_activity.new_value.length > 55
                        ? notification?.data?.issue_activity?.issue_comment?.slice(0, 50) + "..."
                        : notification.data.issue_activity.issue_comment}
                      {`"`}
                    </span>
                  )
                ) : (
                  "the issue and assigned it to you."
                )}
              </span>
            </div>
          ) : (
            <div className="w-full break-words text-sm">
              <span className="semi-bold">{notification.message}</span>
            </div>
          )}
          <div className="flex md:hidden items-start">
            <Menu as="div" className={" w-min text-left"}>
              {({ open }) => (
                <>
                  <Menu.Button as={React.Fragment}>
                    <button
                      onClick={(e) => e.stopPropagation()}
                      className="flex w-full items-center gap-x-2 rounded p-0.5 text-sm"
                    >
                      <MoreVertical className="h-3.5 w-3.5 text-custom-text-300" />
                    </button>
                  </Menu.Button>
                  {open && (
                    <Menu.Items className={"absolute right-0 z-10"} static>
                      <div
                        className={
                          "my-1 overflow-y-scroll rounded-md border-[0.5px] border-custom-border-300 bg-custom-background-100 px-2 py-2.5 text-xs shadow-custom-shadow-rg focus:outline-none min-w-[12rem] whitespace-nowrap"
                        }
                      >
                        {moreOptions.map((item) => (
                          <Menu.Item as="div">
                            {({ close }) => (
                              <button
                                onClick={(e) => {
                                  e.stopPropagation();
                                  e.preventDefault();
                                  item.onClick();
                                  close();
                                }}
                                className="flex gap-x-2 items-center p-1.5"
                              >
                                {item.icon}
                                {item.name}
                              </button>
                            )}
                          </Menu.Item>
                        ))}
                        <Menu.Item as="div">
                          <div
                            onClick={(e) => {
                              e.stopPropagation();
                              e.preventDefault();
                              setshowSnoozeOptions(true);
                            }}
                            className="flex gap-x-2 items-center p-1.5"
                          >
                            <Clock className="h-3.5 w-3.5 text-custom-text-300" />
                            Snooze
                          </div>
                        </Menu.Item>
                      </div>
                    </Menu.Items>
                  )}
                </>
              )}
            </Menu>
            {showSnoozeOptions && (
              <div
                ref={snoozeRef}
                className="absolute right-36 z-20 my-1 top-24 overflow-y-scroll rounded-md border-[0.5px] border-custom-border-300 bg-custom-background-100 px-2 py-2.5 text-xs shadow-custom-shadow-rg focus:outline-none min-w-[12rem] whitespace-nowrap"
              >
                {snoozeOptions.map((item) => (
                  <p
                    className="p-1.5"
                    onClick={(e) => {
                      e.stopPropagation();
                      e.preventDefault();
                      setshowSnoozeOptions(false);
                      snoozeOptionOnClick(item.value);
                    }}
                  >
                    {item.label}
                  </p>
                ))}
              </div>
            )}
          </div>
        </div>

        <div className="flex justify-between gap-2 text-xs">
          <p className="text-custom-text-300 line-clamp-1">
            {truncateText(
              `${notification.data.issue.identifier}-${notification.data.issue.sequence_id} ${notification.data.issue.name}`,
              50
            )}
          </p>
          {notification.snoozed_till ? (
            <p className="flex flex-shrink-0 items-center justify-end gap-x-1 text-custom-text-300">
              <Clock className="h-4 w-4" />
              <span>
                Till {renderFormattedDate(notification.snoozed_till)},{" "}
                {renderFormattedTime(notification.snoozed_till, "12-hour")}
              </span>
            </p>
          ) : (
            <p className="flex-shrink-0 text-custom-text-300 mt-auto">{calculateTimeAgo(notification.created_at)}</p>
          )}
        </div>
      </div>
<<<<<<< HEAD
      <div className="absolute right-3 top-3 hidden gap-x-3 py-1 md:group-hover:flex">
        {moreOptions.map((item) => (
=======
      <div className="absolute right-3 top-3 hidden gap-x-3 py-1 group-hover:flex">
        {[
          {
            id: 1,
            name: notification.read_at ? "Mark as unread" : "Mark as read",
            icon: <MessageSquare className="h-3.5 w-3.5 text-custom-text-300" />,
            onClick: () => {
              markNotificationReadStatusToggle(notification.id).then(() => {
                captureEvent(NOTIFICATIONS_READ, {
                  issue_id: notification.data.issue.id,
                  tab: selectedTab,
                  state: "SUCCESS",
                });
                setToastAlert({
                  title: notification.read_at ? "Notification marked as read" : "Notification marked as unread",
                  type: "success",
                });
              });
            },
          },
          {
            id: 2,
            name: notification.archived_at ? "Unarchive" : "Archive",
            icon: notification.archived_at ? (
              <ArchiveRestore className="h-3.5 w-3.5 text-custom-text-300" />
            ) : (
              <ArchiveIcon className="h-3.5 w-3.5 text-custom-text-300" />
            ),
            onClick: () => {
              markNotificationArchivedStatus(notification.id).then(() => {
                captureEvent(NOTIFICATION_ARCHIVED, {
                  issue_id: notification.data.issue.id,
                  tab: selectedTab,
                  state: "SUCCESS",
                });
                setToastAlert({
                  title: notification.archived_at ? "Notification un-archived" : "Notification archived",
                  type: "success",
                });
              });
            },
          },
        ].map((item) => (
>>>>>>> 4f72ebde
          <Tooltip tooltipContent={item.name}>
            <button
              type="button"
              onClick={(e) => {
                e.stopPropagation();
                e.preventDefault();
                item.onClick();
              }}
              key={item.id}
              className="flex w-full items-center gap-x-2 rounded bg-custom-background-80 p-0.5 text-sm outline-none hover:bg-custom-background-100"
            >
              {item.icon}
            </button>
          </Tooltip>
        ))}
        <Tooltip tooltipContent="Snooze">
          <CustomMenu
            className="flex items-center"
            customButton={
              <div className="flex w-full items-center gap-x-2 rounded bg-custom-background-80 p-0.5 text-sm hover:bg-custom-background-100">
                <Clock className="h-3.5 w-3.5 text-custom-text-300" />
              </div>
            }
            optionsClassName="!z-20"
          >
            {snoozeOptions.map((item) => (
              <CustomMenu.MenuItem
                key={item.label}
                onClick={(e) => {
                  e.stopPropagation();
                  e.preventDefault();
<<<<<<< HEAD
                  snoozeOptionOnClick(item.value);
=======

                  if (!item.value) {
                    setSelectedNotificationForSnooze(notification.id);
                    return;
                  }

                  markSnoozeNotification(notification.id, item.value).then(() => {
                    captureEvent(NOTIFICATION_SNOOZED, {
                      issue_id: notification.data.issue.id,
                      tab: selectedTab,
                      state: "SUCCESS",
                    });
                    setToastAlert({
                      title: `Notification snoozed till ${renderFormattedDate(item.value)}`,
                      type: "success",
                    });
                  });
>>>>>>> 4f72ebde
                }}
              >
                {item.label}
              </CustomMenu.MenuItem>
            ))}
          </CustomMenu>
        </Tooltip>
      </div>
    </Link>
  );
};<|MERGE_RESOLUTION|>--- conflicted
+++ resolved
@@ -1,8 +1,9 @@
 import React, { useEffect, useRef } from "react";
 import Image from "next/image";
 import { useRouter } from "next/router";
+import Link from "next/link";
+import { Menu } from "@headlessui/react";
 import { ArchiveRestore, Clock, MessageSquare, MoreVertical, User2 } from "lucide-react";
-import Link from "next/link";
 // hooks
 import useToast from "hooks/use-toast";
 import { useEventTracker } from "hooks/store";
@@ -14,14 +15,9 @@
 import { replaceUnderscoreIfSnakeCase, truncateText, stripAndTruncateHTML } from "helpers/string.helper";
 import { calculateTimeAgo, renderFormattedTime, renderFormattedDate } from "helpers/date-time.helper";
 // type
-<<<<<<< HEAD
-import type { IUserNotification } from "@plane/types";
-import { Menu } from "@headlessui/react";
-=======
 import type { IUserNotification, NotificationType } from "@plane/types";
 // constants
 import { ISSUE_OPENED, NOTIFICATIONS_READ, NOTIFICATION_ARCHIVED, NOTIFICATION_SNOOZED } from "constants/event-tracker";
->>>>>>> 4f72ebde
 
 type NotificationCardProps = {
   selectedTab: NotificationType;
@@ -316,10 +312,6 @@
           )}
         </div>
       </div>
-<<<<<<< HEAD
-      <div className="absolute right-3 top-3 hidden gap-x-3 py-1 md:group-hover:flex">
-        {moreOptions.map((item) => (
-=======
       <div className="absolute right-3 top-3 hidden gap-x-3 py-1 group-hover:flex">
         {[
           {
@@ -363,7 +355,6 @@
             },
           },
         ].map((item) => (
->>>>>>> 4f72ebde
           <Tooltip tooltipContent={item.name}>
             <button
               type="button"
@@ -395,9 +386,6 @@
                 onClick={(e) => {
                   e.stopPropagation();
                   e.preventDefault();
-<<<<<<< HEAD
-                  snoozeOptionOnClick(item.value);
-=======
 
                   if (!item.value) {
                     setSelectedNotificationForSnooze(notification.id);
@@ -415,7 +403,6 @@
                       type: "success",
                     });
                   });
->>>>>>> 4f72ebde
                 }}
               >
                 {item.label}
