import { Fragment, ReactNode, useEffect, useRef, useState } from "react";
import { observer } from "mobx-react-lite";
import { Combobox } from "@headlessui/react";
import { usePopper } from "react-popper";
import { Check, ChevronDown, Search, X } from "lucide-react";
// hooks
import { useApplication, useModule } from "hooks/store";
import { useDropdownKeyDown } from "hooks/use-dropdown-key-down";
import useOutsideClickDetector from "hooks/use-outside-click-detector";
// components
import { DropdownButton } from "./buttons";
// icons
import { DiceIcon, Tooltip } from "@plane/ui";
// helpers
import { cn } from "helpers/common.helper";
// types
import { TDropdownProps } from "./types";
// constants
import { BUTTON_VARIANTS_WITHOUT_TEXT } from "./constants";

type Props = TDropdownProps & {
  button?: ReactNode;
  dropdownArrow?: boolean;
  dropdownArrowClassName?: string;
  projectId: string;
  showCount?: boolean;
  onClose?: () => void;
} & (
    | {
        multiple: false;
        onChange: (val: string | null) => void;
        value: string | null;
      }
    | {
        multiple: true;
        onChange: (val: string[]) => void;
        value: string[];
      }
  );

type DropdownOptions =
  | {
      value: string | null;
      query: string;
      content: JSX.Element;
    }[]
  | undefined;

type ButtonContentProps = {
  disabled: boolean;
  dropdownArrow: boolean;
  dropdownArrowClassName: string;
  hideIcon: boolean;
  hideText: boolean;
  onChange: (moduleIds: string[]) => void;
  placeholder: string;
<<<<<<< HEAD
  tooltip: boolean;
};

const BorderButton = (props: ButtonProps) => {
  const {
    className,
    dropdownArrow,
    dropdownArrowClassName,
    hideIcon = false,
    hideText = false,
    module,
    placeholder,
    tooltip,
  } = props;

  return (
    <Tooltip tooltipHeading="Module" tooltipContent={module?.name ?? placeholder} disabled={!tooltip}>
      <div
        className={cn(
          "h-full flex items-center gap-1.5 border-[0.5px] border-neutral-border-medium hover:bg-neutral-component-surface-dark rounded text-xs px-2 py-0.5",
          className
        )}
      >
        {!hideIcon && <DiceIcon className="h-3 w-3 flex-shrink-0" />}
        {!hideText && <span className="flex-grow truncate">{module?.name ?? placeholder}</span>}
        {dropdownArrow && (
          <ChevronDown className={cn("h-2.5 w-2.5 flex-shrink-0", dropdownArrowClassName)} aria-hidden="true" />
        )}
      </div>
    </Tooltip>
  );
=======
  showCount: boolean;
  value: string | string[] | null;
>>>>>>> f9e187d8
};

const ButtonContent: React.FC<ButtonContentProps> = (props) => {
  const {
    disabled,
    dropdownArrow,
    dropdownArrowClassName,
    hideIcon,
    hideText,
    onChange,
    placeholder,
    showCount,
    value,
  } = props;
  // store hooks
  const { getModuleById } = useModule();

<<<<<<< HEAD
  return (
    <Tooltip tooltipHeading="Module" tooltipContent={module?.name ?? placeholder} disabled={!tooltip}>
      <div
        className={cn(
          "h-full flex items-center gap-1.5 rounded text-xs px-2 py-0.5 bg-neutral-component-surface-dark",
          className
=======
  if (Array.isArray(value))
    return (
      <>
        {showCount ? (
          <>
            {!hideIcon && <DiceIcon className="h-3 w-3 flex-shrink-0" />}
            <span className="flex-grow truncate text-left">
              {value.length > 0 ? `${value.length} Module${value.length === 1 ? "" : "s"}` : placeholder}
            </span>
          </>
        ) : value.length > 0 ? (
          <div className="flex items-center gap-2 py-0.5 flex-wrap">
            {value.map((moduleId) => {
              const moduleDetails = getModuleById(moduleId);
              return (
                <div
                  key={moduleId}
                  className="flex items-center gap-1 bg-custom-background-80 text-custom-text-200 rounded px-1.5 py-1"
                >
                  {!hideIcon && <DiceIcon className="h-2.5 w-2.5 flex-shrink-0" />}
                  {!hideText && (
                    <Tooltip tooltipHeading="Title" tooltipContent={moduleDetails?.name}>
                      <span className="text-xs font-medium flex-grow truncate max-w-40">{moduleDetails?.name}</span>
                    </Tooltip>
                  )}
                  {!disabled && (
                    <Tooltip tooltipContent="Remove">
                      <button
                        type="button"
                        className="flex-shrink-0"
                        onClick={() => {
                          const newModuleIds = value.filter((m) => m !== moduleId);
                          onChange(newModuleIds);
                        }}
                      >
                        <X className="h-2.5 w-2.5 text-custom-text-300 hover:text-red-500" />
                      </button>
                    </Tooltip>
                  )}
                </div>
              );
            })}
          </div>
        ) : (
          <>
            {!hideIcon && <DiceIcon className="h-3 w-3 flex-shrink-0" />}
            <span className="flex-grow truncate text-left">{placeholder}</span>
          </>
>>>>>>> f9e187d8
        )}
        {dropdownArrow && (
          <ChevronDown className={cn("h-2.5 w-2.5 flex-shrink-0", dropdownArrowClassName)} aria-hidden="true" />
        )}
<<<<<<< HEAD
      </div>
    </Tooltip>
  );
};

const TransparentButton = (props: ButtonProps) => {
  const {
    className,
    dropdownArrow,
    dropdownArrowClassName,
    hideIcon = false,
    hideText = false,
    module,
    placeholder,
    tooltip,
  } = props;

  return (
    <Tooltip tooltipHeading="Module" tooltipContent={module?.name ?? placeholder} disabled={!tooltip}>
      <div
        className={cn(
          "h-full flex items-center gap-1.5 rounded text-xs px-2 py-0.5 hover:bg-neutral-component-surface-dark",
          className
        )}
      >
=======
      </>
    );
  else
    return (
      <>
>>>>>>> f9e187d8
        {!hideIcon && <DiceIcon className="h-3 w-3 flex-shrink-0" />}
        {!hideText && <span className="flex-grow truncate text-left">{value ?? placeholder}</span>}
        {dropdownArrow && (
          <ChevronDown className={cn("h-2.5 w-2.5 flex-shrink-0", dropdownArrowClassName)} aria-hidden="true" />
        )}
      </>
    );
};

export const ModuleDropdown: React.FC<Props> = observer((props) => {
  const {
    button,
    buttonClassName,
    buttonContainerClassName,
    buttonVariant,
    className = "",
    disabled = false,
    dropdownArrow = false,
    dropdownArrowClassName = "",
    hideIcon = false,
    multiple,
    onChange,
    onClose,
    placeholder = "Module",
    placement,
    projectId,
    showCount = false,
    showTooltip = false,
    tabIndex,
    value,
  } = props;
  // states
  const [query, setQuery] = useState("");
  const [isOpen, setIsOpen] = useState(false);
  // refs
  const dropdownRef = useRef<HTMLDivElement | null>(null);
  // popper-js refs
  const [referenceElement, setReferenceElement] = useState<HTMLButtonElement | null>(null);
  const [popperElement, setPopperElement] = useState<HTMLDivElement | null>(null);
  // popper-js init
  const { styles, attributes } = usePopper(referenceElement, popperElement, {
    placement: placement ?? "bottom-start",
    modifiers: [
      {
        name: "preventOverflow",
        options: {
          padding: 12,
        },
      },
    ],
  });
  // store hooks
  const {
    router: { workspaceSlug },
  } = useApplication();
  const { getProjectModuleIds, fetchModules, getModuleById } = useModule();
  const moduleIds = getProjectModuleIds(projectId);

  const options: DropdownOptions = moduleIds?.map((moduleId) => {
    const moduleDetails = getModuleById(moduleId);
    return {
      value: moduleId,
      query: `${moduleDetails?.name}`,
      content: (
        <div className="flex items-center gap-2">
          <DiceIcon className="h-3 w-3 flex-shrink-0" />
          <span className="flex-grow truncate">{moduleDetails?.name}</span>
        </div>
      ),
    };
  });
  if (!multiple)
    options?.unshift({
      value: null,
      query: "No module",
      content: (
        <div className="flex items-center gap-2">
          <DiceIcon className="h-3 w-3 flex-shrink-0" />
          <span className="flex-grow truncate">No module</span>
        </div>
      ),
    });

  const filteredOptions =
    query === "" ? options : options?.filter((o) => o.query.toLowerCase().includes(query.toLowerCase()));

  // fetch modules of the project if not already present in the store
  useEffect(() => {
    if (!workspaceSlug) return;

    if (!moduleIds) fetchModules(workspaceSlug, projectId);
  }, [moduleIds, fetchModules, projectId, workspaceSlug]);

  const onOpen = () => {
    if (referenceElement) referenceElement.focus();
  };

  const handleClose = () => {
    if (!isOpen) return;
    setIsOpen(false);
    if (referenceElement) referenceElement.blur();
    onClose && onClose();
  };

  const toggleDropdown = () => {
    if (!isOpen) onOpen();
    setIsOpen((prevIsOpen) => !prevIsOpen);
  };

  const dropdownOnChange = (val: string & string[]) => {
    onChange(val);
    if (!multiple) handleClose();
  };

  const handleKeyDown = useDropdownKeyDown(toggleDropdown, handleClose);

  const handleOnClick = (e: React.MouseEvent<HTMLButtonElement, MouseEvent>) => {
    e.stopPropagation();
    e.preventDefault();
    toggleDropdown();
  };

  useOutsideClickDetector(dropdownRef, handleClose);

  const comboboxProps: any = {
    value,
    onChange: dropdownOnChange,
    disabled,
  };
  if (multiple) comboboxProps.multiple = true;

  return (
    <Combobox
      as="div"
      ref={dropdownRef}
      tabIndex={tabIndex}
      className={cn("h-full", className)}
      onKeyDown={handleKeyDown}
      {...comboboxProps}
    >
      <Combobox.Button as={Fragment}>
        {button ? (
          <button
            ref={setReferenceElement}
            type="button"
            className={cn("clickable block h-full w-full outline-none", buttonContainerClassName)}
            onClick={handleOnClick}
          >
            {button}
          </button>
        ) : (
          <button
            ref={setReferenceElement}
            type="button"
            className={cn(
              "clickable block h-full max-w-full outline-none",
              {
                "cursor-not-allowed text-custom-text-200": disabled,
                "cursor-pointer": !disabled,
              },
              buttonContainerClassName
            )}
            onClick={handleOnClick}
          >
            <DropdownButton
              className={buttonClassName}
              isActive={isOpen}
              tooltipHeading="Module"
              tooltipContent={
                Array.isArray(value) ? `${value?.length ?? 0} module${value?.length !== 1 ? "s" : ""}` : ""
              }
              showTooltip={showTooltip}
              variant={buttonVariant}
            >
              <ButtonContent
                disabled={disabled}
                dropdownArrow={dropdownArrow}
                dropdownArrowClassName={dropdownArrowClassName}
                hideIcon={hideIcon}
                hideText={BUTTON_VARIANTS_WITHOUT_TEXT.includes(buttonVariant)}
                placeholder={placeholder}
                showCount={showCount}
                value={value}
                // @ts-ignore
                onChange={onChange}
              />
            </DropdownButton>
          </button>
        )}
      </Combobox.Button>
      {isOpen && (
        <Combobox.Options className="fixed z-10" static>
          <div
            className="my-1 w-48 rounded border-[0.5px] border-neutral-border-medium bg-neutral-component-surface-light px-2 py-2.5 text-xs shadow-custom-shadow-rg focus:outline-none"
            ref={setPopperElement}
            style={styles.popper}
            {...attributes.popper}
          >
            <div className="flex items-center gap-1.5 rounded border border-neutral-border-subtle bg-neutral-component-surface-medium px-2">
              <Search className="h-3.5 w-3.5 text-custom-text-400" strokeWidth={1.5} />
              <Combobox.Input
                className="w-full bg-transparent py-1 text-xs text-custom-text-200 placeholder:text-custom-text-400 focus:outline-none"
                value={query}
                onChange={(e) => setQuery(e.target.value)}
                placeholder="Search"
                displayValue={(assigned: any) => assigned?.name}
              />
            </div>
            <div className="mt-2 max-h-48 space-y-1 overflow-y-scroll">
              {filteredOptions ? (
                filteredOptions.length > 0 ? (
                  filteredOptions.map((option) => (
                    <Combobox.Option
                      key={option.value}
                      value={option.value}
                      className={({ active, selected }) =>
<<<<<<< HEAD
                        `w-full truncate flex items-center justify-between gap-2 rounded px-1 py-1.5 cursor-pointer select-none ${
                          active ? "bg-neutral-component-surface-dark" : ""
                        } ${selected ? "text-custom-text-100" : "text-custom-text-200"}`
=======
                        cn(
                          "w-full truncate flex items-center justify-between gap-2 rounded px-1 py-1.5 cursor-pointer select-none",
                          {
                            "bg-custom-background-80": active,
                            "text-custom-text-100": selected,
                            "text-custom-text-200": !selected,
                          }
                        )
>>>>>>> f9e187d8
                      }
                    >
                      {({ selected }) => (
                        <>
                          <span className="flex-grow truncate">{option.content}</span>
                          {selected && <Check className="h-3.5 w-3.5 flex-shrink-0" />}
                        </>
                      )}
                    </Combobox.Option>
                  ))
                ) : (
                  <p className="text-custom-text-400 italic py-1 px-1.5">No matching results</p>
                )
              ) : (
                <p className="text-custom-text-400 italic py-1 px-1.5">Loading...</p>
              )}
            </div>
          </div>
        </Combobox.Options>
      )}
    </Combobox>
  );
});<|MERGE_RESOLUTION|>--- conflicted
+++ resolved
@@ -54,42 +54,8 @@
   hideText: boolean;
   onChange: (moduleIds: string[]) => void;
   placeholder: string;
-<<<<<<< HEAD
-  tooltip: boolean;
-};
-
-const BorderButton = (props: ButtonProps) => {
-  const {
-    className,
-    dropdownArrow,
-    dropdownArrowClassName,
-    hideIcon = false,
-    hideText = false,
-    module,
-    placeholder,
-    tooltip,
-  } = props;
-
-  return (
-    <Tooltip tooltipHeading="Module" tooltipContent={module?.name ?? placeholder} disabled={!tooltip}>
-      <div
-        className={cn(
-          "h-full flex items-center gap-1.5 border-[0.5px] border-neutral-border-medium hover:bg-neutral-component-surface-dark rounded text-xs px-2 py-0.5",
-          className
-        )}
-      >
-        {!hideIcon && <DiceIcon className="h-3 w-3 flex-shrink-0" />}
-        {!hideText && <span className="flex-grow truncate">{module?.name ?? placeholder}</span>}
-        {dropdownArrow && (
-          <ChevronDown className={cn("h-2.5 w-2.5 flex-shrink-0", dropdownArrowClassName)} aria-hidden="true" />
-        )}
-      </div>
-    </Tooltip>
-  );
-=======
   showCount: boolean;
   value: string | string[] | null;
->>>>>>> f9e187d8
 };
 
 const ButtonContent: React.FC<ButtonContentProps> = (props) => {
@@ -107,14 +73,6 @@
   // store hooks
   const { getModuleById } = useModule();
 
-<<<<<<< HEAD
-  return (
-    <Tooltip tooltipHeading="Module" tooltipContent={module?.name ?? placeholder} disabled={!tooltip}>
-      <div
-        className={cn(
-          "h-full flex items-center gap-1.5 rounded text-xs px-2 py-0.5 bg-neutral-component-surface-dark",
-          className
-=======
   if (Array.isArray(value))
     return (
       <>
@@ -163,44 +121,15 @@
             {!hideIcon && <DiceIcon className="h-3 w-3 flex-shrink-0" />}
             <span className="flex-grow truncate text-left">{placeholder}</span>
           </>
->>>>>>> f9e187d8
         )}
         {dropdownArrow && (
           <ChevronDown className={cn("h-2.5 w-2.5 flex-shrink-0", dropdownArrowClassName)} aria-hidden="true" />
         )}
-<<<<<<< HEAD
-      </div>
-    </Tooltip>
-  );
-};
-
-const TransparentButton = (props: ButtonProps) => {
-  const {
-    className,
-    dropdownArrow,
-    dropdownArrowClassName,
-    hideIcon = false,
-    hideText = false,
-    module,
-    placeholder,
-    tooltip,
-  } = props;
-
-  return (
-    <Tooltip tooltipHeading="Module" tooltipContent={module?.name ?? placeholder} disabled={!tooltip}>
-      <div
-        className={cn(
-          "h-full flex items-center gap-1.5 rounded text-xs px-2 py-0.5 hover:bg-neutral-component-surface-dark",
-          className
-        )}
-      >
-=======
       </>
     );
   else
     return (
       <>
->>>>>>> f9e187d8
         {!hideIcon && <DiceIcon className="h-3 w-3 flex-shrink-0" />}
         {!hideText && <span className="flex-grow truncate text-left">{value ?? placeholder}</span>}
         {dropdownArrow && (
@@ -417,11 +346,6 @@
                       key={option.value}
                       value={option.value}
                       className={({ active, selected }) =>
-<<<<<<< HEAD
-                        `w-full truncate flex items-center justify-between gap-2 rounded px-1 py-1.5 cursor-pointer select-none ${
-                          active ? "bg-neutral-component-surface-dark" : ""
-                        } ${selected ? "text-custom-text-100" : "text-custom-text-200"}`
-=======
                         cn(
                           "w-full truncate flex items-center justify-between gap-2 rounded px-1 py-1.5 cursor-pointer select-none",
                           {
@@ -430,7 +354,6 @@
                             "text-custom-text-200": !selected,
                           }
                         )
->>>>>>> f9e187d8
                       }
                     >
                       {({ selected }) => (
