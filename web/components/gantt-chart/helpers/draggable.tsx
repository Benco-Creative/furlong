--- conflicted
+++ resolved
@@ -238,25 +238,6 @@
 
   return (
     <>
-<<<<<<< HEAD
-      {/* move to left side hidden block button */}
-      {isBlockHiddenOnLeft && (
-        <div
-          className="fixed z-[1] ml-1 mt-1.5 grid h-8 w-8 cursor-pointer place-items-center rounded border border-neutral-border-medium bg-neutral-component-surface-dark text-neutral-text-medium hover:text-neutral-text-strong"
-          onClick={handleScrollToBlock}
-        >
-          <ArrowLeft className="h-3.5 w-3.5" />
-        </div>
-      )}
-      {/* move to right side hidden block button */}
-      {isBlockHiddenOnRight && (
-        <div
-          className="fixed right-1 z-[1] mt-1.5 grid h-8 w-8 cursor-pointer place-items-center rounded border border-neutral-border-medium bg-neutral-component-surface-dark text-neutral-text-medium hover:text-neutral-text-strong"
-          onClick={handleScrollToBlock}
-        >
-          <ArrowRight className="h-3.5 w-3.5" />
-        </div>
-=======
       {/* move to the hidden block */}
       {isHidden && (
         <button
@@ -273,7 +254,6 @@
             })}
           />
         </button>
->>>>>>> 41e812a8
       )}
       <div
         ref={resizableRef}
@@ -293,18 +273,12 @@
               className="absolute -left-2.5 top-1/2 -translate-y-1/2 z-[3] h-full w-6 cursor-col-resize rounded-md"
             />
             <div
-<<<<<<< HEAD
-              className={`absolute top-1/2 h-7 w-1 -translate-y-1/2 rounded-sm bg-neutral-component-surface-light transition-all duration-300 ${
-                isLeftResizing ? "-left-2.5" : "left-1"
-              }`}
-=======
               className={cn(
                 "absolute left-1 top-1/2 -translate-y-1/2 h-7 w-1 rounded-sm bg-custom-background-100 transition-all duration-300",
                 {
                   "-left-2.5": isLeftResizing,
                 }
               )}
->>>>>>> 41e812a8
             />
           </>
         )}
@@ -326,18 +300,12 @@
               className="absolute -right-2.5 top-1/2 -translate-y-1/2 z-[2] h-full w-6 cursor-col-resize rounded-md"
             />
             <div
-<<<<<<< HEAD
-              className={`absolute top-1/2 h-7 w-1 -translate-y-1/2 rounded-sm bg-neutral-component-surface-light transition-all duration-300 ${
-                isRightResizing ? "-right-2.5" : "right-1"
-              }`}
-=======
               className={cn(
                 "absolute right-1 top-1/2 -translate-y-1/2 h-7 w-1 rounded-sm bg-custom-background-100 transition-all duration-300",
                 {
                   "-right-2.5": isRightResizing,
                 }
               )}
->>>>>>> 41e812a8
             />
           </>
         )}
