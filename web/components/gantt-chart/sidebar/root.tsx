import { observer } from "mobx-react";
// components
import { MultipleSelectGroupAction } from "@/components/core";
import { IBlockUpdateData, IGanttBlock } from "@/components/gantt-chart";
// helpers
import { cn } from "@/helpers/common.helper";
// hooks
import { TSelectionHelper } from "@/hooks/use-multiple-select";
// constants
import { GANTT_SELECT_GROUP, HEADER_HEIGHT, SIDEBAR_WIDTH } from "../constants";

type Props = {
  blocks: IGanttBlock[] | null;
  blockUpdateHandler: (block: any, payload: IBlockUpdateData) => void;
  enableReorder: boolean;
  enableSelection: boolean;
  sidebarToRender: (props: any) => React.ReactNode;
  title: string;
  quickAdd?: React.JSX.Element | undefined;
  selectionHelpers: TSelectionHelper;
};

export const GanttChartSidebar: React.FC<Props> = observer((props) => {
  const {
    blocks,
    blockUpdateHandler,
    enableReorder,
    enableSelection,
    sidebarToRender,
    title,
    quickAdd,
    selectionHelpers,
  } = props;

  const isGroupSelectionEmpty = selectionHelpers.isGroupSelected(GANTT_SELECT_GROUP) === "empty";

  return (
    <div
      // DO NOT REMOVE THE ID
      id="gantt-sidebar"
      className="sticky left-0 z-10 min-h-full h-max flex-shrink-0 border-r-[0.5px] border-custom-border-200 bg-custom-background-100"
      style={{
        width: `${SIDEBAR_WIDTH}px`,
      }}
    >
      <div
        className="group/list-header box-border flex-shrink-0 flex items-end justify-between gap-2 border-b-[0.5px] border-custom-border-200 pb-2 pl-2 pr-4 text-sm font-medium text-custom-text-300 sticky top-0 z-10 bg-custom-background-100"
        style={{
          height: `${HEADER_HEIGHT}px`,
        }}
      >
        <div
          className={cn("flex items-center gap-2", {
            "pl-2": !enableSelection,
          })}
        >
          {enableSelection && (
            <div className="flex-shrink-0 flex items-center w-3.5">
              <MultipleSelectGroupAction
                className={cn(
                  "size-3.5 opacity-0 pointer-events-none group-hover/list-header:opacity-100 group-hover/list-header:pointer-events-auto !outline-none",
                  {
                    "opacity-100 pointer-events-auto": !isGroupSelectionEmpty,
                  }
                )}
                groupID={GANTT_SELECT_GROUP}
                selectionHelpers={selectionHelpers}
              />
            </div>
          )}
          <h6>{title}</h6>
        </div>
        <h6>Duration</h6>
      </div>

      <div className="min-h-full h-max bg-custom-background-100 overflow-hidden">
<<<<<<< HEAD
        {sidebarToRender &&
          sidebarToRender({ title, blockUpdateHandler, blocks, enableReorder, enableSelection, selectionHelpers })}
=======
        {sidebarToRender?.({ title, blockUpdateHandler, blocks, enableReorder, enableSelection, selectionHelpers })}
>>>>>>> 90d3a16c
      </div>
      {quickAdd ? quickAdd : null}
    </div>
  );
});<|MERGE_RESOLUTION|>--- conflicted
+++ resolved
@@ -74,12 +74,7 @@
       </div>
 
       <div className="min-h-full h-max bg-custom-background-100 overflow-hidden">
-<<<<<<< HEAD
-        {sidebarToRender &&
-          sidebarToRender({ title, blockUpdateHandler, blocks, enableReorder, enableSelection, selectionHelpers })}
-=======
         {sidebarToRender?.({ title, blockUpdateHandler, blocks, enableReorder, enableSelection, selectionHelpers })}
->>>>>>> 90d3a16c
       </div>
       {quickAdd ? quickAdd : null}
     </div>
