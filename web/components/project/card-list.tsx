import { FC } from "react";
import { observer } from "mobx-react-lite";
// lib
import { useMobxStore } from "lib/mobx/store-provider";
// components
import { ProjectCard } from "components/project";
import { EmptyState } from "components/common";
import { Loader } from "@plane/ui";
// images
import emptyProject from "public/empty-state/project.svg";
// icons
import { Plus } from "lucide-react";

export interface IProjectCardList {
  workspaceSlug: string;
}

export const ProjectCardList: FC<IProjectCardList> = observer((props) => {
  const { workspaceSlug } = props;
  // store
  const { project: projectStore, commandPalette: commandPaletteStore } = useMobxStore();

  const projects = workspaceSlug ? projectStore.projects[workspaceSlug.toString()] : null;

  if (!projects) {
    return (
      <Loader className="grid grid-cols-3 gap-4">
        <Loader.Item height="100px" />
        <Loader.Item height="100px" />
        <Loader.Item height="100px" />
        <Loader.Item height="100px" />
        <Loader.Item height="100px" />
        <Loader.Item height="100px" />
      </Loader>
    );
  }

  return (
    <>
      {projects.length > 0 ? (
        <div className="h-full w-full p-8 overflow-y-auto">
          {projectStore.searchedProjects.length == 0 ? (
            <div className="w-full text-center text-custom-text-400 mt-10">No matching projects</div>
          ) : (
            <div className="grid grid-cols-1 gap-9 md:grid-cols-2 lg:grid-cols-3">
              {projectStore.searchedProjects.map((project) => (
                <ProjectCard key={project.id} project={project} />
              ))}
            </div>
          )}
        </div>
      ) : (
        <EmptyState
          image={emptyProject}
          title="No projects yet"
          description="Get started by creating your first project"
          primaryButton={{
            icon: <Plus className="h-4 w-4" />,
<<<<<<< HEAD
            text: "New project",
            onClick: () => {
              const e = new KeyboardEvent("keydown", {
                key: "p",
              });
              document.dispatchEvent(e);
            },
=======
            text: "New Project",
            onClick: () => commandPaletteStore.toggleCreateProjectModal(true),
>>>>>>> d733a53e
          }}
        />
      )}
    </>
  );
});<|MERGE_RESOLUTION|>--- conflicted
+++ resolved
@@ -56,18 +56,8 @@
           description="Get started by creating your first project"
           primaryButton={{
             icon: <Plus className="h-4 w-4" />,
-<<<<<<< HEAD
             text: "New project",
-            onClick: () => {
-              const e = new KeyboardEvent("keydown", {
-                key: "p",
-              });
-              document.dispatchEvent(e);
-            },
-=======
-            text: "New Project",
             onClick: () => commandPaletteStore.toggleCreateProjectModal(true),
->>>>>>> d733a53e
           }}
         />
       )}
