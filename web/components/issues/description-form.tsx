--- conflicted
+++ resolved
@@ -2,10 +2,8 @@
 import { Controller, useForm } from "react-hook-form";
 // hooks
 import useReloadConfirmations from "hooks/use-reload-confirmation";
-import debounce from "lodash/debounce";
 // components
-<<<<<<< HEAD
-import { TextArea } from "@plane/ui";
+import { Loader, TextArea } from "@plane/ui";
 import { RichTextEditor } from "components/editor/rich-text-editor";
 import { RichTextReadOnlyEditor } from "components/editor/rich-text-read-only-editor";
 // types
@@ -13,18 +11,9 @@
 import { TIssueOperations } from "./issue-detail";
 // store
 import { useWorkspace } from "hooks/store";
-=======
-import { Loader, TextArea } from "@plane/ui";
-import { RichReadOnlyEditor, RichTextEditor } from "@plane/rich-text-editor";
-// types
-import { TIssue } from "@plane/types";
-import { TIssueOperations } from "./issue-detail";
-// services
-import { FileService } from "services/file.service";
-import { useMention, useWorkspace } from "hooks/store";
-import { observer } from "mobx-react";
+// utils
 import { isNil } from "lodash";
->>>>>>> 247937d9
+import debounce from "lodash/debounce";
 
 export interface IssueDescriptionFormValues {
   name: string;
@@ -47,13 +36,7 @@
   setIsSubmitting: (value: "submitting" | "submitted" | "saved") => void;
 }
 
-<<<<<<< HEAD
 export const IssueDescriptionForm: FC<IssueDetailsProps> = (props) => {
-=======
-const fileService = new FileService();
-
-export const IssueDescriptionForm: FC<IssueDetailsProps> = observer((props) => {
->>>>>>> 247937d9
   const { workspaceSlug, projectId, issueId, issue, issueOperations, disabled, isSubmitting, setIsSubmitting } = props;
   const workspaceStore = useWorkspace();
   const workspaceId = workspaceStore.getWorkspaceBySlug(workspaceSlug)?.id as string;
@@ -190,38 +173,6 @@
       </div>
       <span>{errors.name ? errors.name.message : null}</span>
       <div className="relative">
-<<<<<<< HEAD
-        <Controller
-          name="description_html"
-          control={control}
-          render={({ field: { onChange } }) =>
-            !disabled ? (
-              <RichTextEditor
-                workspaceId={workspaceId}
-                workspaceSlug={workspaceSlug}
-                value={localIssueDescription.description_html}
-                rerenderOnPropsChange={localIssueDescription}
-                setShouldShowAlert={setShowAlert}
-                setIsSubmitting={setIsSubmitting}
-                dragDropEnabled={true}
-                customClassName="min-h-[150px] shadow-sm"
-                onChange={(description: Object, description_html: string) => {
-                  setShowAlert(true);
-                  setIsSubmitting("submitting");
-                  onChange(description_html);
-                  debouncedFormSave();
-                }}
-              />
-            ) : (
-              <RichTextReadOnlyEditor
-                value={localIssueDescription.description_html}
-                customClassName="!p-0 !pt-2 text-custom-text-200"
-                noBorder={disabled}
-              />
-            )
-          }
-        />
-=======
         {issue.description_html ? (
           <Controller
             name="description_html"
@@ -229,10 +180,8 @@
             render={({ field: { onChange } }) =>
               !disabled ? (
                 <RichTextEditor
-                  cancelUploadImage={fileService.cancelUpload}
-                  uploadFile={fileService.getUploadFileFunction(workspaceSlug)}
-                  deleteFile={fileService.getDeleteImageFunction(workspaceId)}
-                  restoreFile={fileService.getRestoreImageFunction(workspaceId)}
+                  workspaceSlug={workspaceSlug}
+                  workspaceId={workspaceId}
                   value={localIssueDescription.description_html}
                   rerenderOnPropsChange={localIssueDescription}
                   setShouldShowAlert={setShowAlert}
@@ -245,15 +194,12 @@
                     onChange(description_html);
                     debouncedFormSave();
                   }}
-                  mentionSuggestions={mentionSuggestions}
-                  mentionHighlights={mentionHighlights}
                 />
               ) : (
-                <RichReadOnlyEditor
+                <RichTextReadOnlyEditor
                   value={localIssueDescription.description_html}
                   customClassName="!p-0 !pt-2 text-custom-text-200"
                   noBorder={disabled}
-                  mentionHighlights={mentionHighlights}
                 />
               )
             }
@@ -263,8 +209,7 @@
             <Loader.Item height="150px" />
           </Loader>
         )}
->>>>>>> 247937d9
       </div>
     </div>
   );
-});+};