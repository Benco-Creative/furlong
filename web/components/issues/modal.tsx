--- conflicted
+++ resolved
@@ -230,13 +230,6 @@
         setActiveProject(null);
         setFormDirtyState(null);
         setShowConfirmDiscard(false);
-<<<<<<< HEAD
-=======
-
-        if (payload.assignees?.some((assignee) => assignee === user?.id)) mutate(USER_ISSUE(workspaceSlug as string));
-
-        if (payload.parent && payload.parent !== "") mutate(SUB_ISSUES(payload.parent));
->>>>>>> 14ac885e
       })
       .catch(() => {
         setToastAlert({
