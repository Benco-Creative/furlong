--- conflicted
+++ resolved
@@ -6,14 +6,9 @@
 import { DateDropdown } from "components/dropdowns";
 // helpers
 import { cn } from "helpers/common.helper";
-<<<<<<< HEAD
-import { renderFormattedPayloadDate } from "helpers/date-time.helper";
-import { shouldHighlightIssueDueDate } from "helpers/issue.helper";
 import { useProjectState } from "hooks/store";
-=======
 import { getDate, renderFormattedPayloadDate } from "helpers/date-time.helper";
 import { shouldHighlightIssueDueDate } from "helpers/issue.helper";
->>>>>>> 1a462711
 // types
 import { TIssue } from "@plane/types";
 
