//ui
import { CustomMenu } from "@plane/ui";
import {
  ArrowDownWideNarrow,
  ArrowUpNarrowWide,
  CheckIcon,
  ChevronDownIcon,
  Eraser,
  ListFilter,
  MoveRight,
} from "lucide-react";
//hooks
import useLocalStorage from "hooks/use-local-storage";
//types
import { IIssueDisplayFilterOptions, IIssueDisplayProperties, TIssueOrderByOptions } from "@plane/types";
//constants
import { SPREADSHEET_PROPERTY_DETAILS } from "constants/spreadsheet";

interface Props {
  property: keyof IIssueDisplayProperties;
  displayFilters: IIssueDisplayFilterOptions;
  handleDisplayFilterUpdate: (data: Partial<IIssueDisplayFilterOptions>) => void;
  onClose: () => void;
}

export const HeaderColumn = (props: Props) => {
  const { displayFilters, handleDisplayFilterUpdate, property, onClose } = props;

  const { storedValue: selectedMenuItem, setValue: setSelectedMenuItem } = useLocalStorage(
    "spreadsheetViewSorting",
    ""
  );
  const { storedValue: activeSortingProperty, setValue: setActiveSortingProperty } = useLocalStorage(
    "spreadsheetViewActiveSortingProperty",
    ""
  );
  const propertyDetails = SPREADSHEET_PROPERTY_DETAILS[property];

  const handleOrderBy = (order: TIssueOrderByOptions, itemKey: string) => {
    handleDisplayFilterUpdate({ order_by: order });

    setSelectedMenuItem(`${order}_${itemKey}`);
    setActiveSortingProperty(order === "-created_at" ? "" : itemKey);
  };

  return (
    <CustomMenu
      customButtonClassName="clickable !w-full"
      customButtonTabIndex={-1}
      className="!w-full"
      customButton={
        <div className="flex w-full cursor-pointer items-center justify-between gap-1.5 py-2 text-sm text-neutral-text-medium hover:text-neutral-text-strong">
          <div className="flex items-center gap-1.5">
            {<propertyDetails.icon className="h-4 w-4 text-neutral-text-subtle" />}
            {propertyDetails.title}
          </div>
          <div className="ml-3 flex">
            {activeSortingProperty === property && (
              <div className="flex h-3.5 w-3.5 items-center justify-center rounded-full">
                <ListFilter className="h-3 w-3" />
              </div>
            )}
            <ChevronDownIcon className="h-3 w-3" aria-hidden="true" />
          </div>
        </div>
      }
      onMenuClose={onClose}
      placement="bottom-end"
      closeOnSelect
    >
      <CustomMenu.MenuItem onClick={() => handleOrderBy(propertyDetails.ascendingOrderKey, property)}>
        <div
<<<<<<< HEAD
          className={`flex items-center justify-between gap-1.5 px-1 ${
            selectedMenuItem === `${propertyDetails.ascendingOrderKey}_${property}`
              ? "text-neutral-text-strong"
              : "text-neutral-text-medium hover:text-neutral-text-strong"
          }`}
=======
          className={`flex items-center justify-between gap-1.5 px-1 ${selectedMenuItem === `${propertyDetails.ascendingOrderKey}_${property}`
            ? "text-custom-text-100"
            : "text-custom-text-200 hover:text-custom-text-100"
            }`}
>>>>>>> 41e812a8
        >
          <div className="flex items-center gap-2">
            <ArrowDownWideNarrow className="h-3 w-3 stroke-[1.5]" />
            <span>{propertyDetails.ascendingOrderTitle}</span>
            <MoveRight className="h-3 w-3" />
            <span>{propertyDetails.descendingOrderTitle}</span>
          </div>

          {selectedMenuItem === `${propertyDetails.ascendingOrderKey}_${property}` && <CheckIcon className="h-3 w-3" />}
        </div>
      </CustomMenu.MenuItem>
      <CustomMenu.MenuItem onClick={() => handleOrderBy(propertyDetails.descendingOrderKey, property)}>
        <div
<<<<<<< HEAD
          className={`flex items-center justify-between gap-1.5 px-1 ${
            selectedMenuItem === `${propertyDetails.descendingOrderKey}_${property}`
              ? "text-neutral-text-strong"
              : "text-neutral-text-medium hover:text-neutral-text-strong"
          }`}
=======
          className={`flex items-center justify-between gap-1.5 px-1 ${selectedMenuItem === `${propertyDetails.descendingOrderKey}_${property}`
            ? "text-custom-text-100"
            : "text-custom-text-200 hover:text-custom-text-100"
            }`}
>>>>>>> 41e812a8
        >
          <div className="flex items-center gap-2">
            <ArrowUpNarrowWide className="h-3 w-3 stroke-[1.5]" />
            <span>{propertyDetails.descendingOrderTitle}</span>
            <MoveRight className="h-3 w-3" />
            <span>{propertyDetails.ascendingOrderTitle}</span>
          </div>

          {selectedMenuItem === `${propertyDetails.descendingOrderKey}_${property}` && (
            <CheckIcon className="h-3 w-3" />
          )}
        </div>
      </CustomMenu.MenuItem>
      {selectedMenuItem &&
        selectedMenuItem !== "" &&
        displayFilters?.order_by !== "-created_at" &&
        selectedMenuItem.includes(property) && (
          <CustomMenu.MenuItem
            className={`mt-0.5 ${
              selectedMenuItem === `-created_at_${property}` ? "bg-neutral-component-surface-dark" : ""
            }`}
            key={property}
            onClick={() => handleOrderBy("-created_at", property)}
          >
            <div className="flex items-center gap-2 px-1">
              <Eraser className="h-3 w-3" />
              <span>Clear sorting</span>
            </div>
          </CustomMenu.MenuItem>
        )}
    </CustomMenu>
  );
};<|MERGE_RESOLUTION|>--- conflicted
+++ resolved
@@ -70,18 +70,11 @@
     >
       <CustomMenu.MenuItem onClick={() => handleOrderBy(propertyDetails.ascendingOrderKey, property)}>
         <div
-<<<<<<< HEAD
           className={`flex items-center justify-between gap-1.5 px-1 ${
             selectedMenuItem === `${propertyDetails.ascendingOrderKey}_${property}`
-              ? "text-neutral-text-strong"
-              : "text-neutral-text-medium hover:text-neutral-text-strong"
+              ? "text-custom-text-100"
+              : "text-custom-text-200 hover:text-custom-text-100"
           }`}
-=======
-          className={`flex items-center justify-between gap-1.5 px-1 ${selectedMenuItem === `${propertyDetails.ascendingOrderKey}_${property}`
-            ? "text-custom-text-100"
-            : "text-custom-text-200 hover:text-custom-text-100"
-            }`}
->>>>>>> 41e812a8
         >
           <div className="flex items-center gap-2">
             <ArrowDownWideNarrow className="h-3 w-3 stroke-[1.5]" />
@@ -95,18 +88,11 @@
       </CustomMenu.MenuItem>
       <CustomMenu.MenuItem onClick={() => handleOrderBy(propertyDetails.descendingOrderKey, property)}>
         <div
-<<<<<<< HEAD
           className={`flex items-center justify-between gap-1.5 px-1 ${
             selectedMenuItem === `${propertyDetails.descendingOrderKey}_${property}`
-              ? "text-neutral-text-strong"
-              : "text-neutral-text-medium hover:text-neutral-text-strong"
+              ? "text-custom-text-100"
+              : "text-custom-text-200 hover:text-custom-text-100"
           }`}
-=======
-          className={`flex items-center justify-between gap-1.5 px-1 ${selectedMenuItem === `${propertyDetails.descendingOrderKey}_${property}`
-            ? "text-custom-text-100"
-            : "text-custom-text-200 hover:text-custom-text-100"
-            }`}
->>>>>>> 41e812a8
         >
           <div className="flex items-center gap-2">
             <ArrowUpNarrowWide className="h-3 w-3 stroke-[1.5]" />
