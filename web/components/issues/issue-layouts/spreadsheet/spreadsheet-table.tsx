import { observer } from "mobx-react-lite";
//types
import { IIssueDisplayFilterOptions, IIssueDisplayProperties, TIssue } from "@plane/types";
import { EIssueActions } from "../types";
//components
import { SpreadsheetIssueRow } from "./issue-row";
import { SpreadsheetHeader } from "./spreadsheet-header";
import { useTableKeyboardNavigation } from "hooks/use-table-keyboard-navigation";

type Props = {
  displayProperties: IIssueDisplayProperties;
  displayFilters: IIssueDisplayFilterOptions;
  handleDisplayFilterUpdate: (data: Partial<IIssueDisplayFilterOptions>) => void;
  issueIds: string[];
  isEstimateEnabled: boolean;
  quickActions: (
    issue: TIssue,
    customActionButton?: React.ReactElement,
    portalElement?: HTMLDivElement | null
  ) => React.ReactNode;
  handleIssues: (issue: TIssue, action: EIssueActions) => Promise<void>;
  canEditProperties: (projectId: string | undefined) => boolean;
  portalElement: React.MutableRefObject<HTMLDivElement | null>;
};

export const SpreadsheetTable = observer((props: Props) => {
  const {
    displayProperties,
    displayFilters,
    handleDisplayFilterUpdate,
    issueIds,
    isEstimateEnabled,
    portalElement,
    quickActions,
    handleIssues,
    canEditProperties,
  } = props;

  const handleKeyBoardNavigation = useTableKeyboardNavigation();

  return (
<<<<<<< HEAD
    <table className="divide-x-[0.5px] divide-neutral-border-medium overflow-y-auto">
=======
    <table className="overflow-y-auto" onKeyDown={handleKeyBoardNavigation}>
>>>>>>> f9e187d8
      <SpreadsheetHeader
        displayProperties={displayProperties}
        displayFilters={displayFilters}
        handleDisplayFilterUpdate={handleDisplayFilterUpdate}
        isEstimateEnabled={isEstimateEnabled}
      />
      <tbody>
        {issueIds.map((id) => (
          <SpreadsheetIssueRow
            key={id}
            issueId={id}
            displayProperties={displayProperties}
            quickActions={quickActions}
            canEditProperties={canEditProperties}
            nestingLevel={0}
            isEstimateEnabled={isEstimateEnabled}
            handleIssues={handleIssues}
            portalElement={portalElement}
          />
        ))}
      </tbody>
    </table>
  );
});<|MERGE_RESOLUTION|>--- conflicted
+++ resolved
@@ -39,11 +39,7 @@
   const handleKeyBoardNavigation = useTableKeyboardNavigation();
 
   return (
-<<<<<<< HEAD
-    <table className="divide-x-[0.5px] divide-neutral-border-medium overflow-y-auto">
-=======
     <table className="overflow-y-auto" onKeyDown={handleKeyBoardNavigation}>
->>>>>>> f9e187d8
       <SpreadsheetHeader
         displayProperties={displayProperties}
         displayFilters={displayFilters}
