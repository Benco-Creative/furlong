--- conflicted
+++ resolved
@@ -2,11 +2,7 @@
 import { observer } from "mobx-react-lite";
 // types
 import { IIssueDisplayFilterOptions, IIssueDisplayProperties, TIssue } from "@plane/types";
-<<<<<<< HEAD
-// hooks
-=======
 //types
->>>>>>> 90d3a16c
 import { TSelectionHelper } from "@/hooks/use-multiple-select";
 import { useTableKeyboardNavigation } from "@/hooks/use-table-keyboard-navigation";
 // components
