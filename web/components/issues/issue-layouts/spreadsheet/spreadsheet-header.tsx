// ui
import { LayersIcon } from "@plane/ui";
// types
import { IIssueDisplayFilterOptions, IIssueDisplayProperties } from "@plane/types";
// constants
import { SPREADSHEET_PROPERTY_LIST } from "constants/spreadsheet";
// components
import { WithDisplayPropertiesHOC } from "../properties/with-display-properties-HOC";
<<<<<<< HEAD
import { SpreadsheetHeaderColumn } from "./columns/header-column";
=======
import { SpreadsheetHeaderColumn } from "./spreadsheet-header-column";
>>>>>>> f9e187d8

interface Props {
  displayProperties: IIssueDisplayProperties;
  displayFilters: IIssueDisplayFilterOptions;
  handleDisplayFilterUpdate: (data: Partial<IIssueDisplayFilterOptions>) => void;
  isEstimateEnabled: boolean;
}

export const SpreadsheetHeader = (props: Props) => {
  const { displayProperties, displayFilters, handleDisplayFilterUpdate, isEstimateEnabled } = props;

  return (
    <thead className="sticky top-0 left-0 z-[1] border-b-[0.5px] border-neutral-border-subtle">
      <tr>
<<<<<<< HEAD
        <th className="sticky left-0 z-[1] h-11 w-[28rem] flex items-center bg-neutral-component-surface-medium text-sm font-medium before:absolute before:h-full before:right-0 before:border-[0.5px]  before:border-neutral-border-subtle">
=======
        <th
          className="sticky left-0 z-[1] h-11 w-[28rem] flex items-center bg-custom-background-90 text-sm font-medium before:absolute before:h-full before:right-0 before:border-[0.5px]  before:border-custom-border-100"
          tabIndex={-1}
        >
>>>>>>> f9e187d8
          <WithDisplayPropertiesHOC displayProperties={displayProperties} displayPropertyKey="key">
            <span className="flex h-full w-24 flex-shrink-0 items-center px-4 py-2.5">
              <span className="mr-1.5 text-custom-text-400">#</span>ID
            </span>
          </WithDisplayPropertiesHOC>
          <span className="flex h-full w-full flex-grow items-center justify-center px-4 py-2.5">
            <LayersIcon className="mr-1.5 h-4 w-4 text-custom-text-400" />
            Issue
          </span>
        </th>

<<<<<<< HEAD
        {SPREADSHEET_PROPERTY_LIST.map((property) => {
          const shouldRenderProperty = property === "estimate" ? isEstimateEnabled : true;

          return (
            <WithDisplayPropertiesHOC
              displayProperties={displayProperties}
              displayPropertyKey={property}
              shouldRenderProperty={shouldRenderProperty}
            >
              <th className="h-11 w-full min-w-[8rem] items-center bg-neutral-component-surface-medium text-sm font-medium px-4 py-1 border border-b-0 border-t-0 border-neutral-border-subtle">
                <SpreadsheetHeaderColumn
                  displayFilters={displayFilters}
                  handleDisplayFilterUpdate={handleDisplayFilterUpdate}
                  property={property}
                />
              </th>
            </WithDisplayPropertiesHOC>
          );
        })}
=======
        {SPREADSHEET_PROPERTY_LIST.map((property) => (
          <SpreadsheetHeaderColumn
            property={property}
            displayProperties={displayProperties}
            displayFilters={displayFilters}
            handleDisplayFilterUpdate={handleDisplayFilterUpdate}
            isEstimateEnabled={isEstimateEnabled}
          />
        ))}
>>>>>>> f9e187d8
      </tr>
    </thead>
  );
};<|MERGE_RESOLUTION|>--- conflicted
+++ resolved
@@ -6,11 +6,7 @@
 import { SPREADSHEET_PROPERTY_LIST } from "constants/spreadsheet";
 // components
 import { WithDisplayPropertiesHOC } from "../properties/with-display-properties-HOC";
-<<<<<<< HEAD
-import { SpreadsheetHeaderColumn } from "./columns/header-column";
-=======
 import { SpreadsheetHeaderColumn } from "./spreadsheet-header-column";
->>>>>>> f9e187d8
 
 interface Props {
   displayProperties: IIssueDisplayProperties;
@@ -25,14 +21,10 @@
   return (
     <thead className="sticky top-0 left-0 z-[1] border-b-[0.5px] border-neutral-border-subtle">
       <tr>
-<<<<<<< HEAD
-        <th className="sticky left-0 z-[1] h-11 w-[28rem] flex items-center bg-neutral-component-surface-medium text-sm font-medium before:absolute before:h-full before:right-0 before:border-[0.5px]  before:border-neutral-border-subtle">
-=======
         <th
           className="sticky left-0 z-[1] h-11 w-[28rem] flex items-center bg-custom-background-90 text-sm font-medium before:absolute before:h-full before:right-0 before:border-[0.5px]  before:border-custom-border-100"
           tabIndex={-1}
         >
->>>>>>> f9e187d8
           <WithDisplayPropertiesHOC displayProperties={displayProperties} displayPropertyKey="key">
             <span className="flex h-full w-24 flex-shrink-0 items-center px-4 py-2.5">
               <span className="mr-1.5 text-custom-text-400">#</span>ID
@@ -44,27 +36,6 @@
           </span>
         </th>
 
-<<<<<<< HEAD
-        {SPREADSHEET_PROPERTY_LIST.map((property) => {
-          const shouldRenderProperty = property === "estimate" ? isEstimateEnabled : true;
-
-          return (
-            <WithDisplayPropertiesHOC
-              displayProperties={displayProperties}
-              displayPropertyKey={property}
-              shouldRenderProperty={shouldRenderProperty}
-            >
-              <th className="h-11 w-full min-w-[8rem] items-center bg-neutral-component-surface-medium text-sm font-medium px-4 py-1 border border-b-0 border-t-0 border-neutral-border-subtle">
-                <SpreadsheetHeaderColumn
-                  displayFilters={displayFilters}
-                  handleDisplayFilterUpdate={handleDisplayFilterUpdate}
-                  property={property}
-                />
-              </th>
-            </WithDisplayPropertiesHOC>
-          );
-        })}
-=======
         {SPREADSHEET_PROPERTY_LIST.map((property) => (
           <SpreadsheetHeaderColumn
             property={property}
@@ -74,7 +45,6 @@
             isEstimateEnabled={isEstimateEnabled}
           />
         ))}
->>>>>>> f9e187d8
       </tr>
     </thead>
   );
