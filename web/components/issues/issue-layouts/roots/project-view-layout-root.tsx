--- conflicted
+++ resolved
@@ -12,18 +12,10 @@
   ProjectViewKanBanLayout,
   ProjectViewListLayout,
   ProjectViewSpreadsheetLayout,
-<<<<<<< HEAD
-} from "components/issues";
+} from "@/components/issues";
 // constants
-import { EIssueLayoutTypes, EIssuesStoreType } from "constants/issue";
-import { useIssues } from "hooks/store";
-=======
-} from "@/components/issues";
-import { ActiveLoader } from "@/components/ui";
-// constants
-import { EIssuesStoreType } from "@/constants/issue";
+import { EIssueLayoutTypes, EIssuesStoreType } from "@/constants/issue";
 import { useIssues } from "@/hooks/store";
->>>>>>> 1c3619a4
 // types
 
 const ProjectViewIssueLayout = (props: { activeLayout: EIssueLayoutTypes | undefined }) => {
@@ -48,7 +40,7 @@
   const router = useRouter();
   const { workspaceSlug, projectId, viewId } = router.query;
   // hooks
-  const { issues, issuesFilter } = useIssues(EIssuesStoreType.PROJECT_VIEW);
+  const { issuesFilter } = useIssues(EIssuesStoreType.PROJECT_VIEW);
 
   useSWR(
     workspaceSlug && projectId && viewId ? `PROJECT_VIEW_ISSUES_${workspaceSlug}_${projectId}_${viewId}` : null,
