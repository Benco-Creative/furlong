import { FC } from "react";
// components
import { IssueBlock } from "components/issues";
// types
import { TGroupedIssues, TIssue, IIssueDisplayProperties, TIssueMap, TUnGroupedIssues } from "@plane/types";
import { EIssueActions } from "../types";

interface Props {
  issueIds: TGroupedIssues | TUnGroupedIssues | any;
  issuesMap: TIssueMap;
  canEditProperties: (projectId: string | undefined) => boolean;
  handleIssues: (issue: TIssue, action: EIssueActions) => Promise<void>;
  quickActions: (issue: TIssue) => React.ReactNode;
  displayProperties: IIssueDisplayProperties | undefined;
}

export const IssueBlocksList: FC<Props> = (props) => {
  const { issueIds, issuesMap, handleIssues, quickActions, displayProperties, canEditProperties } = props;

  return (
<<<<<<< HEAD
    <div className="relative h-full w-full divide-y-[0.5px] divide-neutral-border-medium">
=======
    <div className="relative h-full w-full">
>>>>>>> f9e187d8
      {issueIds && issueIds.length > 0 ? (
        issueIds.map((issueId: string) => {
          if (!issueId) return null;

          return (
            <IssueBlock
              key={issueId}
              issueId={issueId}
              issuesMap={issuesMap}
              handleIssues={handleIssues}
              quickActions={quickActions}
              canEditProperties={canEditProperties}
              displayProperties={displayProperties}
            />
          );
        })
      ) : (
        <div className="bg-neutral-component-surface-light p-3 text-sm text-custom-text-400">No issues</div>
      )}
    </div>
  );
};<|MERGE_RESOLUTION|>--- conflicted
+++ resolved
@@ -18,11 +18,7 @@
   const { issueIds, issuesMap, handleIssues, quickActions, displayProperties, canEditProperties } = props;
 
   return (
-<<<<<<< HEAD
-    <div className="relative h-full w-full divide-y-[0.5px] divide-neutral-border-medium">
-=======
     <div className="relative h-full w-full">
->>>>>>> f9e187d8
       {issueIds && issueIds.length > 0 ? (
         issueIds.map((issueId: string) => {
           if (!issueId) return null;
