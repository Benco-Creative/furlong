import { useRef } from "react";
import { observer } from "mobx-react-lite";
import { TIssue, IIssueDisplayProperties, TIssueMap } from "@plane/types";
// ui
import { Spinner, Tooltip, ControlLink } from "@plane/ui";
// helpers
import { cn } from "@/helpers/common.helper";
<<<<<<< HEAD
import { useAppRouter, useIssueDetail, useProject } from "@/hooks/store";
=======
// hooks
import { useApplication, useIssueDetail, useProject } from "@/hooks/store";
>>>>>>> 037ddd8b
import { usePlatformOS } from "@/hooks/use-platform-os";
// types
import { IssueProperties } from "../properties/all-properties";
import { TRenderQuickActions } from "./list-view-types";

interface IssueBlockProps {
  issueId: string;
  issuesMap: TIssueMap;
  updateIssue: ((projectId: string, issueId: string, data: Partial<TIssue>) => Promise<void>) | undefined;
  quickActions: TRenderQuickActions;
  displayProperties: IIssueDisplayProperties | undefined;
  canEditProperties: (projectId: string | undefined) => boolean;
}

export const IssueBlock: React.FC<IssueBlockProps> = observer((props: IssueBlockProps) => {
  const { issuesMap, issueId, updateIssue, quickActions, displayProperties, canEditProperties } = props;
  // refs
  const parentRef = useRef(null);
  // hooks
  const { workspaceSlug } = useAppRouter();
  const { getProjectIdentifierById } = useProject();
  const { getIsIssuePeeked, setPeekIssue } = useIssueDetail();

  const handleIssuePeekOverview = (issue: TIssue) =>
    workspaceSlug &&
    issue &&
    issue.project_id &&
    issue.id &&
    !getIsIssuePeeked(issue.id) &&
    setPeekIssue({ workspaceSlug, projectId: issue.project_id, issueId: issue.id });

  const issue = issuesMap[issueId];
  const { isMobile } = usePlatformOS();
  if (!issue) return null;

  const canEditIssueProperties = canEditProperties(issue.project_id);
  const projectIdentifier = getProjectIdentifierById(issue.project_id);

  return (
    <div
      ref={parentRef}
      className={cn(
<<<<<<< HEAD
        "relative flex min-h-12 flex-col gap-3 bg-custom-background-100 p-3 text-sm md:flex-row md:items-center",
=======
        "min-h-[52px] relative flex flex-col md:flex-row md:items-center gap-3 bg-custom-background-100 p-3 text-sm",
>>>>>>> 037ddd8b
        {
          "border border-custom-primary-70 hover:border-custom-primary-70": getIsIssuePeeked(issue.id),
          "last:border-b-transparent": !getIsIssuePeeked(issue.id),
        }
      )}
    >
      <div className="flex w-full truncate">
        <div className="flex flex-grow items-center gap-3 truncate">
          {displayProperties && displayProperties?.key && (
            <div className="flex-shrink-0 text-xs font-medium text-custom-text-300">
              {projectIdentifier}-{issue.sequence_id}
            </div>
          )}

          {issue?.tempId !== undefined && (
            <div className="absolute left-0 top-0 z-[99999] h-full w-full animate-pulse bg-custom-background-100/20" />
          )}

          {issue?.is_draft ? (
            <Tooltip tooltipContent={issue.name} isMobile={isMobile}>
              <p className="truncate">{issue.name}</p>
            </Tooltip>
          ) : (
            <ControlLink
              id={`issue-${issue.id}`}
              href={`/${workspaceSlug}/projects/${issue.project_id}/${issue.archived_at ? "archives/" : ""}issues/${
                issue.id
              }`}
              target="_blank"
              onClick={() => handleIssuePeekOverview(issue)}
              className="w-full truncate cursor-pointer text-sm text-custom-text-100"
              disabled={!!issue?.tempId}
            >
              <Tooltip tooltipContent={issue.name} isMobile={isMobile}>
                <p className="truncate">{issue.name}</p>
              </Tooltip>
            </ControlLink>
          )}
        </div>
        {!issue?.tempId && (
<<<<<<< HEAD
          <div className="block rounded border border-custom-border-300 md:hidden ">{quickActions(issue)}</div>
=======
          <div className="block md:hidden border border-custom-border-300 rounded ">
            {quickActions({
              issue,
              parentRef,
            })}
          </div>
>>>>>>> 037ddd8b
        )}
      </div>
      <div className="flex flex-shrink-0 items-center gap-2">
        {!issue?.tempId ? (
          <>
            <IssueProperties
              className="relative flex flex-wrap items-center gap-2 whitespace-nowrap md:flex-shrink-0 md:flex-grow"
              issue={issue}
              isReadOnly={!canEditIssueProperties}
              updateIssue={updateIssue}
              displayProperties={displayProperties}
              activeLayout="List"
            />
            <div className="hidden md:block">
              {quickActions({
                issue,
                parentRef,
              })}
            </div>
          </>
        ) : (
          <div className="h-4 w-4">
            <Spinner className="h-4 w-4" />
          </div>
        )}
      </div>
    </div>
  );
});<|MERGE_RESOLUTION|>--- conflicted
+++ resolved
@@ -5,12 +5,8 @@
 import { Spinner, Tooltip, ControlLink } from "@plane/ui";
 // helpers
 import { cn } from "@/helpers/common.helper";
-<<<<<<< HEAD
+// hooks
 import { useAppRouter, useIssueDetail, useProject } from "@/hooks/store";
-=======
-// hooks
-import { useApplication, useIssueDetail, useProject } from "@/hooks/store";
->>>>>>> 037ddd8b
 import { usePlatformOS } from "@/hooks/use-platform-os";
 // types
 import { IssueProperties } from "../properties/all-properties";
@@ -53,11 +49,7 @@
     <div
       ref={parentRef}
       className={cn(
-<<<<<<< HEAD
-        "relative flex min-h-12 flex-col gap-3 bg-custom-background-100 p-3 text-sm md:flex-row md:items-center",
-=======
         "min-h-[52px] relative flex flex-col md:flex-row md:items-center gap-3 bg-custom-background-100 p-3 text-sm",
->>>>>>> 037ddd8b
         {
           "border border-custom-primary-70 hover:border-custom-primary-70": getIsIssuePeeked(issue.id),
           "last:border-b-transparent": !getIsIssuePeeked(issue.id),
@@ -98,16 +90,12 @@
           )}
         </div>
         {!issue?.tempId && (
-<<<<<<< HEAD
-          <div className="block rounded border border-custom-border-300 md:hidden ">{quickActions(issue)}</div>
-=======
           <div className="block md:hidden border border-custom-border-300 rounded ">
             {quickActions({
               issue,
               parentRef,
             })}
           </div>
->>>>>>> 037ddd8b
         )}
       </div>
       <div className="flex flex-shrink-0 items-center gap-2">
