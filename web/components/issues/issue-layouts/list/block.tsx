--- conflicted
+++ resolved
@@ -49,14 +49,8 @@
 
   return (
     <div
-<<<<<<< HEAD
-      className={cn("min-h-12 relative flex items-center gap-3 bg-neutral-component-surface-light p-3 text-sm", {
-        "border border-primary-border-subtle hover:border-primary-border-subtle":
-          peekIssue && peekIssue.issueId === issue.id,
-=======
       className={cn("min-h-12 relative flex items-center gap-3 bg-custom-background-100 p-3 text-sm", {
         "border border-custom-primary-70 hover:border-custom-primary-70": peekIssue && peekIssue.issueId === issue.id,
->>>>>>> 41e812a8
         "last:border-b-transparent": peekIssue?.issueId !== issue.id,
       })}
     >
