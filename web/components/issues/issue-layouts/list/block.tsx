--- conflicted
+++ resolved
@@ -49,9 +49,6 @@
 
   return (
     <>
-<<<<<<< HEAD
-      <div className="relative flex items-center gap-3 bg-neutral-component-surface-light p-3 text-sm">
-=======
       <div
         className={cn(
           "relative flex items-center gap-3 bg-custom-background-100 p-3 text-sm border border-transparent border-b-custom-border-200",
@@ -62,7 +59,6 @@
           }
         )}
       >
->>>>>>> f9e187d8
         {displayProperties && displayProperties?.key && (
           <div className="flex-shrink-0 text-xs font-medium text-custom-text-300">
             {projectDetails?.identifier}-{issue.sequence_id}
