import { useRouter } from "next/router";
// lucide icons
import { CircleDashed, Plus } from "lucide-react";
// components
import { CreateUpdateIssueModal, CreateUpdateDraftIssueModal } from "components/issues";
import { ExistingIssuesListModal } from "components/core";
import { CustomMenu } from "@plane/ui";
// mobx
import { observer } from "mobx-react-lite";
// hooks
import { useEventTracker } from "hooks/store";
// types
import { TIssue, ISearchIssueResponse } from "@plane/types";
import useToast from "hooks/use-toast";
import { useState } from "react";
import { TCreateModalStoreTypes } from "constants/issue";

interface IHeaderGroupByCard {
  icon?: React.ReactNode;
  title: string;
  count: number;
  issuePayload: Partial<TIssue>;
  disableIssueCreation?: boolean;
  storeType: TCreateModalStoreTypes;
  addIssuesToView?: (issueIds: string[]) => Promise<TIssue>;
}

export const HeaderGroupByCard = observer(
  ({ icon, title, count, issuePayload, disableIssueCreation, storeType, addIssuesToView }: IHeaderGroupByCard) => {
    const router = useRouter();
    const { workspaceSlug, projectId, moduleId, cycleId } = router.query;
    // hooks
    const { setTrackElement } = useEventTracker();

    const [isOpen, setIsOpen] = useState(false);

    const [openExistingIssueListModal, setOpenExistingIssueListModal] = useState(false);

    const isDraftIssue = router.pathname.includes("draft-issue");

    const { setToastAlert } = useToast();

    const renderExistingIssueModal = moduleId || cycleId;
    const ExistingIssuesListModalPayload = moduleId ? { module: [moduleId.toString()] } : { cycle: true };

    const handleAddIssuesToView = async (data: ISearchIssueResponse[]) => {
      if (!workspaceSlug || !projectId) return;

      const issues = data.map((i) => i.id);

      try {
        addIssuesToView && addIssuesToView(issues);
      } catch (error) {
        setToastAlert({
          type: "error",
          title: "Error!",
          message: "Selected issues could not be added to the cycle. Please try again.",
        });
      }
    };

    return (
      <>
        <div className="relative flex w-full flex-shrink-0 flex-row items-center gap-2 py-1.5">
          <div className="flex h-5 w-5 flex-shrink-0 items-center justify-center overflow-hidden rounded-sm">
            {icon ? icon : <CircleDashed className="h-3.5 w-3.5" strokeWidth={2} />}
          </div>

          <div className="flex w-full flex-row items-center gap-1">
            <div className="line-clamp-1 font-medium text-custom-text-100">{title}</div>
            <div className="pl-2 text-sm font-medium text-custom-text-300">{count || 0}</div>
          </div>

          {!disableIssueCreation &&
            (renderExistingIssueModal ? (
              <CustomMenu
                customButton={
                  <span className="flex h-5 w-5 flex-shrink-0 cursor-pointer items-center justify-center overflow-hidden rounded-sm transition-all hover:bg-neutral-component-surface-dark">
                    <Plus className="h-3.5 w-3.5" strokeWidth={2} />
                  </span>
                }
              >
                <CustomMenu.MenuItem
                  onClick={() => {
                    setTrackElement("List layout");
                    setIsOpen(true);
                  }}
                >
                  <span className="flex items-center justify-start gap-2">Create issue</span>
                </CustomMenu.MenuItem>
                <CustomMenu.MenuItem
                  onClick={() => {
                    setTrackElement("List layout");
                    setOpenExistingIssueListModal(true);
                  }}
                >
                  <span className="flex items-center justify-start gap-2">Add an existing issue</span>
                </CustomMenu.MenuItem>
              </CustomMenu>
            ) : (
              <div
<<<<<<< HEAD
                className="flex h-5 w-5 flex-shrink-0 cursor-pointer items-center justify-center overflow-hidden rounded-sm transition-all hover:bg-neutral-component-surface-dark"
                onClick={() => setIsOpen(true)}
=======
                className="flex h-5 w-5 flex-shrink-0 cursor-pointer items-center justify-center overflow-hidden rounded-sm transition-all hover:bg-custom-background-80"
                onClick={() => {
                  setTrackElement("List layout");
                  setIsOpen(true);
                }}
>>>>>>> f9e187d8
              >
                <Plus width={14} strokeWidth={2} />
              </div>
            ))}

          <CreateUpdateIssueModal
            isOpen={isOpen}
            onClose={() => setIsOpen(false)}
            data={issuePayload}
            storeType={storeType}
            isDraft={isDraftIssue}
          />

          {renderExistingIssueModal && (
            <ExistingIssuesListModal
              workspaceSlug={workspaceSlug?.toString()}
              projectId={projectId?.toString()}
              isOpen={openExistingIssueListModal}
              handleClose={() => setOpenExistingIssueListModal(false)}
              searchParams={ExistingIssuesListModalPayload}
              handleOnSubmit={handleAddIssuesToView}
            />
          )}
        </div>
      </>
    );
  }
);<|MERGE_RESOLUTION|>--- conflicted
+++ resolved
@@ -99,16 +99,11 @@
               </CustomMenu>
             ) : (
               <div
-<<<<<<< HEAD
-                className="flex h-5 w-5 flex-shrink-0 cursor-pointer items-center justify-center overflow-hidden rounded-sm transition-all hover:bg-neutral-component-surface-dark"
-                onClick={() => setIsOpen(true)}
-=======
                 className="flex h-5 w-5 flex-shrink-0 cursor-pointer items-center justify-center overflow-hidden rounded-sm transition-all hover:bg-custom-background-80"
                 onClick={() => {
                   setTrackElement("List layout");
                   setIsOpen(true);
                 }}
->>>>>>> f9e187d8
               >
                 <Plus width={14} strokeWidth={2} />
               </div>
