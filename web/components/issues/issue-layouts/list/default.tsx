--- conflicted
+++ resolved
@@ -2,11 +2,6 @@
 import { combine } from "@atlaskit/pragmatic-drag-and-drop/combine";
 import { autoScrollForElements } from "@atlaskit/pragmatic-drag-and-drop-auto-scroll/element";
 import { observer } from "mobx-react";
-<<<<<<< HEAD
-// edition-specific
-import { IssueBulkOperationsRoot } from "@plane/bulk-operations";
-=======
->>>>>>> 90d3a16c
 // types
 import {
   GroupByColumnTypes,
@@ -21,10 +16,7 @@
 } from "@plane/types";
 // components
 import { MultipleSelectGroup } from "@/components/core";
-<<<<<<< HEAD
-=======
 import { IssueBulkOperationsRoot } from "@/components/issues";
->>>>>>> 90d3a16c
 // hooks
 import { EIssuesStoreType } from "@/constants/issue";
 // hooks
@@ -179,11 +171,7 @@
                     )
                 )}
               </div>
-<<<<<<< HEAD
-              <IssueBulkOperationsRoot selectionHelpers={helpers} />
-=======
               <IssueBulkOperationsRoot />
->>>>>>> 90d3a16c
             </>
           )}
         </MultipleSelectGroup>
