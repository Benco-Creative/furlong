--- conflicted
+++ resolved
@@ -231,11 +231,7 @@
   return (
     <div className="flex py-14">
       <div
-<<<<<<< HEAD
-        className={`hidden lg:block w-1/4 p-3 ml-auto rounded bg-gradient-secondary border border-onboarding-border-100 border-opacity-10`}
-=======
         className={`hidden lg:block w-1/4 p-3 ml-auto rounded bg-onboarding-gradient-secondary border border-onboarding-border-100 border-opacity-10`}
->>>>>>> f1de05e4
       >
         <p className="text-base text-onboarding-text-400 font-semibold">Members</p>
 
