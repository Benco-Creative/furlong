--- conflicted
+++ resolved
@@ -1,10 +1,14 @@
 import React, { useState } from "react";
+
+// next
+import { useRouter } from "next/router";
 
 // react-beautiful-dnd
 import { Draggable } from "react-beautiful-dnd";
 // component
 import StrictModeDroppable from "components/dnd/StrictModeDroppable";
 import { SingleCalendarIssue } from "./single-issue";
+import { CalendarInlineCreateIssueForm } from "./inline-create-issue-form";
 // icons
 import { PlusSmallIcon } from "@heroicons/react/24/outline";
 // helper
@@ -26,17 +30,14 @@
   isNotAllowed: boolean;
 };
 
-export const SingleCalendarDate: React.FC<Props> = ({
-  handleIssueAction,
-  date,
-  index,
-  addIssueToDate,
-  isMonthlyView,
-  showWeekEnds,
-  user,
-  isNotAllowed,
-}) => {
+export const SingleCalendarDate: React.FC<Props> = (props) => {
+  const { handleIssueAction, date, index, isMonthlyView, showWeekEnds, user, isNotAllowed } = props;
+
+  const router = useRouter();
+  const { cycleId, moduleId } = router.query;
+
   const [showAllIssues, setShowAllIssues] = useState(false);
+  const [isCreateIssueFormOpen, setIsCreateIssueFormOpen] = useState(false);
 
   const totalIssues = date.issues.length;
 
@@ -79,8 +80,6 @@
                 )}
               </Draggable>
             ))}
-<<<<<<< HEAD
-=======
 
           <CalendarInlineCreateIssueForm
             isOpen={isCreateIssueFormOpen}
@@ -93,7 +92,6 @@
             }}
           />
 
->>>>>>> b317a149
           {totalIssues > 4 && (
             <button
               type="button"
@@ -109,7 +107,7 @@
           >
             <button
               className="flex items-center justify-center gap-1 text-center"
-              onClick={() => addIssueToDate(date.date)}
+              onClick={() => setIsCreateIssueFormOpen(true)}
             >
               <PlusSmallIcon className="h-4 w-4 text-custom-text-200" />
               Add issue
