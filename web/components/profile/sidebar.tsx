--- conflicted
+++ resolved
@@ -76,12 +76,8 @@
 
   return (
     <div
-<<<<<<< HEAD
-      className={`w-full flex-shrink-0 overflow-y-auto shadow-custom-shadow-sm md:h-full md:w-80 border-l border-custom-border-100`}
-=======
       className={`flex-shrink-0 overflow-hidden overflow-y-auto shadow-custom-shadow-sm border-l border-custom-border-100 bg-custom-sidebar-background-100 h-full z-[5] fixed md:relative transition-all w-full md:w-[300px]`}
       style={themStore.profileSidebarCollapsed ? { marginLeft: `${window?.innerWidth || 0}px` } : {}}
->>>>>>> eb4c3a4d
     >
       {userProjectsData ? (
         <>
@@ -166,12 +162,13 @@
                             {project.assigned_issues > 0 && (
                               <Tooltip tooltipContent="Completion percentage" position="left">
                                 <div
-                                  className={`rounded px-1 py-0.5 text-xs font-medium ${completedIssuePercentage <= 35
-                                    ? "bg-red-500/10 text-red-500"
-                                    : completedIssuePercentage <= 70
+                                  className={`rounded px-1 py-0.5 text-xs font-medium ${
+                                    completedIssuePercentage <= 35
+                                      ? "bg-red-500/10 text-red-500"
+                                      : completedIssuePercentage <= 70
                                       ? "bg-yellow-500/10 text-yellow-500"
                                       : "bg-green-500/10 text-green-500"
-                                    }`}
+                                  }`}
                                 >
                                   {completedIssuePercentage}%
                                 </div>
