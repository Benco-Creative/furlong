--- conflicted
+++ resolved
@@ -6,11 +6,7 @@
 export type TInteractionType = "clicked" | "viewed" | "hovered";
 
 type TCaptureElementParams = {
-<<<<<<< HEAD
-  elementName: TTrackingElement;
-=======
   elementName: string;
->>>>>>> db1caa79
   interaction_type: TInteractionType;
   context?: TElementContext;
 };
