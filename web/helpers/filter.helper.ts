--- conflicted
+++ resolved
@@ -1,11 +1,8 @@
-<<<<<<< HEAD
 import differenceInCalendarDays from "date-fns/differenceInCalendarDays";
-=======
+// helpers
+import { getDate } from "./date-time.helper";
 // types
-import { IIssueFilterOptions } from "@plane/types";
-import differenceInCalendarDays from "date-fns/differenceInCalendarDays";
-import { getDate } from "./date-time.helper";
->>>>>>> 1a462711
+// import { IIssueFilterOptions } from "@plane/types";
 
 type TFilters = {
   [key: string]: string[] | null;
@@ -38,16 +35,10 @@
 export const satisfiesDateFilter = (date: Date, filter: string): boolean => {
   const [value, operator, from] = filter.split(";");
 
-<<<<<<< HEAD
-  if (!from) {
-    if (operator === "after") return date >= new Date(value);
-    if (operator === "before") return date <= new Date(value);
-=======
   const dateValue = getDate(value);
   if (!from && dateValue) {
     if (operator === "after") return date >= dateValue;
     if (operator === "before") return date <= dateValue;
->>>>>>> 1a462711
   }
 
   if (from === "fromnow") {
