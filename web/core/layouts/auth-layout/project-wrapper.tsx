import { FC, ReactNode } from "react";
import { observer } from "mobx-react";
import { useParams } from "next/navigation";
import useSWR from "swr";
// components
import { JoinProject } from "@/components/auth-screens";
import { EmptyState, LogoSpinner } from "@/components/common";
// hooks
import {
  useEventTracker,
  useCycle,
  useProjectEstimates,
  useLabel,
  useMember,
  useModule,
  useProject,
  useProjectState,
  useProjectView,
  useCommandPalette,
  useUserPermissions,
} from "@/hooks/store";
// plane web constants
import { EUserPermissions, EUserPermissionsLevel } from "@/plane-web/constants/user-permissions";
// plane web hooks
import { useIssueTypes } from "@/plane-web/hooks/store";
// images
import emptyProject from "@/public/empty-state/onboarding/dashboard-light.webp";

interface IProjectAuthWrapper {
  children: ReactNode;
}

export const ProjectAuthWrapper: FC<IProjectAuthWrapper> = observer((props) => {
  const { children } = props;
  // store
  // const { fetchInboxes } = useInbox();
  const { toggleCreateProjectModal } = useCommandPalette();
  const { setTrackElement } = useEventTracker();
  const { fetchUserProjectInfo, allowPermissions, projectUserInfo } = useUserPermissions();
  const { loader, getProjectById, fetchProjectDetails } = useProject();
  const { fetchAllCycles } = useCycle();
  const { fetchModules } = useModule();
  const { fetchViews } = useProjectView();
  const {
    project: { fetchProjectMembers },
  } = useMember();
  const { fetchProjectStates } = useProjectState();
  const { fetchProjectLabels } = useLabel();
  const { getProjectEstimates } = useProjectEstimates();
  const { isIssueTypeEnabledForProject, fetchAllPropertiesAndOptions } = useIssueTypes();
  // router
  const { workspaceSlug, projectId } = useParams();

  const projectMemberInfo = projectUserInfo?.[workspaceSlug.toString()]?.[projectId.toString()];

  // fetching project details
  useSWR(
    workspaceSlug && projectId ? `PROJECT_DETAILS_${workspaceSlug.toString()}_${projectId.toString()}` : null,
    workspaceSlug && projectId ? () => fetchProjectDetails(workspaceSlug.toString(), projectId.toString()) : null
  );
  // fetching user project member information
  useSWR(
    workspaceSlug && projectId ? `PROJECT_ME_INFORMATION_${workspaceSlug}_${projectId}` : null,
    workspaceSlug && projectId ? () => fetchUserProjectInfo(workspaceSlug.toString(), projectId.toString()) : null
  );
  // fetching project labels
  useSWR(
    workspaceSlug && projectId ? `PROJECT_LABELS_${workspaceSlug}_${projectId}` : null,
    workspaceSlug && projectId ? () => fetchProjectLabels(workspaceSlug.toString(), projectId.toString()) : null,
    { revalidateIfStale: false, revalidateOnFocus: false }
  );
  // fetching project members
  useSWR(
    workspaceSlug && projectId ? `PROJECT_MEMBERS_${workspaceSlug}_${projectId}` : null,
    workspaceSlug && projectId ? () => fetchProjectMembers(workspaceSlug.toString(), projectId.toString()) : null,
    { revalidateIfStale: false, revalidateOnFocus: false }
  );
  // fetching project states
  useSWR(
    workspaceSlug && projectId ? `PROJECT_STATES_${workspaceSlug}_${projectId}` : null,
    workspaceSlug && projectId ? () => fetchProjectStates(workspaceSlug.toString(), projectId.toString()) : null,
    { revalidateIfStale: false, revalidateOnFocus: false }
  );
  // fetching project estimates
  useSWR(
    workspaceSlug && projectId ? `PROJECT_ESTIMATES_${workspaceSlug}_${projectId}` : null,
    workspaceSlug && projectId ? () => getProjectEstimates(workspaceSlug.toString(), projectId.toString()) : null,
    { revalidateIfStale: false, revalidateOnFocus: false }
  );
  // fetching project cycles
  useSWR(
    workspaceSlug && projectId ? `PROJECT_ALL_CYCLES_${workspaceSlug}_${projectId}` : null,
    workspaceSlug && projectId ? () => fetchAllCycles(workspaceSlug.toString(), projectId.toString()) : null,
    { revalidateIfStale: false, revalidateOnFocus: false }
  );
  // fetching project modules
  useSWR(
    workspaceSlug && projectId ? `PROJECT_MODULES_${workspaceSlug}_${projectId}` : null,
    workspaceSlug && projectId ? () => fetchModules(workspaceSlug.toString(), projectId.toString()) : null,
    { revalidateIfStale: false, revalidateOnFocus: false }
  );
  // fetching project views
  useSWR(
    workspaceSlug && projectId ? `PROJECT_VIEWS_${workspaceSlug}_${projectId}` : null,
    workspaceSlug && projectId ? () => fetchViews(workspaceSlug.toString(), projectId.toString()) : null,
    { revalidateIfStale: false, revalidateOnFocus: false }
  );

  // derived values
<<<<<<< HEAD
  const projectExists = projectId ? getProjectById(projectId.toString()) : null;
  const hasPermissionToCurrentProject = allowPermissions(
    [EUserPermissions.ADMIN, EUserPermissions.MEMBER, EUserPermissions.GUEST],
    EUserPermissionsLevel.PROJECT,
    workspaceSlug.toString(),
    projectId.toString()
  );
=======

  const isIssueTypeEnabled = isIssueTypeEnabledForProject(
    workspaceSlug?.toString(),
    projectId?.toString(),
    "ISSUE_TYPE_DISPLAY"
  );
  // fetching all issue types and properties
  useSWR(
    workspaceSlug && projectId && isIssueTypeEnabled
      ? `ISSUE_TYPES_AND_PROPERTIES_${workspaceSlug}_${projectId}_${isIssueTypeEnabled}`
      : null,
    workspaceSlug && projectId && isIssueTypeEnabled
      ? () => fetchAllPropertiesAndOptions(workspaceSlug.toString(), projectId.toString())
      : null,
    { revalidateIfStale: false, revalidateOnFocus: false }
  );
  const hasPermissionToCurrentProject = projectId
    ? allowPermissions(
        [EUserPermissions.ADMIN, EUserPermissions.MEMBER, EUserPermissions.GUEST],
        EUserPermissionsLevel.PROJECT
      )
    : undefined;
>>>>>>> a227f250

  // check if the project member apis is loading
  if (!projectMemberInfo && projectId && hasPermissionToCurrentProject === null)
    return (
      <div className="grid h-screen place-items-center bg-custom-background-100 p-4">
        <div className="flex flex-col items-center gap-3 text-center">
          <LogoSpinner />
        </div>
      </div>
    );

  const projectExists = projectId ? getProjectById(projectId.toString()) : null;
  // check if the user don't have permission to access the project
  if (projectExists && projectId && hasPermissionToCurrentProject === false) return <JoinProject />;

  // check if the project info is not found.
  if (!loader && !projectExists && projectId && !!hasPermissionToCurrentProject === false)
    return (
      <div className="container grid h-screen place-items-center bg-custom-background-100">
        <EmptyState
          title="No such project exists"
          description="Try creating a new project"
          image={emptyProject}
          primaryButton={{
            text: "Create Project",
            onClick: () => {
              setTrackElement("Projects page empty state");
              toggleCreateProjectModal(true);
            },
          }}
        />
      </div>
    );

  return <>{children}</>;
});<|MERGE_RESOLUTION|>--- conflicted
+++ resolved
@@ -107,15 +107,6 @@
   );
 
   // derived values
-<<<<<<< HEAD
-  const projectExists = projectId ? getProjectById(projectId.toString()) : null;
-  const hasPermissionToCurrentProject = allowPermissions(
-    [EUserPermissions.ADMIN, EUserPermissions.MEMBER, EUserPermissions.GUEST],
-    EUserPermissionsLevel.PROJECT,
-    workspaceSlug.toString(),
-    projectId.toString()
-  );
-=======
 
   const isIssueTypeEnabled = isIssueTypeEnabledForProject(
     workspaceSlug?.toString(),
@@ -132,13 +123,12 @@
       : null,
     { revalidateIfStale: false, revalidateOnFocus: false }
   );
-  const hasPermissionToCurrentProject = projectId
-    ? allowPermissions(
-        [EUserPermissions.ADMIN, EUserPermissions.MEMBER, EUserPermissions.GUEST],
-        EUserPermissionsLevel.PROJECT
-      )
-    : undefined;
->>>>>>> a227f250
+  const hasPermissionToCurrentProject = allowPermissions(
+    [EUserPermissions.ADMIN, EUserPermissions.MEMBER, EUserPermissions.GUEST],
+    EUserPermissionsLevel.PROJECT,
+    workspaceSlug.toString(),
+    projectId.toString()
+  );
 
   // check if the project member apis is loading
   if (!projectMemberInfo && projectId && hasPermissionToCurrentProject === null)
