"use client";

import isToday from "date-fns/isToday";
import { observer } from "mobx-react";
// types
import { TIssue, TWidgetIssue } from "@plane/types";
// ui
import { Avatar, AvatarGroup, ControlLink, PriorityIcon } from "@plane/ui";
// helpers
import { findTotalDaysInRange, getDate, renderFormattedDate } from "@/helpers/date-time.helper";
// hooks
import { useIssueDetail, useMember, useProject } from "@/hooks/store";
// plane web components
import { IssueIdentifier } from "@/plane-web/components/issues";
<<<<<<< HEAD
=======
// types
>>>>>>> 3c91c2fc

export type IssueListItemProps = {
  issueId: string;
  onClick: (issue: TIssue) => void;
  workspaceSlug: string;
};

export const AssignedUpcomingIssueListItem: React.FC<IssueListItemProps> = observer((props) => {
  const { issueId, onClick, workspaceSlug } = props;
  // store hooks
  const { getProjectById } = useProject();
  const {
    issue: { getIssueById },
  } = useIssueDetail();
  // derived values
  const issueDetails = getIssueById(issueId) as TWidgetIssue | undefined;

  if (!issueDetails || !issueDetails.project_id) return null;

  const projectDetails = getProjectById(issueDetails.project_id);

  const blockedByIssues = issueDetails.issue_relation?.filter((issue) => issue.relation_type === "blocked_by") ?? [];

  const blockedByIssueProjectDetails =
    blockedByIssues.length === 1 ? getProjectById(blockedByIssues[0]?.project_id ?? "") : null;

  const targetDate = getDate(issueDetails.target_date);

  return (
    <ControlLink
      href={`/${workspaceSlug}/projects/${issueDetails.project_id}/issues/${issueDetails.id}`}
      onClick={() => onClick(issueDetails)}
      className="grid grid-cols-12 gap-1 rounded px-3 py-2 hover:bg-custom-background-80"
    >
      <div className="col-span-7 flex items-center gap-3">
        {projectDetails && (
          <IssueIdentifier
            issueId={issueDetails.id}
            projectId={projectDetails?.id}
            textContainerClassName="text-xs text-custom-text-200 font-medium"
          />
        )}
        <h6 className="flex-grow truncate text-sm">{issueDetails.name}</h6>
      </div>
      <div className="flex justify-center col-span-1">
        <PriorityIcon priority={issueDetails.priority} size={12} withContainer />
      </div>
      <div className="text-center text-xs col-span-2">
        {targetDate ? (isToday(targetDate) ? "Today" : renderFormattedDate(targetDate)) : "-"}
      </div>
      <div className="flex justify-center text-xs col-span-2">
        {blockedByIssues.length > 0
          ? blockedByIssues.length > 1
            ? `${blockedByIssues.length} blockers`
            : blockedByIssueProjectDetails && (
              <IssueIdentifier
                issueId={blockedByIssues[0]?.id}
                projectId={blockedByIssueProjectDetails?.id}
                textContainerClassName="text-xs text-custom-text-200 font-medium"
              />
            )
          : "-"}
      </div>
    </ControlLink>
  );
});

export const AssignedOverdueIssueListItem: React.FC<IssueListItemProps> = observer((props) => {
  const { issueId, onClick, workspaceSlug } = props;
  // store hooks
  const { getProjectById } = useProject();
  const {
    issue: { getIssueById },
  } = useIssueDetail();
  // derived values
  const issueDetails = getIssueById(issueId) as TWidgetIssue | undefined;

  if (!issueDetails || !issueDetails.project_id) return null;

  const projectDetails = getProjectById(issueDetails.project_id);
  const blockedByIssues = issueDetails.issue_relation?.filter((issue) => issue.relation_type === "blocked_by") ?? [];

  const blockedByIssueProjectDetails =
    blockedByIssues.length === 1 ? getProjectById(blockedByIssues[0]?.project_id ?? "") : null;

  const dueBy = findTotalDaysInRange(getDate(issueDetails.target_date), new Date(), false) ?? 0;

  return (
    <ControlLink
      href={`/${workspaceSlug}/projects/${issueDetails.project_id}/issues/${issueDetails.id}`}
      onClick={() => onClick(issueDetails)}
      className="grid grid-cols-12 gap-1 rounded px-3 py-2 hover:bg-custom-background-80"
    >
      <div className="col-span-7 flex items-center gap-3">
        {projectDetails && (
          <IssueIdentifier
            issueId={issueDetails.id}
            projectId={projectDetails?.id}
            textContainerClassName="text-xs text-custom-text-200 font-medium"
          />
        )}
        <h6 className="flex-grow truncate text-sm">{issueDetails.name}</h6>
      </div>
      <div className="flex justify-center col-span-1">
        <PriorityIcon priority={issueDetails.priority} size={12} withContainer />
      </div>
      <div className="text-center text-xs col-span-2">
        {dueBy} {`day${dueBy > 1 ? "s" : ""}`}
      </div>
      <div className="flex justify-center text-xs col-span-2">
        {blockedByIssues.length > 0
          ? blockedByIssues.length > 1
            ? `${blockedByIssues.length} blockers`
            : blockedByIssueProjectDetails && (
              <IssueIdentifier
                issueId={blockedByIssues[0]?.id}
                projectId={blockedByIssueProjectDetails?.id}
                textContainerClassName="text-xs text-custom-text-200 font-medium"
              />
            )
          : "-"}
      </div>
    </ControlLink>
  );
});

export const AssignedCompletedIssueListItem: React.FC<IssueListItemProps> = observer((props) => {
  const { issueId, onClick, workspaceSlug } = props;
  // store hooks
  const {
    issue: { getIssueById },
  } = useIssueDetail();
  const { getProjectById } = useProject();
  // derived values
  const issueDetails = getIssueById(issueId);

  if (!issueDetails || !issueDetails.project_id) return null;

  const projectDetails = getProjectById(issueDetails.project_id);

  return (
    <ControlLink
      href={`/${workspaceSlug}/projects/${issueDetails.project_id}/issues/${issueDetails.id}`}
      onClick={() => onClick(issueDetails)}
      className="grid grid-cols-12 gap-1 rounded px-3 py-2 hover:bg-custom-background-80"
    >
      <div className="col-span-11 flex items-center gap-3">
        {projectDetails && (
          <IssueIdentifier
            issueId={issueDetails.id}
            projectId={projectDetails?.id}
            textContainerClassName="text-xs text-custom-text-200 font-medium"
          />
        )}
        <h6 className="flex-grow truncate text-sm">{issueDetails.name}</h6>
      </div>
      <div className="flex justify-center col-span-1">
        <PriorityIcon priority={issueDetails.priority} size={12} withContainer />
      </div>
    </ControlLink>
  );
});

export const CreatedUpcomingIssueListItem: React.FC<IssueListItemProps> = observer((props) => {
  const { issueId, onClick, workspaceSlug } = props;
  // store hooks
  const { getUserDetails } = useMember();
  const {
    issue: { getIssueById },
  } = useIssueDetail();
  const { getProjectById } = useProject();
  // derived values
  const issue = getIssueById(issueId);

  if (!issue || !issue.project_id) return null;

  const projectDetails = getProjectById(issue.project_id);
  const targetDate = getDate(issue.target_date);

  return (
    <ControlLink
      href={`/${workspaceSlug}/projects/${issue.project_id}/issues/${issue.id}`}
      onClick={() => onClick(issue)}
      className="grid grid-cols-12 gap-1 rounded px-3 py-2 hover:bg-custom-background-80"
    >
      <div className="col-span-7 flex items-center gap-3">
        {projectDetails && (
          <IssueIdentifier
            issueId={issue.id}
            projectId={projectDetails?.id}
            textContainerClassName="text-xs text-custom-text-200 font-medium"
          />
        )}
        <h6 className="flex-grow truncate text-sm">{issue.name}</h6>
      </div>
      <div className="flex justify-center col-span-1">
        <PriorityIcon priority={issue.priority} size={12} withContainer />
      </div>
      <div className="text-center text-xs col-span-2">
        {targetDate ? (isToday(targetDate) ? "Today" : renderFormattedDate(targetDate)) : "-"}
      </div>
      <div className="flex justify-center text-xs col-span-2">
        {issue.assignee_ids && issue.assignee_ids?.length > 0 ? (
          <AvatarGroup>
            {issue.assignee_ids?.map((assigneeId) => {
              const userDetails = getUserDetails(assigneeId);

              if (!userDetails) return null;

              return <Avatar key={assigneeId} src={userDetails.avatar} name={userDetails.display_name} />;
            })}
          </AvatarGroup>
        ) : (
          "-"
        )}
      </div>
    </ControlLink>
  );
});

export const CreatedOverdueIssueListItem: React.FC<IssueListItemProps> = observer((props) => {
  const { issueId, onClick, workspaceSlug } = props;
  // store hooks
  const { getUserDetails } = useMember();
  const {
    issue: { getIssueById },
  } = useIssueDetail();
  const { getProjectById } = useProject();
  // derived values
  const issue = getIssueById(issueId);

  if (!issue || !issue.project_id) return null;

  const projectDetails = getProjectById(issue.project_id);

  const dueBy: number = findTotalDaysInRange(getDate(issue.target_date), new Date(), false) ?? 0;

  return (
    <ControlLink
      href={`/${workspaceSlug}/projects/${issue.project_id}/issues/${issue.id}`}
      onClick={() => onClick(issue)}
      className="grid grid-cols-12 gap-1 rounded px-3 py-2 hover:bg-custom-background-80"
    >
      <div className="col-span-7 flex items-center gap-3">
        {projectDetails && (
          <IssueIdentifier
            issueId={issue.id}
            projectId={projectDetails?.id}
            textContainerClassName="text-xs text-custom-text-200 font-medium"
          />
        )}
        <h6 className="flex-grow truncate text-sm">{issue.name}</h6>
      </div>
      <div className="flex justify-center col-span-1">
        <PriorityIcon priority={issue.priority} size={12} withContainer />
      </div>
      <div className="text-center text-xs col-span-2">
        {dueBy} {`day${dueBy > 1 ? "s" : ""}`}
      </div>
      <div className="flex justify-center text-xs col-span-2">
        {issue.assignee_ids.length > 0 ? (
          <AvatarGroup>
            {issue.assignee_ids?.map((assigneeId) => {
              const userDetails = getUserDetails(assigneeId);

              if (!userDetails) return null;

              return <Avatar key={assigneeId} src={userDetails.avatar} name={userDetails.display_name} />;
            })}
          </AvatarGroup>
        ) : (
          "-"
        )}
      </div>
    </ControlLink>
  );
});

export const CreatedCompletedIssueListItem: React.FC<IssueListItemProps> = observer((props) => {
  const { issueId, onClick, workspaceSlug } = props;
  // store hooks
  const { getUserDetails } = useMember();
  const {
    issue: { getIssueById },
  } = useIssueDetail();
  const { getProjectById } = useProject();
  // derived values
  const issue = getIssueById(issueId);

  if (!issue || !issue.project_id) return null;

  const projectDetails = getProjectById(issue.project_id);

  return (
    <ControlLink
      href={`/${workspaceSlug}/projects/${issue.project_id}/issues/${issue.id}`}
      onClick={() => onClick(issue)}
      className="grid grid-cols-12 gap-1 rounded px-3 py-2 hover:bg-custom-background-80"
    >
      <div className="col-span-9 flex items-center gap-3">
        {projectDetails && (
          <IssueIdentifier
            issueId={issue.id}
            projectId={projectDetails?.id}
            textContainerClassName="text-xs text-custom-text-200 font-medium"
          />
        )}
        <h6 className="flex-grow truncate text-sm">{issue.name}</h6>
      </div>
      <div className="flex justify-center col-span-1">
        <PriorityIcon priority={issue.priority} size={12} withContainer />
      </div>
      <div className="flex justify-center text-xs col-span-2">
        {issue.assignee_ids.length > 0 ? (
          <AvatarGroup>
            {issue.assignee_ids?.map((assigneeId) => {
              const userDetails = getUserDetails(assigneeId);

              if (!userDetails) return null;

              return <Avatar key={assigneeId} src={userDetails.avatar} name={userDetails.display_name} />;
            })}
          </AvatarGroup>
        ) : (
          "-"
        )}
      </div>
    </ControlLink>
  );
});<|MERGE_RESOLUTION|>--- conflicted
+++ resolved
@@ -12,10 +12,6 @@
 import { useIssueDetail, useMember, useProject } from "@/hooks/store";
 // plane web components
 import { IssueIdentifier } from "@/plane-web/components/issues";
-<<<<<<< HEAD
-=======
-// types
->>>>>>> 3c91c2fc
 
 export type IssueListItemProps = {
   issueId: string;
@@ -71,12 +67,12 @@
           ? blockedByIssues.length > 1
             ? `${blockedByIssues.length} blockers`
             : blockedByIssueProjectDetails && (
-              <IssueIdentifier
-                issueId={blockedByIssues[0]?.id}
-                projectId={blockedByIssueProjectDetails?.id}
-                textContainerClassName="text-xs text-custom-text-200 font-medium"
-              />
-            )
+                <IssueIdentifier
+                  issueId={blockedByIssues[0]?.id}
+                  projectId={blockedByIssueProjectDetails?.id}
+                  textContainerClassName="text-xs text-custom-text-200 font-medium"
+                />
+              )
           : "-"}
       </div>
     </ControlLink>
@@ -130,12 +126,12 @@
           ? blockedByIssues.length > 1
             ? `${blockedByIssues.length} blockers`
             : blockedByIssueProjectDetails && (
-              <IssueIdentifier
-                issueId={blockedByIssues[0]?.id}
-                projectId={blockedByIssueProjectDetails?.id}
-                textContainerClassName="text-xs text-custom-text-200 font-medium"
-              />
-            )
+                <IssueIdentifier
+                  issueId={blockedByIssues[0]?.id}
+                  projectId={blockedByIssueProjectDetails?.id}
+                  textContainerClassName="text-xs text-custom-text-200 font-medium"
+                />
+              )
           : "-"}
       </div>
     </ControlLink>
