--- conflicted
+++ resolved
@@ -51,11 +51,8 @@
     showSubmitButton = true,
     isSubmitting = false,
     showToolbarInitially = true,
-<<<<<<< HEAD
-=======
     showToolbar = true,
     parentClassName = "",
->>>>>>> 0351e448
     placeholder = t("issue.comments.placeholder"),
     uploadFile,
     ...rest
