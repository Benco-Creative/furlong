import { FC, useCallback, useEffect } from "react";
import { observer } from "mobx-react";
import { useParams } from "next/navigation";
// plane constants
import { ALL_ISSUES } from "@plane/constants";
import { IIssueDisplayFilterOptions } from "@plane/types";
// hooks
import { EIssueFilterType, EIssueLayoutTypes, EIssuesStoreType } from "@/constants/issue";
// hooks
import { useIssues, useUserPermissions } from "@/hooks/store";
import { useIssueStoreType } from "@/hooks/use-issue-layout-store";
import { useIssuesActions } from "@/hooks/use-issues-actions";
import { EUserPermissions, EUserPermissionsLevel } from "@/plane-web/constants/user-permissions";
// views
// stores
// components
import { IssueLayoutHOC } from "../issue-layout-HOC";
// types
// constants
import { IQuickActionProps, TRenderQuickActions } from "../list/list-view-types";
import { SpreadsheetView } from "./spreadsheet-view";

export type SpreadsheetStoreType =
  | EIssuesStoreType.PROJECT
  | EIssuesStoreType.MODULE
  | EIssuesStoreType.CYCLE
  | EIssuesStoreType.PROJECT_VIEW
<<<<<<< HEAD
  | EIssuesStoreType.TEAM
  | EIssuesStoreType.TEAM_VIEW;
=======
  | EIssuesStoreType.EPIC;
>>>>>>> 7f353e3b

interface IBaseSpreadsheetRoot {
  QuickActions: FC<IQuickActionProps>;
  canEditPropertiesBasedOnProject?: (projectId: string) => boolean;
  isCompletedCycle?: boolean;
  viewId?: string | undefined;
  isEpic?: boolean;
}

export const BaseSpreadsheetRoot = observer((props: IBaseSpreadsheetRoot) => {
  const { QuickActions, canEditPropertiesBasedOnProject, isCompletedCycle = false, viewId, isEpic = false } = props;
  // router
  const { projectId } = useParams();
  // store hooks
  const storeType = useIssueStoreType() as SpreadsheetStoreType;
  const { allowPermissions } = useUserPermissions();
  const { issues, issuesFilter } = useIssues(storeType);
  const {
    fetchIssues,
    fetchNextIssues,
    quickAddIssue,
    updateIssue,
    removeIssue,
    removeIssueFromView,
    archiveIssue,
    restoreIssue,
    updateFilters,
  } = useIssuesActions(storeType);
  // derived values
  const { enableInlineEditing, enableQuickAdd, enableIssueCreation } = issues?.viewFlags || {};
  // user role validation
  const isEditingAllowed = allowPermissions(
    [EUserPermissions.ADMIN, EUserPermissions.MEMBER],
    EUserPermissionsLevel.PROJECT
  );

  useEffect(() => {
    fetchIssues("init-loader", { canGroup: false, perPageCount: 100 }, viewId);
  }, [fetchIssues, storeType, viewId]);

  const canEditProperties = useCallback(
    (projectId: string | undefined) => {
      const isEditingAllowedBasedOnProject =
        canEditPropertiesBasedOnProject && projectId ? canEditPropertiesBasedOnProject(projectId) : isEditingAllowed;

      return enableInlineEditing && isEditingAllowedBasedOnProject;
    },
    [canEditPropertiesBasedOnProject, enableInlineEditing, isEditingAllowed]
  );

  const issueIds = issues.groupedIssueIds?.[ALL_ISSUES] ?? [];
  const nextPageResults = issues.getPaginationData(ALL_ISSUES, undefined)?.nextPageResults;

  const handleDisplayFiltersUpdate = useCallback(
    (updatedDisplayFilter: Partial<IIssueDisplayFilterOptions>) => {
      if (!projectId) return;

      updateFilters(projectId.toString(), EIssueFilterType.DISPLAY_FILTERS, {
        ...updatedDisplayFilter,
      });
    },
    [projectId, updateFilters]
  );

  const renderQuickActions: TRenderQuickActions = useCallback(
    ({ issue, parentRef, customActionButton, placement, portalElement }) => (
      <QuickActions
        parentRef={parentRef}
        customActionButton={customActionButton}
        issue={issue}
        handleDelete={async () => removeIssue(issue.project_id, issue.id)}
        handleUpdate={async (data) => updateIssue && updateIssue(issue.project_id, issue.id, data)}
        handleRemoveFromView={async () => removeIssueFromView && removeIssueFromView(issue.project_id, issue.id)}
        handleArchive={async () => archiveIssue && archiveIssue(issue.project_id, issue.id)}
        handleRestore={async () => restoreIssue && restoreIssue(issue.project_id, issue.id)}
        portalElement={portalElement}
        readOnly={!canEditProperties(issue.project_id ?? undefined) || isCompletedCycle}
        placements={placement}
      />
    ),
    [isCompletedCycle, canEditProperties, removeIssue, updateIssue, removeIssueFromView, archiveIssue, restoreIssue]
  );

  if (!Array.isArray(issueIds)) return null;

  return (
    <IssueLayoutHOC layout={EIssueLayoutTypes.SPREADSHEET}>
      <SpreadsheetView
        displayProperties={issuesFilter.issueFilters?.displayProperties ?? {}}
        displayFilters={issuesFilter.issueFilters?.displayFilters ?? {}}
        handleDisplayFilterUpdate={handleDisplayFiltersUpdate}
        issueIds={issueIds}
        quickActions={renderQuickActions}
        updateIssue={updateIssue}
        canEditProperties={canEditProperties}
        quickAddCallback={quickAddIssue}
        enableQuickCreateIssue={enableQuickAdd}
        disableIssueCreation={!enableIssueCreation || !isEditingAllowed || isCompletedCycle}
        canLoadMoreIssues={!!nextPageResults}
        loadMoreIssues={fetchNextIssues}
        isEpic={isEpic}
      />
    </IssueLayoutHOC>
  );
});<|MERGE_RESOLUTION|>--- conflicted
+++ resolved
@@ -25,12 +25,9 @@
   | EIssuesStoreType.MODULE
   | EIssuesStoreType.CYCLE
   | EIssuesStoreType.PROJECT_VIEW
-<<<<<<< HEAD
   | EIssuesStoreType.TEAM
-  | EIssuesStoreType.TEAM_VIEW;
-=======
+  | EIssuesStoreType.TEAM_VIEW
   | EIssuesStoreType.EPIC;
->>>>>>> 7f353e3b
 
 interface IBaseSpreadsheetRoot {
   QuickActions: FC<IQuickActionProps>;
