import React from "react";
import { observer } from "mobx-react";
import { useParams } from "next/navigation";
// types
import { TIssue } from "@plane/types";
// helpers
import { Row } from "@plane/ui";
import { cn } from "@/helpers/common.helper";
// hooks
import { useAppRouter } from "@/hooks/use-app-router";
<<<<<<< HEAD
import { IssueStats } from "@/plane-web/components/issues/issue-layouts/issue-stats";
=======
import { useIssueTypes } from "@/plane-web/hooks/store";
>>>>>>> ad7c1a42

type Props = {
  issue: TIssue;
};

export const SpreadsheetSubIssueColumn: React.FC<Props> = observer((props: Props) => {
  const { issue } = props;
  // router
  const router = useAppRouter();
  // hooks
  const { workspaceSlug } = useParams();
<<<<<<< HEAD
  // derived values
  const isEpic = issue?.is_epic;
=======
  const { getIssueTypeById } = useIssueTypes();
  // derived values
  const issueTypeDetails = issue.type_id ? getIssueTypeById(issue.type_id) : undefined;
  const isEpic = issueTypeDetails?.is_epic;
>>>>>>> ad7c1a42
  const subIssueCount = issue?.sub_issues_count ?? 0;

  const redirectToIssueDetail = () => {
    router.push(
      `/${workspaceSlug?.toString()}/projects/${issue.project_id}/${issue.archived_at ? "archives/" : ""}${isEpic ? "epics" : "issues"}/${issue.id}#sub-issues`
    );
  };

<<<<<<< HEAD
  const label = `${subIssueCount} sub-work item${subIssueCount !== 1 ? "s" : ""}`;
=======
  const issueLabel = isEpic ? "work item" : "sub-work item";
  const label = `${subIssueCount} ${issueLabel}${subIssueCount !== 1 ? "s" : ""}`;
>>>>>>> ad7c1a42

  return (
    <Row
      onClick={subIssueCount ? redirectToIssueDetail : () => {}}
      className={cn(
        "flex h-11 w-full items-center border-b-[0.5px] border-custom-border-200 py-1 text-xs hover:bg-custom-background-90 group-[.selected-issue-row]:bg-custom-primary-100/5 group-[.selected-issue-row]:hover:bg-custom-primary-90",
        {
          "cursor-pointer": subIssueCount,
        }
      )}
    >
      {isEpic ? <IssueStats issueId={issue.id} /> : label}
    </Row>
  );
});<|MERGE_RESOLUTION|>--- conflicted
+++ resolved
@@ -8,11 +8,9 @@
 import { cn } from "@/helpers/common.helper";
 // hooks
 import { useAppRouter } from "@/hooks/use-app-router";
-<<<<<<< HEAD
+
 import { IssueStats } from "@/plane-web/components/issues/issue-layouts/issue-stats";
-=======
 import { useIssueTypes } from "@/plane-web/hooks/store";
->>>>>>> ad7c1a42
 
 type Props = {
   issue: TIssue;
@@ -24,15 +22,14 @@
   const router = useAppRouter();
   // hooks
   const { workspaceSlug } = useParams();
-<<<<<<< HEAD
   // derived values
   const isEpic = issue?.is_epic;
-=======
+
   const { getIssueTypeById } = useIssueTypes();
   // derived values
   const issueTypeDetails = issue.type_id ? getIssueTypeById(issue.type_id) : undefined;
   const isEpic = issueTypeDetails?.is_epic;
->>>>>>> ad7c1a42
+
   const subIssueCount = issue?.sub_issues_count ?? 0;
 
   const redirectToIssueDetail = () => {
@@ -41,12 +38,8 @@
     );
   };
 
-<<<<<<< HEAD
   const label = `${subIssueCount} sub-work item${subIssueCount !== 1 ? "s" : ""}`;
-=======
   const issueLabel = isEpic ? "work item" : "sub-work item";
-  const label = `${subIssueCount} ${issueLabel}${subIssueCount !== 1 ? "s" : ""}`;
->>>>>>> ad7c1a42
 
   return (
     <Row
