import React from "react";
import { observer } from "mobx-react";
import { useParams } from "next/navigation";
// types
import { TIssue } from "@plane/types";
// helpers
import { Row } from "@plane/ui";
import { cn } from "@/helpers/common.helper";
// hooks
import { useAppRouter } from "@/hooks/use-app-router";
import { useIssueTypes } from "@/plane-web/hooks/store";

type Props = {
  issue: TIssue;
};

export const SpreadsheetSubIssueColumn: React.FC<Props> = observer((props: Props) => {
  const { issue } = props;
  // router
  const router = useAppRouter();
  // hooks
<<<<<<< HEAD
  const { workspaceSlug, epicId } = useParams();
=======
  const { workspaceSlug } = useParams();
  const { getIssueTypeById } = useIssueTypes();
>>>>>>> 441b4d8c
  // derived values
  const issueTypeDetails = issue.type_id ? getIssueTypeById(issue.type_id) : undefined;
  const isEpic = issueTypeDetails?.is_epic;
  const subIssueCount = issue?.sub_issues_count ?? 0;

  const redirectToIssueDetail = () => {
    router.push(
<<<<<<< HEAD
      `/${workspaceSlug?.toString()}/projects/${issue.project_id}/${issue.archived_at ? "archives/" : ""}${epicId ? "epics" : "issues"}/${issue.id}#sub-issues`
    );
  };

  const issueLabel = epicId ? "issue" : "sub-issue";
=======
      `/${workspaceSlug?.toString()}/projects/${issue.project_id}/${issue.archived_at ? "archives/" : ""}${isEpic ? "epics" : "issues"}/${issue.id}#sub-issues`
    );
  };

  const issueLabel = isEpic ? "issue" : "sub-issue";
>>>>>>> 441b4d8c
  const label = `${subIssueCount} ${issueLabel}${subIssueCount !== 1 ? "s" : ""}`;

  return (
    <Row
      onClick={subIssueCount ? redirectToIssueDetail : () => {}}
      className={cn(
        "flex h-11 w-full items-center border-b-[0.5px] border-custom-border-200 py-1 text-xs hover:bg-custom-background-80 group-[.selected-issue-row]:bg-custom-primary-100/5 group-[.selected-issue-row]:hover:bg-custom-primary-100/10",
        {
          "cursor-pointer": subIssueCount,
        }
      )}
    >
      {label}
    </Row>
  );
});<|MERGE_RESOLUTION|>--- conflicted
+++ resolved
@@ -19,12 +19,8 @@
   // router
   const router = useAppRouter();
   // hooks
-<<<<<<< HEAD
-  const { workspaceSlug, epicId } = useParams();
-=======
   const { workspaceSlug } = useParams();
   const { getIssueTypeById } = useIssueTypes();
->>>>>>> 441b4d8c
   // derived values
   const issueTypeDetails = issue.type_id ? getIssueTypeById(issue.type_id) : undefined;
   const isEpic = issueTypeDetails?.is_epic;
@@ -32,19 +28,11 @@
 
   const redirectToIssueDetail = () => {
     router.push(
-<<<<<<< HEAD
-      `/${workspaceSlug?.toString()}/projects/${issue.project_id}/${issue.archived_at ? "archives/" : ""}${epicId ? "epics" : "issues"}/${issue.id}#sub-issues`
-    );
-  };
-
-  const issueLabel = epicId ? "issue" : "sub-issue";
-=======
       `/${workspaceSlug?.toString()}/projects/${issue.project_id}/${issue.archived_at ? "archives/" : ""}${isEpic ? "epics" : "issues"}/${issue.id}#sub-issues`
     );
   };
 
   const issueLabel = isEpic ? "issue" : "sub-issue";
->>>>>>> 441b4d8c
   const label = `${subIssueCount} ${issueLabel}${subIssueCount !== 1 ? "s" : ""}`;
 
   return (
