--- conflicted
+++ resolved
@@ -32,11 +32,7 @@
     );
   };
 
-<<<<<<< HEAD
-  const issueLabel = epicId ? "work item" : "sub-work item";
-=======
-  const issueLabel = isEpic ? "work item" : "sub-work item";;
->>>>>>> 0351e448
+  const issueLabel = isEpic ? "work item" : "sub-work item";
   const label = `${subIssueCount} ${issueLabel}${subIssueCount !== 1 ? "s" : ""}`;
 
   return (
