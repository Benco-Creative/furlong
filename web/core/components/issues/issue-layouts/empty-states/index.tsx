--- conflicted
+++ resolved
@@ -1,10 +1,6 @@
-<<<<<<< HEAD
 import { EIssuesStoreType } from "@plane/constants";
-=======
-import { EIssuesStoreType } from "@/constants/issue";
 // plane web components
 import { TeamEmptyState, TeamViewEmptyState } from "@/plane-web/components/issues/issue-layouts/empty-states";
->>>>>>> f0ecfb3d
 // components
 import { ProjectArchivedEmptyState } from "./archived-issues";
 import { CycleEmptyState } from "./cycle";
