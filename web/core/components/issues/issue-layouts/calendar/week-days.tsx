import { observer } from "mobx-react";
import { TGroupedIssues, TIssue, TIssueMap, TPaginationData } from "@plane/types";
// components
import { CalendarDayTile } from "@/components/issues";
// helpers
import { renderFormattedPayloadDate } from "@/helpers/date-time.helper";
// types
import { ICycleIssuesFilter } from "@/store/issue/cycle";
import { IModuleIssuesFilter } from "@/store/issue/module";
import { IProjectIssuesFilter } from "@/store/issue/project";
import { IProjectViewIssuesFilter } from "@/store/issue/project-views";
import { TRenderQuickActions } from "../list/list-view-types";
import { ICalendarDate, ICalendarWeek } from "./types";
import { IProjectEpicsFilter } from "@/plane-web/store/issue/epic";

type Props = {
  issuesFilterStore:
    | IProjectIssuesFilter
    | IModuleIssuesFilter
    | ICycleIssuesFilter
    | IProjectViewIssuesFilter
    | IProjectEpicsFilter;
  issues: TIssueMap | undefined;
  groupedIssueIds: TGroupedIssues;
  week: ICalendarWeek | undefined;
  quickActions: TRenderQuickActions;
  loadMoreIssues: (dateString: string) => void;
  getPaginationData: (groupId: string | undefined) => TPaginationData | undefined;
  getGroupIssueCount: (groupId: string | undefined) => number | undefined;
  enableQuickIssueCreate?: boolean;
  disableIssueCreation?: boolean;
  quickAddCallback?: (projectId: string | null | undefined, data: TIssue) => Promise<TIssue | undefined>;
  handleDragAndDrop: (
    issueId: string | undefined,
    issueProjectId: string | undefined,
    sourceDate: string | undefined,
    destinationDate: string | undefined
  ) => Promise<void>;
  addIssuesToView?: (issueIds: string[]) => Promise<any>;
  readOnly?: boolean;
  selectedDate: Date;
  setSelectedDate: (date: Date) => void;
<<<<<<< HEAD
  canEditProperties: (projectId: string | undefined) => boolean;
=======
  isEpic?: boolean;
>>>>>>> 7f353e3b
};

export const CalendarWeekDays: React.FC<Props> = observer((props) => {
  const {
    issuesFilterStore,
    issues,
    groupedIssueIds,
    handleDragAndDrop,
    week,
    loadMoreIssues,
    getPaginationData,
    getGroupIssueCount,
    quickActions,
    enableQuickIssueCreate,
    disableIssueCreation,
    quickAddCallback,
    addIssuesToView,
    readOnly = false,
    selectedDate,
    setSelectedDate,
<<<<<<< HEAD
    canEditProperties,
=======
    isEpic = false,
>>>>>>> 7f353e3b
  } = props;

  const calendarLayout = issuesFilterStore?.issueFilters?.displayFilters?.calendar?.layout ?? "month";
  const showWeekends = issuesFilterStore?.issueFilters?.displayFilters?.calendar?.show_weekends ?? false;

  if (!week) return null;

  return (
    <div
      className={`grid divide-custom-border-200 md:divide-x-[0.5px] ${showWeekends ? "grid-cols-7" : "grid-cols-5"} ${
        calendarLayout === "month" ? "" : "h-full"
      }`}
    >
      {Object.values(week).map((date: ICalendarDate) => {
        if (!showWeekends && (date.date.getDay() === 0 || date.date.getDay() === 6)) return null;

        return (
          <CalendarDayTile
            selectedDate={selectedDate}
            setSelectedDate={setSelectedDate}
            issuesFilterStore={issuesFilterStore}
            key={renderFormattedPayloadDate(date.date)}
            date={date}
            issues={issues}
            groupedIssueIds={groupedIssueIds}
            loadMoreIssues={loadMoreIssues}
            getPaginationData={getPaginationData}
            getGroupIssueCount={getGroupIssueCount}
            quickActions={quickActions}
            enableQuickIssueCreate={enableQuickIssueCreate}
            disableIssueCreation={disableIssueCreation}
            quickAddCallback={quickAddCallback}
            addIssuesToView={addIssuesToView}
            readOnly={readOnly}
            handleDragAndDrop={handleDragAndDrop}
<<<<<<< HEAD
            canEditProperties={canEditProperties}
=======
            isEpic={isEpic}
>>>>>>> 7f353e3b
          />
        );
      })}
    </div>
  );
});<|MERGE_RESOLUTION|>--- conflicted
+++ resolved
@@ -5,13 +5,13 @@
 // helpers
 import { renderFormattedPayloadDate } from "@/helpers/date-time.helper";
 // types
+import { IProjectEpicsFilter } from "@/plane-web/store/issue/epic";
 import { ICycleIssuesFilter } from "@/store/issue/cycle";
 import { IModuleIssuesFilter } from "@/store/issue/module";
 import { IProjectIssuesFilter } from "@/store/issue/project";
 import { IProjectViewIssuesFilter } from "@/store/issue/project-views";
 import { TRenderQuickActions } from "../list/list-view-types";
 import { ICalendarDate, ICalendarWeek } from "./types";
-import { IProjectEpicsFilter } from "@/plane-web/store/issue/epic";
 
 type Props = {
   issuesFilterStore:
@@ -40,11 +40,8 @@
   readOnly?: boolean;
   selectedDate: Date;
   setSelectedDate: (date: Date) => void;
-<<<<<<< HEAD
   canEditProperties: (projectId: string | undefined) => boolean;
-=======
   isEpic?: boolean;
->>>>>>> 7f353e3b
 };
 
 export const CalendarWeekDays: React.FC<Props> = observer((props) => {
@@ -65,11 +62,8 @@
     readOnly = false,
     selectedDate,
     setSelectedDate,
-<<<<<<< HEAD
     canEditProperties,
-=======
     isEpic = false,
->>>>>>> 7f353e3b
   } = props;
 
   const calendarLayout = issuesFilterStore?.issueFilters?.displayFilters?.calendar?.layout ?? "month";
@@ -105,11 +99,8 @@
             addIssuesToView={addIssuesToView}
             readOnly={readOnly}
             handleDragAndDrop={handleDragAndDrop}
-<<<<<<< HEAD
             canEditProperties={canEditProperties}
-=======
             isEpic={isEpic}
->>>>>>> 7f353e3b
           />
         );
       })}
