"use client";

import { useCallback, useMemo, SyntheticEvent } from "react";
import xor from "lodash/xor";
import { observer } from "mobx-react";
import { useParams, usePathname } from "next/navigation";
// icons
import { CalendarCheck2, CalendarClock, Layers, Link, Paperclip } from "lucide-react";
// types
import { TIssue, IIssueDisplayProperties, TIssuePriorities } from "@plane/types";
// ui
import { Tooltip } from "@plane/ui";
// components
import {
  DateDropdown,
  EstimateDropdown,
  PriorityDropdown,
  MemberDropdown,
  ModuleDropdown,
  CycleDropdown,
  StateDropdown,
} from "@/components/dropdowns";
// constants
import { ISSUE_UPDATED } from "@/constants/event-tracker";
// helpers
import { cn } from "@/helpers/common.helper";
import { getDate, renderFormattedPayloadDate } from "@/helpers/date-time.helper";
import { shouldHighlightIssueDueDate } from "@/helpers/issue.helper";
// hooks
import { useEventTracker, useLabel, useIssues, useProjectState, useProject, useProjectEstimates } from "@/hooks/store";
import { useAppRouter } from "@/hooks/use-app-router";
import { useIssueStoreType } from "@/hooks/use-issue-layout-store";
import { usePlatformOS } from "@/hooks/use-platform-os";
// local components
import { IssuePropertyLabels } from "./labels";
import { WithDisplayPropertiesHOC } from "./with-display-properties-HOC";

export interface IIssueProperties {
  issue: TIssue;
  updateIssue: ((projectId: string | null, issueId: string, data: Partial<TIssue>) => Promise<void>) | undefined;
  displayProperties: IIssueDisplayProperties | undefined;
  isReadOnly: boolean;
  className: string;
  activeLayout: string;
  isEpic?: boolean;
}

export const IssueProperties: React.FC<IIssueProperties> = observer((props) => {
  const { issue, updateIssue, displayProperties, activeLayout, isReadOnly, className, isEpic = false } = props;
  // store hooks
  const { getProjectById } = useProject();
  const { labelMap } = useLabel();
  const { captureIssueEvent } = useEventTracker();
  const storeType = useIssueStoreType();
  const {
    issues: { changeModulesInIssue },
  } = useIssues(storeType);
  const {
    issues: { addCycleToIssue, removeCycleFromIssue },
  } = useIssues(storeType);
  const { areEstimateEnabledByProjectId } = useProjectEstimates();
  const { getStateById } = useProjectState();
  const { isMobile } = usePlatformOS();
  const projectDetails = getProjectById(issue.project_id);

  // router
  const router = useAppRouter();
  const { workspaceSlug, projectId } = useParams();
  const pathname = usePathname();

  const currentLayout = `${activeLayout} layout`;
  // derived values
  const stateDetails = getStateById(issue.state_id);
  const subIssueCount = issue?.sub_issues_count ?? 0;

  const issueOperations = useMemo(
    () => ({
      addModulesToIssue: async (moduleIds: string[]) => {
        if (!workspaceSlug || !issue.project_id || !issue.id) return;
        await changeModulesInIssue?.(workspaceSlug.toString(), issue.project_id, issue.id, moduleIds, []);
      },
      removeModulesFromIssue: async (moduleIds: string[]) => {
        if (!workspaceSlug || !issue.project_id || !issue.id) return;
        await changeModulesInIssue?.(workspaceSlug.toString(), issue.project_id, issue.id, [], moduleIds);
      },
      addIssueToCycle: async (cycleId: string) => {
        if (!workspaceSlug || !issue.project_id || !issue.id) return;
        await addCycleToIssue?.(workspaceSlug.toString(), issue.project_id, cycleId, issue.id);
      },
      removeIssueFromCycle: async () => {
        if (!workspaceSlug || !issue.project_id || !issue.id) return;
        await removeCycleFromIssue?.(workspaceSlug.toString(), issue.project_id, issue.id);
      },
    }),
    [workspaceSlug, issue, changeModulesInIssue, addCycleToIssue, removeCycleFromIssue]
  );

  const handleState = (stateId: string) => {
    updateIssue &&
      updateIssue(issue.project_id, issue.id, { state_id: stateId }).then(() => {
        captureIssueEvent({
          eventName: ISSUE_UPDATED,
          payload: { ...issue, state: "SUCCESS", element: currentLayout },
          path: pathname,
          updates: {
            changed_property: "state",
            change_details: stateId,
          },
        });
      });
  };

  const handlePriority = (value: TIssuePriorities) => {
    updateIssue &&
      updateIssue(issue.project_id, issue.id, { priority: value }).then(() => {
        captureIssueEvent({
          eventName: ISSUE_UPDATED,
          payload: { ...issue, state: "SUCCESS", element: currentLayout },
          path: pathname,
          updates: {
            changed_property: "priority",
            change_details: value,
          },
        });
      });
  };

  const handleLabel = (ids: string[]) => {
    updateIssue &&
      updateIssue(issue.project_id, issue.id, { label_ids: ids }).then(() => {
        captureIssueEvent({
          eventName: ISSUE_UPDATED,
          payload: { ...issue, state: "SUCCESS", element: currentLayout },
          path: pathname,
          updates: {
            changed_property: "labels",
            change_details: ids,
          },
        });
      });
  };

  const handleAssignee = (ids: string[]) => {
    updateIssue &&
      updateIssue(issue.project_id, issue.id, { assignee_ids: ids }).then(() => {
        captureIssueEvent({
          eventName: ISSUE_UPDATED,
          payload: { ...issue, state: "SUCCESS", element: currentLayout },
          path: pathname,
          updates: {
            changed_property: "assignees",
            change_details: ids,
          },
        });
      });
  };

  const handleModule = useCallback(
    (moduleIds: string[] | null) => {
      if (!issue || !issue.module_ids || !moduleIds) return;

      const updatedModuleIds = xor(issue.module_ids, moduleIds);
      const modulesToAdd: string[] = [];
      const modulesToRemove: string[] = [];
      for (const moduleId of updatedModuleIds)
        if (issue.module_ids.includes(moduleId)) modulesToRemove.push(moduleId);
        else modulesToAdd.push(moduleId);
      if (modulesToAdd.length > 0) issueOperations.addModulesToIssue(modulesToAdd);
      if (modulesToRemove.length > 0) issueOperations.removeModulesFromIssue(modulesToRemove);

      captureIssueEvent({
        eventName: ISSUE_UPDATED,
        payload: { ...issue, state: "SUCCESS", element: currentLayout },
        path: pathname,
        updates: { changed_property: "module_ids", change_details: { module_ids: moduleIds } },
      });
    },
    [issueOperations, captureIssueEvent, currentLayout, pathname, issue]
  );

  const handleCycle = useCallback(
    (cycleId: string | null) => {
      if (!issue || issue.cycle_id === cycleId) return;
      if (cycleId) issueOperations.addIssueToCycle?.(cycleId);
      else issueOperations.removeIssueFromCycle?.();

      captureIssueEvent({
        eventName: ISSUE_UPDATED,
        payload: { ...issue, state: "SUCCESS", element: currentLayout },
        path: pathname,
        updates: { changed_property: "cycle", change_details: { cycle_id: cycleId } },
      });
    },
    [issue, issueOperations, captureIssueEvent, currentLayout, pathname]
  );

  const handleStartDate = (date: Date | null) => {
    updateIssue &&
      updateIssue(issue.project_id, issue.id, { start_date: date ? renderFormattedPayloadDate(date) : null }).then(
        () => {
          captureIssueEvent({
            eventName: ISSUE_UPDATED,
            payload: { ...issue, state: "SUCCESS", element: currentLayout },
            path: pathname,
            updates: {
              changed_property: "start_date",
              change_details: date ? renderFormattedPayloadDate(date) : null,
            },
          });
        }
      );
  };

  const handleTargetDate = (date: Date | null) => {
    updateIssue &&
      updateIssue(issue.project_id, issue.id, { target_date: date ? renderFormattedPayloadDate(date) : null }).then(
        () => {
          captureIssueEvent({
            eventName: ISSUE_UPDATED,
            payload: { ...issue, state: "SUCCESS", element: currentLayout },
            path: pathname,
            updates: {
              changed_property: "target_date",
              change_details: date ? renderFormattedPayloadDate(date) : null,
            },
          });
        }
      );
  };

  const handleEstimate = (value: string | undefined) => {
    updateIssue &&
      updateIssue(issue.project_id, issue.id, { estimate_point: value }).then(() => {
        captureIssueEvent({
          eventName: ISSUE_UPDATED,
          payload: { ...issue, state: "SUCCESS", element: currentLayout },
          path: pathname,
          updates: {
            changed_property: "estimate_point",
            change_details: value,
          },
        });
      });
  };

  const redirectToIssueDetail = () => {
    router.push(
      `/${workspaceSlug}/projects/${issue.project_id}/${issue.archived_at ? "archives/" : ""}issues/${issue.id}#sub-issues`
    );
    // router.push({
    //   pathname: `/${workspaceSlug}/projects/${issue.project_id}/${issue.archived_at ? "archives/" : ""}issues/${
    //     issue.id
    //   }`,
    //   hash: "sub-issues",
    // });
  };

  if (!displayProperties || !issue.project_id) return null;

  const defaultLabelOptions = issue?.label_ids?.map((id) => labelMap[id]) || [];

  const minDate = getDate(issue.start_date);
  minDate?.setDate(minDate.getDate());

  const maxDate = getDate(issue.target_date);
  maxDate?.setDate(maxDate.getDate());

  const handleEventPropagation = (e: SyntheticEvent<HTMLDivElement>) => {
    e.stopPropagation();
    e.preventDefault();
  };

  return (
    <div className={className}>
      {/* basic properties */}
      {/* state */}
      <WithDisplayPropertiesHOC displayProperties={displayProperties} displayPropertyKey="state">
        <div className="h-5" onFocus={handleEventPropagation} onClick={handleEventPropagation}>
          <StateDropdown
            buttonContainerClassName="truncate max-w-40"
            value={issue.state_id}
            onChange={handleState}
            projectId={issue.project_id}
            disabled={isReadOnly}
            buttonVariant="border-with-text"
            renderByDefault={isMobile}
            showTooltip
          />
        </div>
      </WithDisplayPropertiesHOC>

      {/* priority */}
      <WithDisplayPropertiesHOC displayProperties={displayProperties} displayPropertyKey="priority">
        <div className="h-5" onFocus={handleEventPropagation} onClick={handleEventPropagation}>
          <PriorityDropdown
            value={issue?.priority}
            onChange={handlePriority}
            disabled={isReadOnly}
            buttonVariant="border-without-text"
            buttonClassName="border"
            renderByDefault={isMobile}
            showTooltip
          />
        </div>
      </WithDisplayPropertiesHOC>

      {/* label */}
      <WithDisplayPropertiesHOC displayProperties={displayProperties} displayPropertyKey="labels">
        <div className="h-5" onFocus={handleEventPropagation} onClick={handleEventPropagation}>
          <IssuePropertyLabels
            projectId={issue?.project_id || null}
            value={issue?.label_ids || null}
            defaultOptions={defaultLabelOptions}
            onChange={handleLabel}
            disabled={isReadOnly}
            renderByDefault={isMobile}
            hideDropdownArrow
          />
        </div>
      </WithDisplayPropertiesHOC>

      {/* start date */}
      <WithDisplayPropertiesHOC displayProperties={displayProperties} displayPropertyKey="start_date">
        <div className="h-5" onFocus={handleEventPropagation} onClick={handleEventPropagation}>
          <DateDropdown
            value={issue.start_date ?? null}
            onChange={handleStartDate}
            maxDate={maxDate}
            placeholder="Start date"
            icon={<CalendarClock className="h-3 w-3 flex-shrink-0" />}
            buttonVariant={issue.start_date ? "border-with-text" : "border-without-text"}
            optionsClassName="z-10"
            disabled={isReadOnly}
            renderByDefault={isMobile}
            showTooltip
          />
        </div>
      </WithDisplayPropertiesHOC>

      {/* target/due date */}
      <WithDisplayPropertiesHOC displayProperties={displayProperties} displayPropertyKey="due_date">
        <div className="h-5" onFocus={handleEventPropagation} onClick={handleEventPropagation}>
          <DateDropdown
            value={issue?.target_date ?? null}
            onChange={handleTargetDate}
            minDate={minDate}
            placeholder="Due date"
            icon={<CalendarCheck2 className="h-3 w-3 flex-shrink-0" />}
            buttonVariant={issue.target_date ? "border-with-text" : "border-without-text"}
            buttonClassName={shouldHighlightIssueDueDate(issue.target_date, stateDetails?.group) ? "text-red-500" : ""}
            clearIconClassName="!text-custom-text-100"
            optionsClassName="z-10"
            disabled={isReadOnly}
            renderByDefault={isMobile}
            showTooltip
          />
        </div>
      </WithDisplayPropertiesHOC>

      {/* assignee */}
      <WithDisplayPropertiesHOC displayProperties={displayProperties} displayPropertyKey="assignee">
        <div className="h-5" onFocus={handleEventPropagation} onClick={handleEventPropagation}>
          <MemberDropdown
            projectId={issue?.project_id}
            value={issue?.assignee_ids}
            onChange={handleAssignee}
            disabled={isReadOnly}
            multiple
            buttonVariant={issue.assignee_ids?.length > 0 ? "transparent-without-text" : "border-without-text"}
            buttonClassName={issue.assignee_ids?.length > 0 ? "hover:bg-transparent px-0" : ""}
            showTooltip={issue?.assignee_ids?.length === 0}
            placeholder="Assignees"
            optionsClassName="z-10"
            tooltipContent=""
            renderByDefault={isMobile}
          />
        </div>
      </WithDisplayPropertiesHOC>

      {!isEpic && (
        <>
          {/* modules */}
          {projectDetails?.module_view && (
            <WithDisplayPropertiesHOC displayProperties={displayProperties} displayPropertyKey="modules">
<<<<<<< HEAD
              <div className="h-5" onClick={handleEventPropagation}>
=======
              <div className="h-5" onFocus={handleEventPropagation} onClick={handleEventPropagation}>
>>>>>>> a85050ba
                <ModuleDropdown
                  buttonContainerClassName="truncate max-w-40"
                  projectId={issue?.project_id}
                  value={issue?.module_ids ?? []}
                  onChange={handleModule}
                  disabled={isReadOnly}
                  renderByDefault={isMobile}
                  multiple
                  buttonVariant="border-with-text"
                  showCount
                  showTooltip
                />
              </div>
            </WithDisplayPropertiesHOC>
          )}

          {/* cycles */}
          {projectDetails?.cycle_view && (
            <WithDisplayPropertiesHOC displayProperties={displayProperties} displayPropertyKey="cycle">
<<<<<<< HEAD
              <div className="h-5" onClick={handleEventPropagation}>
=======
              <div className="h-5" onFocus={handleEventPropagation} onClick={handleEventPropagation}>
>>>>>>> a85050ba
                <CycleDropdown
                  buttonContainerClassName="truncate max-w-40"
                  projectId={issue?.project_id}
                  value={issue?.cycle_id}
                  onChange={handleCycle}
                  disabled={isReadOnly}
                  buttonVariant="border-with-text"
                  renderByDefault={isMobile}
                  showTooltip
                />
              </div>
            </WithDisplayPropertiesHOC>
          )}
        </>
      )}

      {/* estimates */}
      {projectId && areEstimateEnabledByProjectId(projectId?.toString()) && (
        <WithDisplayPropertiesHOC displayProperties={displayProperties} displayPropertyKey="estimate">
          <div className="h-5" onFocus={handleEventPropagation} onClick={handleEventPropagation}>
            <EstimateDropdown
              value={issue.estimate_point ?? undefined}
              onChange={handleEstimate}
              projectId={issue.project_id}
              disabled={isReadOnly}
              buttonVariant="border-with-text"
              renderByDefault={isMobile}
              showTooltip
            />
          </div>
        </WithDisplayPropertiesHOC>
      )}

      {/* extra render properties */}
      {/* sub-issues */}
      <WithDisplayPropertiesHOC
        displayProperties={displayProperties}
        displayPropertyKey="sub_issue_count"
        shouldRenderProperty={(properties) => !!properties.sub_issue_count && !!subIssueCount}
      >
        <Tooltip
          tooltipHeading="Sub-issues"
          tooltipContent={`${subIssueCount}`}
          isMobile={isMobile}
          renderByDefault={false}
        >
          <div
            onFocus={handleEventPropagation}
            onClick={(e) => {
              e.stopPropagation();
              e.preventDefault();
              if (subIssueCount) redirectToIssueDetail();
            }}
            className={cn(
              "flex h-5 flex-shrink-0 items-center justify-center gap-2 overflow-hidden rounded border-[0.5px] border-custom-border-300 px-2.5 py-1",
              {
                "hover:bg-custom-background-80 cursor-pointer": subIssueCount,
              }
            )}
          >
            <Layers className="h-3 w-3 flex-shrink-0" strokeWidth={2} />
            <div className="text-xs">{subIssueCount}</div>
          </div>
        </Tooltip>
      </WithDisplayPropertiesHOC>

      {/* attachments */}
      <WithDisplayPropertiesHOC
        displayProperties={displayProperties}
        displayPropertyKey="attachment_count"
        shouldRenderProperty={(properties) => !!properties.attachment_count && !!issue.attachment_count}
      >
        <Tooltip
          tooltipHeading="Attachments"
          tooltipContent={`${issue.attachment_count}`}
          isMobile={isMobile}
          renderByDefault={false}
        >
          <div
            className="flex h-5 flex-shrink-0 items-center justify-center gap-2 overflow-hidden rounded border-[0.5px] border-custom-border-300 px-2.5 py-1"
            onFocus={handleEventPropagation}
            onClick={handleEventPropagation}
          >
            <Paperclip className="h-3 w-3 flex-shrink-0" strokeWidth={2} />
            <div className="text-xs">{issue.attachment_count}</div>
          </div>
        </Tooltip>
      </WithDisplayPropertiesHOC>

      {/* link */}
      <WithDisplayPropertiesHOC
        displayProperties={displayProperties}
        displayPropertyKey="link"
        shouldRenderProperty={(properties) => !!properties.link && !!issue.link_count}
      >
        <Tooltip
          tooltipHeading="Links"
          tooltipContent={`${issue.link_count}`}
          isMobile={isMobile}
          renderByDefault={false}
        >
          <div
            className="flex h-5 flex-shrink-0 items-center justify-center gap-2 overflow-hidden rounded border-[0.5px] border-custom-border-300 px-2.5 py-1"
            onFocus={handleEventPropagation}
            onClick={handleEventPropagation}
          >
            <Link className="h-3 w-3 flex-shrink-0" strokeWidth={2} />
            <div className="text-xs">{issue.link_count}</div>
          </div>
        </Tooltip>
      </WithDisplayPropertiesHOC>
    </div>
  );
});<|MERGE_RESOLUTION|>--- conflicted
+++ resolved
@@ -379,50 +379,46 @@
 
       {!isEpic && (
         <>
-          {/* modules */}
-          {projectDetails?.module_view && (
-            <WithDisplayPropertiesHOC displayProperties={displayProperties} displayPropertyKey="modules">
-<<<<<<< HEAD
-              <div className="h-5" onClick={handleEventPropagation}>
-=======
-              <div className="h-5" onFocus={handleEventPropagation} onClick={handleEventPropagation}>
->>>>>>> a85050ba
-                <ModuleDropdown
-                  buttonContainerClassName="truncate max-w-40"
-                  projectId={issue?.project_id}
-                  value={issue?.module_ids ?? []}
-                  onChange={handleModule}
-                  disabled={isReadOnly}
-                  renderByDefault={isMobile}
-                  multiple
-                  buttonVariant="border-with-text"
-                  showCount
-                  showTooltip
-                />
-              </div>
-            </WithDisplayPropertiesHOC>
-          )}
-
-          {/* cycles */}
-          {projectDetails?.cycle_view && (
-            <WithDisplayPropertiesHOC displayProperties={displayProperties} displayPropertyKey="cycle">
-<<<<<<< HEAD
-              <div className="h-5" onClick={handleEventPropagation}>
-=======
-              <div className="h-5" onFocus={handleEventPropagation} onClick={handleEventPropagation}>
->>>>>>> a85050ba
-                <CycleDropdown
-                  buttonContainerClassName="truncate max-w-40"
-                  projectId={issue?.project_id}
-                  value={issue?.cycle_id}
-                  onChange={handleCycle}
-                  disabled={isReadOnly}
-                  buttonVariant="border-with-text"
-                  renderByDefault={isMobile}
-                  showTooltip
-                />
-              </div>
-            </WithDisplayPropertiesHOC>
+          {!isEpic && (
+            <>
+              {/* modules */}
+              {projectDetails?.module_view && (
+                <WithDisplayPropertiesHOC displayProperties={displayProperties} displayPropertyKey="modules">
+                  <div className="h-5" onFocus={handleEventPropagation} onClick={handleEventPropagation}>
+                    <ModuleDropdown
+                      buttonContainerClassName="truncate max-w-40"
+                      projectId={issue?.project_id}
+                      value={issue?.module_ids ?? []}
+                      onChange={handleModule}
+                      disabled={isReadOnly}
+                      renderByDefault={isMobile}
+                      multiple
+                      buttonVariant="border-with-text"
+                      showCount
+                      showTooltip
+                    />
+                  </div>
+                </WithDisplayPropertiesHOC>
+              )}
+
+              {/* cycles */}
+              {projectDetails?.cycle_view && (
+                <WithDisplayPropertiesHOC displayProperties={displayProperties} displayPropertyKey="cycle">
+                  <div className="h-5" onFocus={handleEventPropagation} onClick={handleEventPropagation}>
+                    <CycleDropdown
+                      buttonContainerClassName="truncate max-w-40"
+                      projectId={issue?.project_id}
+                      value={issue?.cycle_id}
+                      onChange={handleCycle}
+                      disabled={isReadOnly}
+                      buttonVariant="border-with-text"
+                      renderByDefault={isMobile}
+                      showTooltip
+                    />
+                  </div>
+                </WithDisplayPropertiesHOC>
+              )}
+            </>
           )}
         </>
       )}
