"use client";

import { useState } from "react";
import omit from "lodash/omit";
import { observer } from "mobx-react";
import { useParams, usePathname } from "next/navigation";
// plane imports
import { ARCHIVABLE_STATE_GROUPS, EIssuesStoreType, EUserPermissions, EUserPermissionsLevel } from "@plane/constants";
import { TIssue } from "@plane/types";
import { ContextMenu, CustomMenu } from "@plane/ui";
// components
import { ArchiveIssueModal, CreateUpdateIssueModal, DeleteIssueModal } from "@/components/issues";
// helpers
import { cn } from "@/helpers/common.helper";
// hooks
import { useEventTracker, useIssues, useProject, useProjectState, useUserPermissions } from "@/hooks/store";
<<<<<<< HEAD
// plane-web components
import { DuplicateWorkItemModal } from "@/plane-web/components/issues/issue-layouts/quick-action-dropdowns";
=======
// types
import { useIssueType } from "@/plane-web/hooks/store";
>>>>>>> 177c58a4
import { IQuickActionProps } from "../list/list-view-types";
// helper
import { useProjectIssueMenuItems, MenuItemFactoryProps } from "./helper";

export const ProjectIssueQuickActions: React.FC<IQuickActionProps> = observer((props) => {
  const {
    issue,
    handleDelete,
    handleUpdate,
    handleArchive,
    customActionButton,
    portalElement,
    readOnly = false,
    placements = "bottom-end",
    parentRef,
  } = props;
  // router
  const { workspaceSlug } = useParams();
  const pathname = usePathname();
  // states
  const [createUpdateIssueModal, setCreateUpdateIssueModal] = useState(false);
  const [issueToEdit, setIssueToEdit] = useState<TIssue | undefined>(undefined);
  const [deleteIssueModal, setDeleteIssueModal] = useState(false);
  const [archiveIssueModal, setArchiveIssueModal] = useState(false);
  const [duplicateWorkItemModal, setDuplicateWorkItemModal] = useState(false);
  // store hooks
  const { allowPermissions } = useUserPermissions();
  const { setTrackElement } = useEventTracker();
  const { issuesFilter } = useIssues(EIssuesStoreType.PROJECT);
  const { getStateById } = useProjectState();
  const { getProjectIdentifierById } = useProject();
  // plane web hooks
  const issueTypeDetail = useIssueType(issue.type_id);
  // derived values
  const activeLayout = `${issuesFilter.issueFilters?.displayFilters?.layout} layout`;
  const stateDetails = getStateById(issue.state_id);
  const projectIdentifier = getProjectIdentifierById(issue?.project_id);
  // auth
  const isEditingAllowed =
    allowPermissions(
      [EUserPermissions.ADMIN, EUserPermissions.MEMBER],
      EUserPermissionsLevel.PROJECT,
      workspaceSlug?.toString(),
      issue.project_id ?? undefined
    ) && !readOnly;
  const isArchivingAllowed = handleArchive && isEditingAllowed;
  const isInArchivableGroup = !!stateDetails && ARCHIVABLE_STATE_GROUPS.includes(stateDetails?.group);
  const isDeletingAllowed = isEditingAllowed;

  const isDraftIssue = pathname?.includes("draft-issues") || false;

  const duplicateIssuePayload = omit(
    {
      ...issue,
      name: `${issue.name} (copy)`,
      is_draft: isDraftIssue ? false : issue.is_draft,
      sourceIssueId: issue.id,
    },
    ["id"]
  );

<<<<<<< HEAD
  // Menu items and modals using helper
  const menuItemProps: MenuItemFactoryProps = {
    issue,
    workspaceSlug: workspaceSlug?.toString(),
    projectIdentifier,
    activeLayout,
    isEditingAllowed,
    isArchivingAllowed,
    isDeletingAllowed,
    isInArchivableGroup,
    isDraftIssue,
    setTrackElement,
    setIssueToEdit,
    setCreateUpdateIssueModal,
    setDeleteIssueModal,
    setArchiveIssueModal,
    setDuplicateWorkItemModal,
    handleDelete,
    handleUpdate,
    handleArchive,
    storeType: EIssuesStoreType.PROJECT,
  };

  const MENU_ITEMS = useProjectIssueMenuItems(menuItemProps);
=======
  const MENU_ITEMS: TContextMenuItem[] = useMemo(
    () => [
      {
        key: "edit",
        title: t("common.actions.edit"),
        icon: Pencil,
        action: () => {
          setTrackElement(activeLayout);
          setIssueToEdit(issue);
          setCreateUpdateIssueModal(true);
        },
        shouldRender: isEditingAllowed,
      },
      {
        key: "make-a-copy",
        title: t("common.actions.make_a_copy"),
        icon: Copy,
        action: () => {
          setTrackElement(activeLayout);
          setCreateUpdateIssueModal(true);
        },
        shouldRender: isEditingAllowed && issueTypeDetail?.is_active,
      },
      {
        key: "open-in-new-tab",
        title: t("common.actions.open_in_new_tab"),
        icon: ExternalLink,
        action: handleOpenInNewTab,
      },
      {
        key: "copy-link",
        title: t("common.actions.copy_link"),
        icon: Link,
        action: handleCopyIssueLink,
      },
      {
        key: "archive",
        title: t("common.actions.archive"),
        description: isInArchivableGroup ? undefined : t("issue.archive.description"),
        icon: ArchiveIcon,
        className: "items-start",
        iconClassName: "mt-1",
        action: () => setArchiveIssueModal(true),
        disabled: !isInArchivableGroup,
        shouldRender: isArchivingAllowed,
      },
      {
        key: "delete",
        title: t("common.actions.delete"),
        icon: Trash2,
        action: () => {
          setTrackElement(activeLayout);
          setDeleteIssueModal(true);
        },
        shouldRender: isDeletingAllowed,
      },
    ],
    [t]
  );
>>>>>>> 177c58a4

  return (
    <>
      {/* Modals */}
      <ArchiveIssueModal
        data={issue}
        isOpen={archiveIssueModal}
        handleClose={() => setArchiveIssueModal(false)}
        onSubmit={handleArchive}
      />
      <DeleteIssueModal
        data={issue}
        isOpen={deleteIssueModal}
        handleClose={() => setDeleteIssueModal(false)}
        onSubmit={handleDelete}
      />
      <CreateUpdateIssueModal
        isOpen={createUpdateIssueModal}
        onClose={() => {
          setCreateUpdateIssueModal(false);
          setIssueToEdit(undefined);
        }}
        data={issueToEdit ?? duplicateIssuePayload}
        onSubmit={async (data) => {
          if (issueToEdit && handleUpdate) await handleUpdate(data);
        }}
        storeType={EIssuesStoreType.PROJECT}
        isDraft={isDraftIssue}
      />
      {issue.project_id && workspaceSlug && (
        <DuplicateWorkItemModal
          workItemId={issue.id}
          isOpen={duplicateWorkItemModal}
          onClose={() => setDuplicateWorkItemModal(false)}
          workspaceSlug={workspaceSlug.toString()}
          projectId={issue.project_id}
        />
      )}

      <ContextMenu parentRef={parentRef} items={MENU_ITEMS} />
      <CustomMenu
        ellipsis
        placement={placements}
        customButton={customActionButton}
        portalElement={portalElement}
        menuItemsClassName="z-[14]"
        maxHeight="lg"
        closeOnSelect
      >
        {MENU_ITEMS.map((item) => {
          if (item.shouldRender === false) return null;

          // Render submenu if nestedMenuItems exist
          if (item.nestedMenuItems && item.nestedMenuItems.length > 0) {
            return (
              <CustomMenu.SubMenu
                key={item.key}
                trigger={
                  <div className="flex items-center gap-2">
                    {item.icon && <item.icon className={cn("h-3 w-3", item.iconClassName)} />}
                    <h5>{item.title}</h5>
                    {item.description && (
                      <p
                        className={cn("text-custom-text-300 whitespace-pre-line", {
                          "text-custom-text-400": item.disabled,
                        })}
                      >
                        {item.description}
                      </p>
                    )}
                  </div>
                }
                disabled={item.disabled}
                className={cn(
                  "flex items-center gap-2",
                  {
                    "text-custom-text-400": item.disabled,
                  },
                  item.className
                )}
              >
                {item.nestedMenuItems.map((nestedItem) => (
                  <CustomMenu.MenuItem
                    key={nestedItem.key}
                    onClick={(e) => {
                      e.preventDefault();
                      e.stopPropagation();
                      nestedItem.action();
                    }}
                    className={cn(
                      "flex items-center gap-2",
                      {
                        "text-custom-text-400": nestedItem.disabled,
                      },
                      nestedItem.className
                    )}
                    disabled={nestedItem.disabled}
                  >
                    {nestedItem.icon && <nestedItem.icon className={cn("h-3 w-3", nestedItem.iconClassName)} />}
                    <div>
                      <h5>{nestedItem.title}</h5>
                      {nestedItem.description && (
                        <p
                          className={cn("text-custom-text-300 whitespace-pre-line", {
                            "text-custom-text-400": nestedItem.disabled,
                          })}
                        >
                          {nestedItem.description}
                        </p>
                      )}
                    </div>
                  </CustomMenu.MenuItem>
                ))}
              </CustomMenu.SubMenu>
            );
          }

          // Render regular menu item
          return (
            <CustomMenu.MenuItem
              key={item.key}
              onClick={(e) => {
                e.preventDefault();
                e.stopPropagation();
                item.action();
              }}
              className={cn(
                "flex items-center gap-2",
                {
                  "text-custom-text-400": item.disabled,
                },
                item.className
              )}
              disabled={item.disabled}
            >
              {item.icon && <item.icon className={cn("h-3 w-3", item.iconClassName)} />}
              <div>
                <h5>{item.title}</h5>
                {item.description && (
                  <p
                    className={cn("text-custom-text-300 whitespace-pre-line", {
                      "text-custom-text-400": item.disabled,
                    })}
                  >
                    {item.description}
                  </p>
                )}
              </div>
            </CustomMenu.MenuItem>
          );
        })}
      </CustomMenu>
    </>
  );
});<|MERGE_RESOLUTION|>--- conflicted
+++ resolved
@@ -14,13 +14,9 @@
 import { cn } from "@/helpers/common.helper";
 // hooks
 import { useEventTracker, useIssues, useProject, useProjectState, useUserPermissions } from "@/hooks/store";
-<<<<<<< HEAD
 // plane-web components
 import { DuplicateWorkItemModal } from "@/plane-web/components/issues/issue-layouts/quick-action-dropdowns";
-=======
-// types
 import { useIssueType } from "@/plane-web/hooks/store";
->>>>>>> 177c58a4
 import { IQuickActionProps } from "../list/list-view-types";
 // helper
 import { useProjectIssueMenuItems, MenuItemFactoryProps } from "./helper";
@@ -82,7 +78,6 @@
     ["id"]
   );
 
-<<<<<<< HEAD
   // Menu items and modals using helper
   const menuItemProps: MenuItemFactoryProps = {
     issue,
@@ -107,67 +102,6 @@
   };
 
   const MENU_ITEMS = useProjectIssueMenuItems(menuItemProps);
-=======
-  const MENU_ITEMS: TContextMenuItem[] = useMemo(
-    () => [
-      {
-        key: "edit",
-        title: t("common.actions.edit"),
-        icon: Pencil,
-        action: () => {
-          setTrackElement(activeLayout);
-          setIssueToEdit(issue);
-          setCreateUpdateIssueModal(true);
-        },
-        shouldRender: isEditingAllowed,
-      },
-      {
-        key: "make-a-copy",
-        title: t("common.actions.make_a_copy"),
-        icon: Copy,
-        action: () => {
-          setTrackElement(activeLayout);
-          setCreateUpdateIssueModal(true);
-        },
-        shouldRender: isEditingAllowed && issueTypeDetail?.is_active,
-      },
-      {
-        key: "open-in-new-tab",
-        title: t("common.actions.open_in_new_tab"),
-        icon: ExternalLink,
-        action: handleOpenInNewTab,
-      },
-      {
-        key: "copy-link",
-        title: t("common.actions.copy_link"),
-        icon: Link,
-        action: handleCopyIssueLink,
-      },
-      {
-        key: "archive",
-        title: t("common.actions.archive"),
-        description: isInArchivableGroup ? undefined : t("issue.archive.description"),
-        icon: ArchiveIcon,
-        className: "items-start",
-        iconClassName: "mt-1",
-        action: () => setArchiveIssueModal(true),
-        disabled: !isInArchivableGroup,
-        shouldRender: isArchivingAllowed,
-      },
-      {
-        key: "delete",
-        title: t("common.actions.delete"),
-        icon: Trash2,
-        action: () => {
-          setTrackElement(activeLayout);
-          setDeleteIssueModal(true);
-        },
-        shouldRender: isDeletingAllowed,
-      },
-    ],
-    [t]
-  );
->>>>>>> 177c58a4
 
   return (
     <>
