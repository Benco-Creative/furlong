import { FC, useRef, useState } from "react";
import { observer } from "mobx-react";
<<<<<<< HEAD
// types
import { TNameDescriptionLoader } from "@plane/types";
// components
=======
import { EIssueServiceType } from "@plane/constants";
>>>>>>> 7f353e3b
import {
  DeleteIssueModal,
  IssuePeekOverviewHeader,
  TPeekModes,
  PeekOverviewIssueDetails,
  PeekOverviewProperties,
  TIssueOperations,
  ArchiveIssueModal,
  IssuePeekOverviewLoader,
  IssuePeekOverviewError,
  IssueDetailWidgets,
} from "@/components/issues";
// helpers
import { cn } from "@/helpers/common.helper";
// hooks
import { useIssueDetail } from "@/hooks/store";
import useKeypress from "@/hooks/use-keypress";
import usePeekOverviewOutsideClickDetector from "@/hooks/use-peek-overview-outside-click";
// store hooks
import { IssueActivity } from "../issue-detail/issue-activity";

interface IIssueView {
  workspaceSlug: string;
  projectId: string;
  issueId: string;
  isLoading?: boolean;
  isError?: boolean;
  is_archived: boolean;
  disabled?: boolean;
  embedIssue?: boolean;
  embedRemoveCurrentNotification?: () => void;
  issueOperations: TIssueOperations;
}

export const IssueView: FC<IIssueView> = observer((props) => {
  const {
    workspaceSlug,
    projectId,
    issueId,
    isLoading,
    isError,
    is_archived,
    disabled = false,
    embedIssue = false,
    embedRemoveCurrentNotification,
    issueOperations,
  } = props;
  // states
  const [peekMode, setPeekMode] = useState<TPeekModes>("side-peek");
  const [isSubmitting, setIsSubmitting] = useState<TNameDescriptionLoader>("saved");
  // ref
  const issuePeekOverviewRef = useRef<HTMLDivElement>(null);
  // store hooks
  const {
    setPeekIssue,
    isAnyModalOpen,
    isDeleteIssueModalOpen,
    isArchiveIssueModalOpen,
    toggleDeleteIssueModal,
    toggleArchiveIssueModal,
    issue: { getIssueById, getIsLocalDBIssueDescription },
  } = useIssueDetail();
  const { isAnyModalOpen: isAnyEpicModalOpen } = useIssueDetail(EIssueServiceType.EPICS);

  const issue = getIssueById(issueId);
  // remove peek id
  const removeRoutePeekId = () => {
    setPeekIssue(undefined);
    if (embedIssue && embedRemoveCurrentNotification) embedRemoveCurrentNotification();
  };

  const isLocalDBIssueDescription = getIsLocalDBIssueDescription(issueId);

  usePeekOverviewOutsideClickDetector(
    issuePeekOverviewRef,
    () => {
      if (!embedIssue) {
        if (!isAnyModalOpen && !isAnyEpicModalOpen) {
          removeRoutePeekId();
        }
      }
    },
    issueId
  );

  const handleKeyDown = () => {
    const slashCommandDropdownElement = document.querySelector("#slash-command");
    const dropdownElement = document.activeElement?.tagName === "INPUT";
    if (!isAnyModalOpen && !slashCommandDropdownElement && !dropdownElement) {
      removeRoutePeekId();
      const issueElement = document.getElementById(`issue-${issueId}`);
      if (issueElement) issueElement?.focus();
    }
  };

  useKeypress("Escape", () => !embedIssue && handleKeyDown());

  const handleRestore = async () => {
    if (!issueOperations.restore) return;
    await issueOperations.restore(workspaceSlug, projectId, issueId);
    removeRoutePeekId();
  };

  const peekOverviewIssueClassName = cn(
    !embedIssue
      ? "fixed z-20 flex flex-col overflow-hidden rounded border border-custom-border-200 bg-custom-background-100 transition-all duration-300"
      : `w-full h-full`,
    !embedIssue && {
      "bottom-0 right-0 top-0 w-full md:w-[50%] border-0 border-l": peekMode === "side-peek",
      "size-5/6 top-[8.33%] left-[8.33%]": peekMode === "modal",
      "inset-0 m-4": peekMode === "full-screen",
    }
  );

  return (
    <>
      {issue && !is_archived && (
        <ArchiveIssueModal
          isOpen={isArchiveIssueModalOpen === issueId}
          handleClose={() => toggleArchiveIssueModal(null)}
          data={issue}
          onSubmit={async () => {
            if (issueOperations.archive) await issueOperations.archive(workspaceSlug, projectId, issueId);
            removeRoutePeekId();
          }}
        />
      )}

      {issue && isDeleteIssueModalOpen === issue.id && (
        <DeleteIssueModal
          isOpen={!!isDeleteIssueModalOpen}
          handleClose={() => {
            toggleDeleteIssueModal(null);
          }}
          data={issue}
          onSubmit={async () => issueOperations.remove(workspaceSlug, projectId, issueId)}
        />
      )}

      <div className="w-full !text-base">
        {issueId && (
          <div
            ref={issuePeekOverviewRef}
            className={peekOverviewIssueClassName}
            style={{
              boxShadow:
                "0px 4px 8px 0px rgba(0, 0, 0, 0.12), 0px 6px 12px 0px rgba(16, 24, 40, 0.12), 0px 1px 16px 0px rgba(16, 24, 40, 0.12)",
            }}
          >
            {isError ? (
              <div className="relative h-screen w-full overflow-hidden">
                <IssuePeekOverviewError removeRoutePeekId={removeRoutePeekId} />
              </div>
            ) : (
              isLoading && <IssuePeekOverviewLoader removeRoutePeekId={removeRoutePeekId} />
            )}
            {!isLoading && !isError && issue && (
              <>
                {/* header */}
                <IssuePeekOverviewHeader
                  peekMode={peekMode}
                  setPeekMode={(value) => setPeekMode(value)}
                  removeRoutePeekId={removeRoutePeekId}
                  toggleDeleteIssueModal={toggleDeleteIssueModal}
                  toggleArchiveIssueModal={toggleArchiveIssueModal}
                  handleRestoreIssue={handleRestore}
                  isArchived={is_archived}
                  issueId={issueId}
                  workspaceSlug={workspaceSlug}
                  projectId={projectId}
                  isSubmitting={isSubmitting}
                  disabled={disabled}
                  embedIssue={embedIssue}
                />
                {/* content */}
                <div className="vertical-scrollbar scrollbar-md relative h-full w-full overflow-hidden overflow-y-auto">
                  {["side-peek", "modal"].includes(peekMode) ? (
                    <div className="relative flex flex-col gap-3 px-8 py-5 space-y-3">
                      <PeekOverviewIssueDetails
                        workspaceSlug={workspaceSlug}
                        projectId={projectId}
                        issueId={issueId}
                        issueOperations={issueOperations}
                        disabled={disabled || is_archived || isLocalDBIssueDescription}
                        isArchived={is_archived}
                        isSubmitting={isSubmitting}
                        setIsSubmitting={(value) => setIsSubmitting(value)}
                      />

                      <div className="py-2">
                        <IssueDetailWidgets
                          workspaceSlug={workspaceSlug}
                          projectId={projectId}
                          issueId={issueId}
                          disabled={disabled || is_archived}
                        />
                      </div>

                      <PeekOverviewProperties
                        workspaceSlug={workspaceSlug}
                        projectId={projectId}
                        issueId={issueId}
                        issueOperations={issueOperations}
                        disabled={disabled || is_archived}
                      />

                      <IssueActivity
                        workspaceSlug={workspaceSlug}
                        projectId={projectId}
                        issueId={issueId}
                        disabled={is_archived}
                      />
                    </div>
                  ) : (
                    <div className="vertical-scrollbar flex h-full w-full overflow-auto">
                      <div className="relative h-full w-full space-y-6 overflow-auto p-4 py-5">
                        <div className="space-y-3">
                          <PeekOverviewIssueDetails
                            workspaceSlug={workspaceSlug}
                            projectId={projectId}
                            issueId={issueId}
                            issueOperations={issueOperations}
                            disabled={disabled || is_archived || isLocalDBIssueDescription}
                            isArchived={is_archived}
                            isSubmitting={isSubmitting}
                            setIsSubmitting={(value) => setIsSubmitting(value)}
                          />

                          <div className="py-2">
                            <IssueDetailWidgets
                              workspaceSlug={workspaceSlug}
                              projectId={projectId}
                              issueId={issueId}
                              disabled={disabled}
                            />
                          </div>

                          <IssueActivity
                            workspaceSlug={workspaceSlug}
                            projectId={projectId}
                            issueId={issueId}
                            disabled={is_archived}
                          />
                        </div>
                      </div>
                      <div
                        className={`h-full !w-[400px] flex-shrink-0 border-l border-custom-border-200 p-4 py-5 overflow-hidden vertical-scrollbar scrollbar-sm ${
                          is_archived ? "pointer-events-none" : ""
                        }`}
                      >
                        <PeekOverviewProperties
                          workspaceSlug={workspaceSlug}
                          projectId={projectId}
                          issueId={issueId}
                          issueOperations={issueOperations}
                          disabled={disabled || is_archived}
                        />
                      </div>
                    </div>
                  )}
                </div>
              </>
            )}
          </div>
        )}
      </div>
    </>
  );
});<|MERGE_RESOLUTION|>--- conflicted
+++ resolved
@@ -1,12 +1,9 @@
 import { FC, useRef, useState } from "react";
 import { observer } from "mobx-react";
-<<<<<<< HEAD
+import { EIssueServiceType } from "@plane/constants";
 // types
 import { TNameDescriptionLoader } from "@plane/types";
 // components
-=======
-import { EIssueServiceType } from "@plane/constants";
->>>>>>> 7f353e3b
 import {
   DeleteIssueModal,
   IssuePeekOverviewHeader,
