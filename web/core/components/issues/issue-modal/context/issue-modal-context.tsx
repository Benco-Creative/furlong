import { createContext } from "react";
// ce imports
// react-hook-form
import { TIssueFields } from "ce/components/issues";
import { UseFormReset, UseFormWatch } from "react-hook-form";
// plane imports
import { EditorRefApi } from "@plane/editor";
<<<<<<< HEAD
import { ISearchIssueResponse, TIssue } from "@plane/types";
import { TIssuePropertyValues, TIssuePropertyValueErrors } from "@/plane-web/types/issue-types";
import { TIssueFields } from "ce/components/issues";
=======
import { ISearchIssueResponse, TIssue, TIssuePropertyValueErrors, TIssuePropertyValues } from "@plane/types";
>>>>>>> 98fee2ac

export type TPropertyValuesValidationProps = {
  projectId: string | null;
  workspaceSlug: string;
  watch: UseFormWatch<TIssueFields>;
};

export type TActiveAdditionalPropertiesProps = {
  projectId: string | null;
  workspaceSlug: string;
  watch: UseFormWatch<TIssueFields>;
};

export type TCreateUpdatePropertyValuesProps = {
  issueId: string;
  projectId: string;
  workspaceSlug: string;
  issueTypeId: string | null | undefined;
  isDraft?: boolean;
};

export type THandleTemplateChangeProps = {
  workspaceSlug: string;
  reset: UseFormReset<TIssue>;
  editorRef: React.MutableRefObject<EditorRefApi | null>;
};

export type THandleProjectEntitiesFetchProps = {
  workspaceSlug: string;
  templateId: string;
};

export type THandleParentWorkItemDetailsProps = {
  workspaceSlug: string;
  parentId: string | undefined;
  parentProjectId: string | undefined;
  isParentEpic: boolean;
};

export type TIssueModalContext = {
  allowedProjectIds: string[];
  workItemTemplateId: string | null;
  setWorkItemTemplateId: React.Dispatch<React.SetStateAction<string | null>>;
  isApplyingTemplate: boolean;
  setIsApplyingTemplate: React.Dispatch<React.SetStateAction<boolean>>;
  selectedParentIssue: ISearchIssueResponse | null;
  setSelectedParentIssue: React.Dispatch<React.SetStateAction<ISearchIssueResponse | null>>;
  issuePropertyValues: TIssuePropertyValues;
  setIssuePropertyValues: React.Dispatch<React.SetStateAction<TIssuePropertyValues>>;
  issuePropertyValueErrors: TIssuePropertyValueErrors;
  setIssuePropertyValueErrors: React.Dispatch<React.SetStateAction<TIssuePropertyValueErrors>>;
  getIssueTypeIdOnProjectChange: (projectId: string) => string | null;
  getActiveAdditionalPropertiesLength: (props: TActiveAdditionalPropertiesProps) => number;
  handlePropertyValuesValidation: (props: TPropertyValuesValidationProps) => boolean;
  handleCreateUpdatePropertyValues: (props: TCreateUpdatePropertyValuesProps) => Promise<void>;
  handleProjectEntitiesFetch: (props: THandleProjectEntitiesFetchProps) => Promise<void>;
  handleTemplateChange: (props: THandleTemplateChangeProps) => Promise<void>;
  handleConvert: (workspaceSlug: string, data: Partial<TIssue>) => Promise<void>;
};

export const IssueModalContext = createContext<TIssueModalContext | undefined>(undefined);<|MERGE_RESOLUTION|>--- conflicted
+++ resolved
@@ -5,13 +5,7 @@
 import { UseFormReset, UseFormWatch } from "react-hook-form";
 // plane imports
 import { EditorRefApi } from "@plane/editor";
-<<<<<<< HEAD
-import { ISearchIssueResponse, TIssue } from "@plane/types";
-import { TIssuePropertyValues, TIssuePropertyValueErrors } from "@/plane-web/types/issue-types";
-import { TIssueFields } from "ce/components/issues";
-=======
 import { ISearchIssueResponse, TIssue, TIssuePropertyValueErrors, TIssuePropertyValues } from "@plane/types";
->>>>>>> 98fee2ac
 
 export type TPropertyValuesValidationProps = {
   projectId: string | null;
