"use client";

import React, { useEffect, useRef, useState } from "react";
import { observer } from "mobx-react";
import { useParams, usePathname } from "next/navigation";
import { EIssueServiceType, EIssuesStoreType, ISSUE_CREATED, ISSUE_UPDATED } from "@plane/constants";
import { useTranslation } from "@plane/i18n";
// types
import type { TBaseIssue, TIssue } from "@plane/types";
// ui
import { EModalPosition, EModalWidth, ModalCore, TOAST_TYPE, setToast } from "@plane/ui";
import { CreateIssueToastActionItems, IssuesModalProps } from "@/components/issues";
// hooks
import { useIssueModal } from "@/hooks/context/use-issue-modal";
import { useCycle } from "@/hooks/store/use-cycle";
import { useEventTracker } from "@/hooks/store/use-event-tracker";
import { useIssueDetail } from "@/hooks/store/use-issue-detail";
import { useIssues } from "@/hooks/store/use-issues";
import { useModule } from "@/hooks/store/use-module";
import { useProject } from "@/hooks/store/use-project";
import { useIssueStoreType } from "@/hooks/use-issue-layout-store";
import { useIssuesActions } from "@/hooks/use-issues-actions";
// services
import { useIssueTypes } from "@/plane-web/hooks/store";
import { FileService } from "@/services/file.service";
const fileService = new FileService();
// local components
import { DraftIssueLayout } from "./draft-issue-layout";
import { type IssueFormProps, IssueFormRoot } from "./form";

export const CreateUpdateIssueModalBase: React.FC<IssuesModalProps> = observer((props) => {
  const {
    data,
    isOpen,
    onClose,
    beforeFormSubmit,
    onSubmit,
    withDraftIssueWrapper = true,
    storeType: issueStoreFromProps,
    isDraft = false,
    fetchIssueDetails = true,
    moveToIssue = false,
    modalTitle,
    primaryButtonText,
    isProjectSelectionDisabled = false,
    isConversionOperation = false,
  } = props;
  const issueStoreType = useIssueStoreType();

  let storeType = issueStoreFromProps ?? issueStoreType;
  // Fallback to project store if epic store is used in issue modal.
  if (storeType === EIssuesStoreType.EPIC) {
    storeType = EIssuesStoreType.PROJECT;
  }
  // ref
  const issueTitleRef = useRef<HTMLInputElement>(null);
  // states
  const [changesMade, setChangesMade] = useState<Partial<TIssue> | null>(null);
  const [createMore, setCreateMore] = useState(false);
  const [activeProjectId, setActiveProjectId] = useState<string | null>(null);
  const [description, setDescription] = useState<string | undefined>(undefined);
  const [uploadedAssetIds, setUploadedAssetIds] = useState<string[]>([]);
  const [isDuplicateModalOpen, setIsDuplicateModalOpen] = useState(false);
  // store hooks
  const { t } = useTranslation();
  const { captureIssueEvent } = useEventTracker();
  const { workspaceSlug, projectId: routerProjectId, cycleId, moduleId, workItem } = useParams();
  const { fetchCycleDetails } = useCycle();
  const { fetchModuleDetails } = useModule();
  const { issues } = useIssues(storeType);
  const { issues: projectIssues } = useIssues(EIssuesStoreType.PROJECT);
  const { issues: draftIssues } = useIssues(EIssuesStoreType.WORKSPACE_DRAFT);
<<<<<<< HEAD
  const { fetchIssue } = useIssueDetail();
  const { allowedProjectIds, handleCreateUpdatePropertyValues } = useIssueModal();
=======
  const {
    issue: { getIssueById },
    fetchIssue,
    removeSubIssue,
  } = useIssueDetail();
  const { removeSubIssue: removeEpicSubIssue } = useIssueDetail(EIssueServiceType.EPICS);
  const { allowedProjectIds, handleCreateUpdatePropertyValues, handleConvert } = useIssueModal();
>>>>>>> 81e2781c
  const { getProjectByIdentifier } = useProject();
  const { getIssueTypeById } = useIssueTypes();
  // pathname
  const pathname = usePathname();
  // current store details
  const { createIssue, updateIssue } = useIssuesActions(storeType);
  // derived values
  const routerProjectIdentifier = workItem?.toString().split("-")[0];
  const projectIdFromRouter = getProjectByIdentifier(routerProjectIdentifier)?.id;
  const projectId = data?.project_id ?? routerProjectId?.toString() ?? projectIdFromRouter;

  const fetchIssueDetail = async (issueId: string | undefined) => {
    setDescription(undefined);
    if (!workspaceSlug) return;

    if (!projectId || issueId === undefined || !fetchIssueDetails) {
      // Set description to the issue description from the props if available
      setDescription(data?.description_html || "<p></p>");
      return;
    }
    const response = await fetchIssue(
      workspaceSlug.toString(),
      projectId.toString(),
      issueId,
      isDraft ? "DRAFT" : "DEFAULT"
    );
    if (response) setDescription(response?.description_html || "<p></p>");
  };

  useEffect(() => {
    // fetching issue details
    if (isOpen) fetchIssueDetail(data?.id ?? data?.sourceIssueId);

    // if modal is closed, reset active project to null
    // and return to avoid activeProjectId being set to some other project
    if (!isOpen) {
      setActiveProjectId(null);
      return;
    }

    // if data is present, set active project to the project of the
    // issue. This has more priority than the project in the url.
    if (data && data.project_id) {
      setActiveProjectId(data.project_id);
      return;
    }

    // if data is not present, set active project to the first project in the allowedProjectIds array
    if (allowedProjectIds && allowedProjectIds.length > 0 && !activeProjectId)
      setActiveProjectId(projectId?.toString() ?? allowedProjectIds?.[0]);

    // clearing up the description state when we leave the component
    return () => setDescription(undefined);
    // eslint-disable-next-line react-hooks/exhaustive-deps
  }, [data?.project_id, data?.id, data?.sourceIssueId, projectId, isOpen, activeProjectId]);

  const addIssueToCycle = async (issue: TIssue, cycleId: string) => {
    if (!workspaceSlug || !issue.project_id) return;

    await issues.addIssueToCycle(workspaceSlug.toString(), issue.project_id, cycleId, [issue.id]);
    fetchCycleDetails(workspaceSlug.toString(), issue.project_id, cycleId);
  };

  const addIssueToModule = async (issue: TIssue, moduleIds: string[]) => {
    if (!workspaceSlug || !issue.project_id) return;

    await Promise.all([
      issues.changeModulesInIssue(workspaceSlug.toString(), issue.project_id, issue.id, moduleIds, []),
      ...moduleIds.map(
        (moduleId) => issue.project_id && fetchModuleDetails(workspaceSlug.toString(), issue.project_id, moduleId)
      ),
    ]);
  };

  const handleCreateMoreToggleChange = (value: boolean) => {
    setCreateMore(value);
  };

  const handleClose = (saveAsDraft?: boolean) => {
    if (changesMade && saveAsDraft && !data) {
      handleCreateIssue(changesMade, true);
    }

    setActiveProjectId(null);
    setChangesMade(null);
    onClose();
    handleDuplicateIssueModal(false);
  };

  const handleCreateIssue = async (
    payload: Partial<TIssue>,
    is_draft_issue: boolean = false
  ): Promise<TIssue | undefined> => {
    if (!workspaceSlug || !payload.project_id) return;

    try {
      let response: TIssue | undefined;
      // if draft issue, use draft issue store to create issue
      if (is_draft_issue) {
        response = (await draftIssues.createIssue(workspaceSlug.toString(), payload)) as TIssue;
      }
      // if cycle id in payload does not match the cycleId in url
      // or if the moduleIds in Payload does not match the moduleId in url
      // use the project issue store to create issues
      else if (
        (payload.cycle_id !== cycleId && storeType === EIssuesStoreType.CYCLE) ||
        (!payload.module_ids?.includes(moduleId?.toString()) && storeType === EIssuesStoreType.MODULE)
      ) {
        response = await projectIssues.createIssue(workspaceSlug.toString(), payload.project_id, payload);
      } // else just use the existing store type's create method
      else if (createIssue) {
        response = await createIssue(payload.project_id, payload);
      }

      // update uploaded assets' status
      if (uploadedAssetIds.length > 0) {
        await fileService.updateBulkProjectAssetsUploadStatus(
          workspaceSlug?.toString() ?? "",
          response?.project_id ?? "",
          response?.id ?? "",
          {
            asset_ids: uploadedAssetIds,
          }
        );
        setUploadedAssetIds([]);
      }

      if (!response) throw new Error();

      // check if we should add issue to cycle/module
      if (!is_draft_issue) {
        if (
          payload.cycle_id &&
          payload.cycle_id !== "" &&
          (payload.cycle_id !== cycleId || storeType !== EIssuesStoreType.CYCLE)
        ) {
          await addIssueToCycle(response, payload.cycle_id);
        }
        if (
          payload.module_ids &&
          payload.module_ids.length > 0 &&
          (!payload.module_ids.includes(moduleId?.toString()) || storeType !== EIssuesStoreType.MODULE)
        ) {
          await addIssueToModule(response, payload.module_ids);
        }
      }

      // add other property values
      if (response.id && response.project_id) {
        await handleCreateUpdatePropertyValues({
          issueId: response.id,
          issueTypeId: response.type_id,
          projectId: response.project_id,
          workspaceSlug: workspaceSlug?.toString(),
          isDraft: is_draft_issue,
        });
      }

      setToast({
        type: TOAST_TYPE.SUCCESS,
        title: t("success"),
        message: `${is_draft_issue ? t("draft_created") : t("issue_created_successfully")} `,
        actionItems: !is_draft_issue && response?.project_id && (
          <CreateIssueToastActionItems
            workspaceSlug={workspaceSlug.toString()}
            projectId={response?.project_id}
            issueId={response.id}
          />
        ),
      });
      captureIssueEvent({
        eventName: ISSUE_CREATED,
        payload: { ...response, state: "SUCCESS" },
        path: pathname,
      });
      if (!createMore) handleClose();
      if (createMore && issueTitleRef) issueTitleRef?.current?.focus();
      setDescription("<p></p>");
      setChangesMade(null);
      return response;
    } catch (error: any) {
      setToast({
        type: TOAST_TYPE.ERROR,
        title: t("error"),
        message: error?.error ?? t(is_draft_issue ? "draft_creation_failed" : "issue_creation_failed"),
      });
      captureIssueEvent({
        eventName: ISSUE_CREATED,
        payload: { ...payload, state: "FAILED" },
        path: pathname,
      });
      throw error;
    }
  };

  const handleUpdateIssue = async (
    payload: Partial<TIssue>,
    showToast: boolean = true
  ): Promise<TIssue | undefined> => {
    if (!workspaceSlug || !payload.project_id || !data?.id) return;

    try {
      // check for parent change
      if (data?.parent_id && payload?.parent_id && payload?.parent_id !== data?.parent_id) {
        const oldParentIssue = getIssueById(data?.parent_id);
        const isOldParentEpic = getIssueTypeById(oldParentIssue?.type_id || "")?.is_epic;
        if (isOldParentEpic)
          await removeEpicSubIssue(workspaceSlug?.toString(), payload.project_id, data.parent_id, data.id);
        else await removeSubIssue(workspaceSlug?.toString(), payload.project_id, data.parent_id, data.id);
      }

      if (isDraft) await draftIssues.updateIssue(workspaceSlug.toString(), data.id, payload);
      else if (updateIssue) await updateIssue(payload.project_id, data.id, payload);

      // check if we should add issue to cycle/module
      if (
        payload.cycle_id &&
        payload.cycle_id !== "" &&
        (payload.cycle_id !== cycleId || storeType !== EIssuesStoreType.CYCLE)
      ) {
        await addIssueToCycle(data as TBaseIssue, payload.cycle_id);
      }
      if (
        payload.module_ids &&
        payload.module_ids.length > 0 &&
        (!payload.module_ids.includes(moduleId?.toString()) || storeType !== EIssuesStoreType.MODULE)
      ) {
        await addIssueToModule(data as TBaseIssue, payload.module_ids);
      }

      // add other property values
      await handleCreateUpdatePropertyValues({
        issueId: data.id,
        issueTypeId: payload.type_id,
        projectId: payload.project_id,
        workspaceSlug: workspaceSlug?.toString(),
        isDraft: isDraft,
      });

      if (showToast) {
        setToast({
          type: TOAST_TYPE.SUCCESS,
          title: t("success"),
          message: t("issue_updated_successfully"),
        });
      }
      captureIssueEvent({
        eventName: ISSUE_UPDATED,
        payload: { ...payload, issueId: data.id, state: "SUCCESS" },
        path: pathname,
      });
      handleClose();
    } catch (error: any) {
      console.error(error);
      if (showToast) {
        setToast({
          type: TOAST_TYPE.ERROR,
          title: t("error"),
          message: error?.error ?? t("issue_could_not_be_updated"),
        });
      }
      captureIssueEvent({
        eventName: ISSUE_UPDATED,
        payload: { ...payload, state: "FAILED" },
        path: pathname,
      });
    }
  };

  const handleFormSubmit = async (payload: Partial<TIssue>, is_draft_issue: boolean = false) => {
    if (!workspaceSlug || !payload.project_id || !storeType) return;
    // remove sourceIssueId from payload since it is not needed
    if (data?.sourceIssueId) delete data.sourceIssueId;

    let response: TIssue | undefined = undefined;

    try {
      if (beforeFormSubmit) await beforeFormSubmit();
      if (!data?.id) response = await handleCreateIssue(payload, is_draft_issue);
      else {
        // if the issue is being converted, handle the conversion
        if (isConversionOperation) handleConvert(workspaceSlug.toString(), data);
        response = await handleUpdateIssue(payload, !isConversionOperation);
      }
    } catch (error) {
      console.error(error);
      throw error;
    } finally {
      if (response != undefined && onSubmit) await onSubmit(response);
    }
  };

  const handleFormChange = (formData: Partial<TIssue> | null) => setChangesMade(formData);

  const handleUpdateUploadedAssetIds = (assetId: string) => setUploadedAssetIds((prev) => [...prev, assetId]);

  const handleDuplicateIssueModal = (value: boolean) => setIsDuplicateModalOpen(value);

  // don't open the modal if there are no projects
  if (!allowedProjectIds || allowedProjectIds.length === 0 || !activeProjectId) return null;

  const commonIssueModalProps: IssueFormProps = {
    issueTitleRef: issueTitleRef,
    data: {
      ...data,
      description_html: description,
      cycle_id: data?.cycle_id ? data?.cycle_id : cycleId ? cycleId.toString() : null,
      module_ids: data?.module_ids ? data?.module_ids : moduleId ? [moduleId.toString()] : null,
    },
    onAssetUpload: handleUpdateUploadedAssetIds,
    onClose: handleClose,
    onSubmit: (payload, is_draft_issue = false) => handleFormSubmit(payload, is_draft_issue),
    projectId: activeProjectId,
    isCreateMoreToggleEnabled: createMore,
    onCreateMoreToggleChange: handleCreateMoreToggleChange,
    isDraft: isDraft,
    moveToIssue: moveToIssue,
    modalTitle: isConversionOperation ? "Turn this epic into a work item" : modalTitle,
    primaryButtonText: primaryButtonText,
    isDuplicateModalOpen: isDuplicateModalOpen,
    handleDuplicateIssueModal: handleDuplicateIssueModal,
    isProjectSelectionDisabled: isProjectSelectionDisabled,
    storeType: storeType,
    convertToWorkItem: isConversionOperation,
  };

  return (
    <ModalCore
      isOpen={isOpen}
      position={EModalPosition.TOP}
      width={isDuplicateModalOpen ? EModalWidth.VIXL : EModalWidth.XXXXL}
      className="!bg-transparent rounded-lg shadow-none transition-[width] ease-linear"
    >
      {withDraftIssueWrapper ? (
        <DraftIssueLayout {...commonIssueModalProps} changesMade={changesMade} onChange={handleFormChange} />
      ) : (
        <IssueFormRoot {...commonIssueModalProps} />
      )}
    </ModalCore>
  );
});<|MERGE_RESOLUTION|>--- conflicted
+++ resolved
@@ -70,10 +70,6 @@
   const { issues } = useIssues(storeType);
   const { issues: projectIssues } = useIssues(EIssuesStoreType.PROJECT);
   const { issues: draftIssues } = useIssues(EIssuesStoreType.WORKSPACE_DRAFT);
-<<<<<<< HEAD
-  const { fetchIssue } = useIssueDetail();
-  const { allowedProjectIds, handleCreateUpdatePropertyValues } = useIssueModal();
-=======
   const {
     issue: { getIssueById },
     fetchIssue,
@@ -81,7 +77,6 @@
   } = useIssueDetail();
   const { removeSubIssue: removeEpicSubIssue } = useIssueDetail(EIssueServiceType.EPICS);
   const { allowedProjectIds, handleCreateUpdatePropertyValues, handleConvert } = useIssueModal();
->>>>>>> 81e2781c
   const { getProjectByIdentifier } = useProject();
   const { getIssueTypeById } = useIssueTypes();
   // pathname
