--- conflicted
+++ resolved
@@ -11,12 +11,6 @@
 // components
 import { cn } from "@plane/utils";
 import { ComicBoxButton, DetailedEmptyState } from "@/components/empty-state";
-<<<<<<< HEAD
-import { captureClick } from "@/helpers/event-tracker.helper";
-// constants
-
-=======
->>>>>>> e051bc5b
 // helpers
 import { captureClick } from "@/helpers/event-tracker.helper";
 // hooks
