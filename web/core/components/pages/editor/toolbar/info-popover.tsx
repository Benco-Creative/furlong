--- conflicted
+++ resolved
@@ -97,7 +97,6 @@
             ))}
           </div>
           <div className="space-y-2 mt-3">
-<<<<<<< HEAD
             <div>
               <p className="text-xs font-medium text-custom-text-300">Edited by</p>
               <Link
@@ -116,28 +115,6 @@
                 </span>
               </Link>
             </div>
-=======
-            {editorInformation?.display_name && (
-              <div>
-                <p className="text-xs font-medium text-custom-text-300">Edited by</p>
-                <Link
-                  href={`/${workspaceSlug?.toString()}/profile/${page.updated_by}`}
-                  className="mt-2 flex items-center gap-1.5 text-sm font-medium"
-                >
-                  <Avatar
-                    src={getFileURL(editorInformation?.avatar_url ?? "")}
-                    name={editorInformation?.display_name}
-                    className="flex-shrink-0"
-                    size="sm"
-                  />
-                  <span className="flex items-center gap-2 text-xs">
-                    <span className="font-medium">{editorInformation?.display_name}</span>{" "}
-                    <span className="text-custom-text-300">{renderFormattedDate(page.updated_at)}</span>
-                  </span>
-                </Link>
-              </div>
-            )}
->>>>>>> e710c314
             <div>
               <p className="text-xs font-medium text-custom-text-300">Created by</p>
               <Link
