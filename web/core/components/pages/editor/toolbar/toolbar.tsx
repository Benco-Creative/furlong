"use client";

import React, { useEffect, useState, useCallback } from "react";
import { Check, ChevronDown } from "lucide-react";
// editor
import { EditorRefApi } from "@plane/editor";
// ui
import { CustomMenu, Tooltip } from "@plane/ui";
// components
import { ColorDropdown } from "@/components/pages";
// constants
import { TOOLBAR_ITEMS, TYPOGRAPHY_ITEMS, ToolbarMenuItem } from "@/constants/editor";
// helpers
import { cn } from "@/helpers/common.helper";

type Props = {
  editorRef: EditorRefApi;
};

type ToolbarButtonProps = {
  item: ToolbarMenuItem;
  isActive: boolean;
  executeCommand: EditorRefApi["executeMenuItemCommand"];
};

const ToolbarButton: React.FC<ToolbarButtonProps> = React.memo((props) => {
  const { item, isActive, executeCommand } = props;

  return (
    <Tooltip
      tooltipContent={
        <p className="flex flex-col gap-1 text-center text-xs">
          <span className="font-medium">{item.name}</span>
          {item.shortcut && <kbd className="text-custom-text-400">{item.shortcut.join(" + ")}</kbd>}
        </p>
      }
    >
      <button
        type="button"
        onClick={() =>
          // TODO: update this while toolbar homogenization
          // @ts-expect-error type mismatch here
          executeCommand({
            itemKey: item.itemKey,
            ...item.extraProps,
          })
        }
        className={cn(
          "grid size-7 place-items-center rounded text-custom-text-300 hover:bg-custom-background-80 transition-all duration-200 ease-in-out",
          {
            "bg-custom-background-80 text-custom-text-100": isActive,
          }
        )}
      >
        <item.icon
          className={cn("size-4 transition-transform duration-200", {
            "text-custom-text-100": isActive,
          })}
        />
      </button>
    </Tooltip>
  );
});

ToolbarButton.displayName = "ToolbarButton";

const toolbarItems = TOOLBAR_ITEMS.document;

export const PageToolbar: React.FC<Props> = (props) => {
  const { editorRef } = props;
  // states
  const [activeStates, setActiveStates] = useState<Record<string, boolean>>({});

  const updateActiveStates = useCallback(() => {
    const newActiveStates: Record<string, boolean> = {};
    Object.values(toolbarItems)
      .flat()
      .forEach((item) => {
        // TODO: update this while toolbar homogenization
        // @ts-expect-error type mismatch here
        newActiveStates[item.renderKey] = editorRef.isMenuItemActive({
          itemKey: item.itemKey,
          ...item.extraProps,
        });
      });
    setActiveStates(newActiveStates);
  }, [editorRef]);

  useEffect(() => {
    const unsubscribe = editorRef.onStateChange(updateActiveStates);
    updateActiveStates();
    return () => unsubscribe();
  }, [editorRef, updateActiveStates]);

  const activeTypography = TYPOGRAPHY_ITEMS.find((item) =>
    editorRef.isMenuItemActive({
      itemKey: item.itemKey,
      ...item.extraProps,
    })
  );

  return (
<<<<<<< HEAD
    <div className="flex items-center divide-x divide-custom-border-200 overflow-x-scroll">
      <CustomMenu
        customButton={
          <span className="text-custom-text-300 text-sm border-[0.5px] border-custom-border-300 hover:bg-custom-background-80 h-7 w-24 rounded px-2 flex items-center justify-between gap-2 whitespace-nowrap text-left">
            {activeTypography?.name || "Text"}
            <ChevronDown className="flex-shrink-0 size-3" />
          </span>
        }
        className="pr-2"
        placement="bottom-start"
        closeOnSelect
        maxHeight="lg"
      >
        {TYPOGRAPHY_ITEMS.map((item) => (
          <CustomMenu.MenuItem
            key={item.renderKey}
            className="flex items-center justify-between gap-2"
            onClick={() =>
=======
    <div
      className={cn("flex flex-wrap items-center opacity-100 transition-opacity duration-200 ease-in-out", {
        "opacity-0 pointer-events-none": isHidden,
      })}
    >
      <div className="flex items-center divide-x divide-custom-border-200 flex-nowrap min-w-0 w-full">
        <CustomMenu
          customButton={
            <span className="text-custom-text-300 text-sm border-[0.5px] border-custom-border-300 hover:bg-custom-background-80 h-7 min-w-[6rem] max-w-[6rem] rounded px-2 flex items-center justify-between gap-2 whitespace-nowrap text-left transition-colors duration-200">
              <span className="truncate">{activeTypography?.name || "Text"}</span>
              <ChevronDown className="flex-shrink-0 size-3 transition-transform duration-200" />
            </span>
          }
          className="pr-2 flex-shrink-0"
          placement="bottom-start"
          closeOnSelect
          maxHeight="lg"
        >
          {TYPOGRAPHY_ITEMS.map((item) => (
            <CustomMenu.MenuItem
              key={item.renderKey}
              className="flex items-center justify-between gap-2 transition-colors duration-200"
              onClick={() =>
                editorRef.executeMenuItemCommand({
                  itemKey: item.itemKey,
                  ...item.extraProps,
                })
              }
            >
              <span className="flex items-center gap-2">
                <item.icon className="size-3" />
                {item.name}
              </span>
              {activeTypography?.itemKey === item.itemKey && (
                <Check className="size-3 text-custom-text-300 flex-shrink-0" />
              )}
            </CustomMenu.MenuItem>
          ))}
        </CustomMenu>
        <div className="flex-shrink-0">
          <ColorDropdown
            handleColorSelect={(key, color) =>
>>>>>>> e710c314
              editorRef.executeMenuItemCommand({
                itemKey: key,
                color,
              })
            }
<<<<<<< HEAD
          >
            <span className="flex items-center gap-2">
              <item.icon className="size-3" />
              {item.name}
            </span>
            {activeTypography?.itemKey === item.itemKey && (
              <Check className="size-3 text-custom-text-300 flex-shrink-0" />
            )}
          </CustomMenu.MenuItem>
        ))}
      </CustomMenu>
      <div className="flex-shrink-0">
        <ColorDropdown
          handleColorSelect={(key, color) =>
            editorRef.executeMenuItemCommand({
              itemKey: key,
              color,
            })
          }
          isColorActive={(key, color) =>
            editorRef.isMenuItemActive({
              itemKey: key,
              color,
            })
          }
        />
      </div>
      {Object.keys(toolbarItems).map((key) => (
        <div key={key} className="flex items-center gap-0.5 px-2 first:pl-0 last:pr-0">
          {toolbarItems[key].map((item) => (
            <ToolbarButton
              key={item.renderKey}
              item={item}
              isActive={activeStates[item.renderKey]}
              executeCommand={editorRef.executeMenuItemCommand}
            />
=======
            isColorActive={(key, color) =>
              editorRef.isMenuItemActive({
                itemKey: key,
                color,
              })
            }
          />
        </div>
        <div className="flex items-center overflow-x-auto overflow-y-hidden scrollbar-hide flex-1 min-w-0">
          {Object.keys(toolbarItems).map((key, index) => (
            <div
              key={key}
              className={cn("flex items-center gap-0.5 px-2 first:pl-0 last:pr-0 flex-shrink-0", {
                "hidden sm:flex": index > 1 && index < Object.keys(toolbarItems).length - 1,
                "hidden xs:flex": index === Object.keys(toolbarItems).length - 1,
              })}
            >
              {toolbarItems[key].map((item) => (
                <ToolbarButton
                  key={item.renderKey}
                  item={item}
                  isActive={activeStates[item.renderKey]}
                  executeCommand={editorRef.executeMenuItemCommand}
                />
              ))}
            </div>
>>>>>>> e710c314
          ))}
        </div>
      </div>
    </div>
  );
};<|MERGE_RESOLUTION|>--- conflicted
+++ resolved
@@ -100,7 +100,6 @@
   );
 
   return (
-<<<<<<< HEAD
     <div className="flex items-center divide-x divide-custom-border-200 overflow-x-scroll">
       <CustomMenu
         customButton={
@@ -119,56 +118,11 @@
             key={item.renderKey}
             className="flex items-center justify-between gap-2"
             onClick={() =>
-=======
-    <div
-      className={cn("flex flex-wrap items-center opacity-100 transition-opacity duration-200 ease-in-out", {
-        "opacity-0 pointer-events-none": isHidden,
-      })}
-    >
-      <div className="flex items-center divide-x divide-custom-border-200 flex-nowrap min-w-0 w-full">
-        <CustomMenu
-          customButton={
-            <span className="text-custom-text-300 text-sm border-[0.5px] border-custom-border-300 hover:bg-custom-background-80 h-7 min-w-[6rem] max-w-[6rem] rounded px-2 flex items-center justify-between gap-2 whitespace-nowrap text-left transition-colors duration-200">
-              <span className="truncate">{activeTypography?.name || "Text"}</span>
-              <ChevronDown className="flex-shrink-0 size-3 transition-transform duration-200" />
-            </span>
-          }
-          className="pr-2 flex-shrink-0"
-          placement="bottom-start"
-          closeOnSelect
-          maxHeight="lg"
-        >
-          {TYPOGRAPHY_ITEMS.map((item) => (
-            <CustomMenu.MenuItem
-              key={item.renderKey}
-              className="flex items-center justify-between gap-2 transition-colors duration-200"
-              onClick={() =>
-                editorRef.executeMenuItemCommand({
-                  itemKey: item.itemKey,
-                  ...item.extraProps,
-                })
-              }
-            >
-              <span className="flex items-center gap-2">
-                <item.icon className="size-3" />
-                {item.name}
-              </span>
-              {activeTypography?.itemKey === item.itemKey && (
-                <Check className="size-3 text-custom-text-300 flex-shrink-0" />
-              )}
-            </CustomMenu.MenuItem>
-          ))}
-        </CustomMenu>
-        <div className="flex-shrink-0">
-          <ColorDropdown
-            handleColorSelect={(key, color) =>
->>>>>>> e710c314
               editorRef.executeMenuItemCommand({
-                itemKey: key,
-                color,
+                itemKey: item.itemKey,
+                ...item.extraProps,
               })
             }
-<<<<<<< HEAD
           >
             <span className="flex items-center gap-2">
               <item.icon className="size-3" />
@@ -205,37 +159,9 @@
               isActive={activeStates[item.renderKey]}
               executeCommand={editorRef.executeMenuItemCommand}
             />
-=======
-            isColorActive={(key, color) =>
-              editorRef.isMenuItemActive({
-                itemKey: key,
-                color,
-              })
-            }
-          />
-        </div>
-        <div className="flex items-center overflow-x-auto overflow-y-hidden scrollbar-hide flex-1 min-w-0">
-          {Object.keys(toolbarItems).map((key, index) => (
-            <div
-              key={key}
-              className={cn("flex items-center gap-0.5 px-2 first:pl-0 last:pr-0 flex-shrink-0", {
-                "hidden sm:flex": index > 1 && index < Object.keys(toolbarItems).length - 1,
-                "hidden xs:flex": index === Object.keys(toolbarItems).length - 1,
-              })}
-            >
-              {toolbarItems[key].map((item) => (
-                <ToolbarButton
-                  key={item.renderKey}
-                  item={item}
-                  isActive={activeStates[item.renderKey]}
-                  executeCommand={editorRef.executeMenuItemCommand}
-                />
-              ))}
-            </div>
->>>>>>> e710c314
           ))}
         </div>
-      </div>
+      ))}
     </div>
   );
 };