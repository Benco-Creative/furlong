--- conflicted
+++ resolved
@@ -2,37 +2,17 @@
 
 import { useMemo, useState } from "react";
 import { observer } from "mobx-react";
-<<<<<<< HEAD
 import { useRouter } from "next/navigation";
 import { ArrowUpToLine, Clipboard, History } from "lucide-react";
 // document editor
 import { EditorReadOnlyRefApi, EditorRefApi } from "@plane/editor";
 // ui
-import { TContextMenuItem, TOAST_TYPE, setToast, ToggleSwitch } from "@plane/ui";
-=======
-import { useParams, useRouter } from "next/navigation";
-import {
-  ArchiveRestoreIcon,
-  ArrowUpToLine,
-  Clipboard,
-  Copy,
-  History,
-  Link,
-  Lock,
-  LockOpen,
-  LucideIcon,
-} from "lucide-react";
-// document editor
-import { EditorReadOnlyRefApi, EditorRefApi } from "@plane/editor";
-// ui
-import { ArchiveIcon, CustomMenu, type ISvgIcons, TOAST_TYPE, ToggleSwitch, setToast } from "@plane/ui";
->>>>>>> 74b2ec03
+import { TContextMenuItem, TOAST_TYPE, ToggleSwitch, setToast } from "@plane/ui";
 // components
 import { ExportPageModal, PageActions, TPageActions } from "@/components/pages";
 // helpers
 import { copyTextToClipboard } from "@/helpers/string.helper";
 // hooks
-import { useCollaborativePageActions } from "@/hooks/use-collaborative-page-actions";
 import { usePageFilters } from "@/hooks/use-page-filters";
 import { useQueryParams } from "@/hooks/use-query-params";
 // store
@@ -44,34 +24,17 @@
 };
 
 export const PageOptionsDropdown: React.FC<Props> = observer((props) => {
-<<<<<<< HEAD
   const { editorRef, page } = props;
-=======
-  const { editorRef, handleDuplicatePage, page } = props;
-  // router
-  const router = useRouter();
-  // store values
-  const {
-    name,
-    archived_at,
-    is_locked,
-    id,
-    canCurrentUserArchivePage,
-    canCurrentUserDuplicatePage,
-    canCurrentUserLockPage,
-  } = page;
->>>>>>> 74b2ec03
   // states
   const [isExportModalOpen, setIsExportModalOpen] = useState(false);
   // router
   const router = useRouter();
-  // derived values
+  // store values
   const { name } = page;
   // page filters
   const { isFullWidth, handleFullWidth } = usePageFilters();
   // update query params
   const { updateQueryParams } = useQueryParams();
-<<<<<<< HEAD
   // menu items list
   const EXTRA_MENU_OPTIONS: (TContextMenuItem & { key: TPageActions })[] = useMemo(
     () => [
@@ -101,30 +64,6 @@
         title: "Copy markdown",
         icon: Clipboard,
         shouldRender: true,
-=======
-  // collaborative actions
-  const { executeCollaborativeAction } = useCollaborativePageActions(editorRef, page);
-
-  // menu items list
-  const MENU_ITEMS: {
-    key: string;
-    action: () => void;
-    label: string;
-    icon: LucideIcon | React.FC<ISvgIcons>;
-    shouldRender: boolean;
-  }[] = [
-    {
-      key: "copy-markdown",
-      action: () => {
-        if (!editorRef) return;
-        copyTextToClipboard(editorRef.getMarkDown()).then(() =>
-          setToast({
-            type: TOAST_TYPE.SUCCESS,
-            title: "Success!",
-            message: "Markdown copied to clipboard.",
-          })
-        );
->>>>>>> 74b2ec03
       },
       {
         key: "version-history",
@@ -139,52 +78,12 @@
         icon: History,
         shouldRender: true,
       },
-<<<<<<< HEAD
       {
         key: "export",
         action: () => setIsExportModalOpen(true),
         title: "Export",
         icon: ArrowUpToLine,
         shouldRender: true,
-=======
-      label: "Copy page link",
-      icon: Link,
-      shouldRender: true,
-    },
-    {
-      key: "make-a-copy",
-      action: handleDuplicatePage,
-      label: "Make a copy",
-      icon: Copy,
-      shouldRender: canCurrentUserDuplicatePage,
-    },
-    {
-      key: "lock-unlock-page",
-      action: is_locked
-        ? () => executeCollaborativeAction({ type: "sendMessageToServer", message: "unlock" })
-        : () => executeCollaborativeAction({ type: "sendMessageToServer", message: "lock" }),
-      label: is_locked ? "Unlock page" : "Lock page",
-      icon: is_locked ? LockOpen : Lock,
-      shouldRender: canCurrentUserLockPage,
-    },
-    {
-      key: "archive-restore-page",
-      action: archived_at
-        ? () => executeCollaborativeAction({ type: "sendMessageToServer", message: "unarchive" })
-        : () => executeCollaborativeAction({ type: "sendMessageToServer", message: "archive" }),
-      label: archived_at ? "Restore page" : "Archive page",
-      icon: archived_at ? ArchiveRestoreIcon : ArchiveIcon,
-      shouldRender: canCurrentUserArchivePage,
-    },
-    {
-      key: "version-history",
-      action: () => {
-        // add query param, version=current to the route
-        const updatedRoute = updateQueryParams({
-          paramsToAdd: { version: "current" },
-        });
-        router.push(updatedRoute);
->>>>>>> 74b2ec03
       },
     ],
     [editorRef, handleFullWidth, isFullWidth, router, updateQueryParams]
