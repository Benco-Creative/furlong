import { useCallback, useEffect, useMemo } from "react";
import { observer } from "mobx-react";
import { useParams } from "next/navigation";
// document-editor
import {
  CollaborativeDocumentEditorWithRef,
  CollaborativeDocumentReadOnlyEditorWithRef,
  EditorReadOnlyRefApi,
  EditorRefApi,
  IMarking,
  TAIMenuProps,
  TDisplayConfig,
  TRealtimeConfig,
  TServerHandler,
} from "@plane/editor";
// types
import { IUserLite } from "@plane/types";
// components
<<<<<<< HEAD
import { Row } from "@plane/ui";
import { PageContentBrowser, PageContentLoader, PageEditorTitle } from "@/components/pages";
=======
import { PageContentBrowser, PageEditorTitle, PageContentLoader } from "@/components/pages";
>>>>>>> 62c34f88
// helpers
import { cn, LIVE_URL } from "@/helpers/common.helper";
import { generateRandomColor } from "@/helpers/string.helper";
// hooks
import { useMember, useMention, useUser, useWorkspace } from "@/hooks/store";
import { usePageFilters } from "@/hooks/use-page-filters";
// plane web components
import { EditorAIMenu } from "@/plane-web/components/pages";
// plane web hooks
import { useEditorFlagging } from "@/plane-web/hooks/use-editor-flagging";
import { useIssueEmbed } from "@/plane-web/hooks/use-issue-embed";
// services
import { FileService } from "@/services/file.service";
// store
import { IPage } from "@/store/pages/page";

const fileService = new FileService();

type Props = {
  editorRef: React.RefObject<EditorRefApi>;
  handleConnectionStatus: (status: boolean) => void;
  handleEditorReady: (value: boolean) => void;
  handleReadOnlyEditorReady: (value: boolean) => void;
  markings: IMarking[];
  page: IPage;
  readOnlyEditorRef: React.RefObject<EditorReadOnlyRefApi>;
  sidePeekVisible: boolean;
  updateMarkings: (description_html: string) => void;
};

export const PageEditorBody: React.FC<Props> = observer((props) => {
  const {
    editorRef,
    handleConnectionStatus,
    handleEditorReady,
    handleReadOnlyEditorReady,
    markings,
    page,
    readOnlyEditorRef,
    sidePeekVisible,
    updateMarkings,
  } = props;
  // router
  const { workspaceSlug, projectId } = useParams();
  // store hooks
  const { data: currentUser } = useUser();
  const { getWorkspaceBySlug } = useWorkspace();
  const {
    getUserDetails,
    project: { getProjectMemberIds },
  } = useMember();
  // derived values
  const workspaceId = workspaceSlug ? (getWorkspaceBySlug(workspaceSlug.toString())?.id ?? "") : "";
  const pageId = page?.id;
  const pageTitle = page?.name ?? "";
  const pageDescription = page?.description_html;
  const { isContentEditable, updateTitle, setIsSubmitting } = page;
  const projectMemberIds = projectId ? getProjectMemberIds(projectId.toString()) : [];
  const projectMemberDetails = projectMemberIds?.map((id) => getUserDetails(id) as IUserLite);
  // use-mention
  const { mentionHighlights, mentionSuggestions } = useMention({
    workspaceSlug: workspaceSlug?.toString() ?? "",
    projectId: projectId?.toString() ?? "",
    members: projectMemberDetails,
    user: currentUser ?? undefined,
  });
  // editor flaggings
  const { documentEditor } = useEditorFlagging(workspaceSlug?.toString());
  // page filters
  const { fontSize, fontStyle, isFullWidth } = usePageFilters();
  // issue-embed
  const { issueEmbedProps } = useIssueEmbed(workspaceSlug?.toString() ?? "", projectId?.toString() ?? "");

  const displayConfig: TDisplayConfig = {
    fontSize,
    fontStyle,
  };

  const getAIMenu = useCallback(
    ({ isOpen, onClose }: TAIMenuProps) => <EditorAIMenu editorRef={editorRef} isOpen={isOpen} onClose={onClose} />,
    [editorRef]
  );

  const handleServerConnect = useCallback(() => {
    handleConnectionStatus(false);
  }, []);
  const handleServerError = useCallback(() => {
    handleConnectionStatus(true);
  }, []);

  const serverHandler: TServerHandler = useMemo(
    () => ({
      onConnect: handleServerConnect,
      onServerError: handleServerError,
    }),
    []
  );

  useEffect(() => {
    updateMarkings(pageDescription ?? "<p></p>");
  }, [pageDescription, updateMarkings]);

  const realtimeConfig: TRealtimeConfig = useMemo(
    () => ({
      url: `${LIVE_URL}/collaboration`,
      queryParams: {
        workspaceSlug: workspaceSlug?.toString(),
        projectId: projectId?.toString(),
        documentType: "project_page",
      },
    }),
    [projectId, workspaceSlug]
  );

  if (pageId === undefined) return <PageContentLoader />;

  return (
    <div className="flex items-center h-full w-full overflow-y-auto">
      <Row
        className={cn("sticky top-0 hidden h-full flex-shrink-0 -translate-x-full py-5 duration-200 md:block", {
          "translate-x-0": sidePeekVisible,
          "w-[10rem] lg:w-[14rem]": !isFullWidth,
          "w-[5%]": isFullWidth,
        })}
      >
        {!isFullWidth && (
          <PageContentBrowser
            editorRef={(isContentEditable ? editorRef : readOnlyEditorRef)?.current}
            markings={markings}
          />
        )}
      </Row>
      <div
        className={cn("h-full w-full pt-5 duration-200", {
          "md:w-[calc(100%-10rem)] xl:w-[calc(100%-28rem)]": !isFullWidth,
          "md:w-[90%]": isFullWidth,
        })}
      >
        <div className="h-full w-full flex flex-col gap-y-7 overflow-y-auto overflow-x-hidden">
          <div className="relative w-full flex-shrink-0 md:pl-5 px-4">
            <PageEditorTitle
              editorRef={editorRef}
              title={pageTitle}
              updateTitle={updateTitle}
              readOnly={!isContentEditable}
            />
          </div>
          {isContentEditable ? (
            <CollaborativeDocumentEditorWithRef
              id={pageId}
              fileHandler={{
                cancel: fileService.cancelUpload,
                delete: fileService.getDeleteImageFunction(workspaceId),
                restore: fileService.getRestoreImageFunction(workspaceId),
                upload: fileService.getUploadFileFunction(workspaceSlug as string, setIsSubmitting),
              }}
              handleEditorReady={handleEditorReady}
              ref={editorRef}
              containerClassName="p-0 pb-64"
              displayConfig={displayConfig}
              editorClassName="pl-10"
              mentionHandler={{
                highlights: mentionHighlights,
                suggestions: mentionSuggestions,
              }}
              embedHandler={{
                issue: issueEmbedProps,
              }}
              realtimeConfig={realtimeConfig}
              serverHandler={serverHandler}
              user={{
                id: currentUser?.id ?? "",
                name: currentUser?.display_name ?? "",
                color: generateRandomColor(currentUser?.id ?? ""),
              }}
              disabledExtensions={documentEditor}
              aiHandler={{
                menu: getAIMenu,
              }}
            />
          ) : (
            <CollaborativeDocumentReadOnlyEditorWithRef
              id={pageId}
              ref={readOnlyEditorRef}
              handleEditorReady={handleReadOnlyEditorReady}
              containerClassName="p-0 pb-64 border-none"
              displayConfig={displayConfig}
              editorClassName="pl-10"
              mentionHandler={{
                highlights: mentionHighlights,
              }}
              embedHandler={{
                issue: {
                  widgetCallback: issueEmbedProps.widgetCallback,
                },
              }}
              realtimeConfig={realtimeConfig}
              serverHandler={serverHandler}
              user={{
                id: currentUser?.id ?? "",
                name: currentUser?.display_name ?? "",
                color: generateRandomColor(currentUser?.id ?? ""),
              }}
            />
          )}
        </div>
      </div>
      <div
        className={cn("hidden xl:block flex-shrink-0 duration-200", {
          "w-[10rem] lg:w-[14rem]": !isFullWidth,
          "w-[5%]": isFullWidth,
        })}
      />
    </div>
  );
});<|MERGE_RESOLUTION|>--- conflicted
+++ resolved
@@ -16,12 +16,8 @@
 // types
 import { IUserLite } from "@plane/types";
 // components
-<<<<<<< HEAD
 import { Row } from "@plane/ui";
 import { PageContentBrowser, PageContentLoader, PageEditorTitle } from "@/components/pages";
-=======
-import { PageContentBrowser, PageEditorTitle, PageContentLoader } from "@/components/pages";
->>>>>>> 62c34f88
 // helpers
 import { cn, LIVE_URL } from "@/helpers/common.helper";
 import { generateRandomColor } from "@/helpers/string.helper";
