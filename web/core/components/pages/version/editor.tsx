--- conflicted
+++ resolved
@@ -26,11 +26,7 @@
 };
 
 export const PagesVersionEditor: React.FC<TVersionEditorProps> = observer((props) => {
-<<<<<<< HEAD
-  const { activeVersion, currentVersionDescription, isCurrentVersionActive, versionDetails, storeType } = props;
-=======
-  const { activeVersion, versionDetails } = props;
->>>>>>> 5874636b
+  const { activeVersion, storeType, versionDetails } = props;
   // store hooks
   const { getUserDetails } = useMember();
   // params
@@ -57,16 +53,12 @@
     wideLayout: true,
   };
 
-<<<<<<< HEAD
   const subPagesDetails = useMemo(
     () => (versionDetails?.sub_pages_data ? (versionDetails.sub_pages_data as TPage[]) : []),
     [versionDetails?.sub_pages_data]
   );
 
-  if (!isCurrentVersionActive && !versionDetails)
-=======
-  if (!versionDetails)
->>>>>>> 5874636b
+  if ( !versionDetails)
     return (
       <div className="size-full px-5">
         <Loader className="relative space-y-4">
