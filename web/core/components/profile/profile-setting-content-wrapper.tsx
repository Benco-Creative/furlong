"use client";
import React, { FC } from "react";
<<<<<<< HEAD
// helpers
import { cn } from "@plane/utils";
=======
// plane imports
import { cn } from "@plane/utils";
// plane web components
import { isSidebarToggleVisible } from "@/plane-web/components/desktop";
// local components
>>>>>>> 98fee2ac
import { SidebarHamburgerToggle } from "../core";

type Props = {
  children: React.ReactNode;
  className?: string;
};

export const ProfileSettingContentWrapper: FC<Props> = (props) => {
  const { children, className = "" } = props;
  return (
    <div className="flex h-full flex-col">
      {isSidebarToggleVisible() && (
        <div className="block flex-shrink-0 border-b border-custom-border-200 p-4 md:hidden">
          <SidebarHamburgerToggle />
        </div>
      )}

      <div
        className={cn(
          "vertical-scrollbar scrollbar-md mx-auto h-full w-full flex flex-col px-8 md:px-20 lg:px-36 xl:px-56 py-10 md:py-16",
          className
        )}
      >
        {children}
      </div>
    </div>
  );
};<|MERGE_RESOLUTION|>--- conflicted
+++ resolved
@@ -1,15 +1,10 @@
 "use client";
 import React, { FC } from "react";
-<<<<<<< HEAD
-// helpers
-import { cn } from "@plane/utils";
-=======
 // plane imports
 import { cn } from "@plane/utils";
 // plane web components
 import { isSidebarToggleVisible } from "@/plane-web/components/desktop";
 // local components
->>>>>>> 98fee2ac
 import { SidebarHamburgerToggle } from "../core";
 
 type Props = {
