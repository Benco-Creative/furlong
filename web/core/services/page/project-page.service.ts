// types
<<<<<<< HEAD
import { TDocumentPayload, TPage } from "@plane/types";
=======
import { TPage, TPageEmbedType } from "@plane/types";
>>>>>>> 7f841b64
// helpers
import { API_BASE_URL } from "@/helpers/common.helper";
// services
import { APIService } from "@/services/api.service";

export class ProjectPageService extends APIService {
  constructor() {
    super(API_BASE_URL);
  }

  async fetchAll(workspaceSlug: string, projectId: string): Promise<TPage[]> {
    return this.get(`/api/workspaces/${workspaceSlug}/projects/${projectId}/pages/`)
      .then((response) => response?.data)
      .catch((error) => {
        throw error?.response?.data;
      });
  }

  async fetchById(workspaceSlug: string, projectId: string, pageId: string): Promise<TPage> {
    return this.get(`/api/workspaces/${workspaceSlug}/projects/${projectId}/pages/${pageId}/`)
      .then((response) => response?.data)
      .catch((error) => {
        throw error?.response?.data;
      });
  }

  async create(workspaceSlug: string, projectId: string, data: Partial<TPage>): Promise<TPage> {
    return this.post(`/api/workspaces/${workspaceSlug}/projects/${projectId}/pages/`, data)
      .then((response) => response?.data)
      .catch((error) => {
        throw error?.response?.data;
      });
  }

  async update(workspaceSlug: string, projectId: string, pageId: string, data: Partial<TPage>): Promise<TPage> {
    return this.patch(`/api/workspaces/${workspaceSlug}/projects/${projectId}/pages/${pageId}/`, data)
      .then((response) => response?.data)
      .catch((error) => {
        throw error?.response?.data;
      });
  }

  async updateAccess(workspaceSlug: string, projectId: string, pageId: string, data: Partial<TPage>): Promise<void> {
    return this.post(`/api/workspaces/${workspaceSlug}/projects/${projectId}/pages/${pageId}/access/`, data)
      .then((response) => response?.data)
      .catch((error) => {
        throw error?.response?.data;
      });
  }

  async remove(workspaceSlug: string, projectId: string, pageId: string): Promise<void> {
    return this.delete(`/api/workspaces/${workspaceSlug}/projects/${projectId}/pages/${pageId}/`)
      .then((response) => response?.data)
      .catch((error) => {
        throw error?.response?.data;
      });
  }

  async fetchFavorites(workspaceSlug: string, projectId: string): Promise<TPage[]> {
    return this.get(`/api/workspaces/${workspaceSlug}/projects/${projectId}/favorite-pages/`)
      .then((response) => response?.data)
      .catch((error) => {
        throw error?.response?.data;
      });
  }

  async addToFavorites(workspaceSlug: string, projectId: string, pageId: string): Promise<void> {
    return this.post(`/api/workspaces/${workspaceSlug}/projects/${projectId}/favorite-pages/${pageId}/`)
      .then((response) => response?.data)
      .catch((error) => {
        throw error?.response?.data;
      });
  }

  async removeFromFavorites(workspaceSlug: string, projectId: string, pageId: string): Promise<void> {
    return this.delete(`/api/workspaces/${workspaceSlug}/projects/${projectId}/favorite-pages/${pageId}/`)
      .then((response) => response?.data)
      .catch((error) => {
        throw error?.response?.data;
      });
  }

  async fetchArchived(workspaceSlug: string, projectId: string): Promise<TPage[]> {
    return this.get(`/api/workspaces/${workspaceSlug}/projects/${projectId}/archived-pages/`)
      .then((response) => response?.data)
      .catch((error) => {
        throw error?.response?.data;
      });
  }

  async archive(
    workspaceSlug: string,
    projectId: string,
    pageId: string
  ): Promise<{
    archived_at: string;
  }> {
    return this.post(`/api/workspaces/${workspaceSlug}/projects/${projectId}/pages/${pageId}/archive/`)
      .then((response) => response?.data)
      .catch((error) => {
        throw error?.response?.data;
      });
  }

  async restore(workspaceSlug: string, projectId: string, pageId: string): Promise<void> {
    return this.delete(`/api/workspaces/${workspaceSlug}/projects/${projectId}/pages/${pageId}/archive/`)
      .then((response) => response?.data)
      .catch((error) => {
        throw error?.response?.data;
      });
  }

  async lock(workspaceSlug: string, projectId: string, pageId: string): Promise<void> {
    return this.post(`/api/workspaces/${workspaceSlug}/projects/${projectId}/pages/${pageId}/lock/`)
      .then((response) => response?.data)
      .catch((error) => {
        throw error?.response?.data;
      });
  }

  async unlock(workspaceSlug: string, projectId: string, pageId: string): Promise<void> {
    return this.delete(`/api/workspaces/${workspaceSlug}/projects/${projectId}/pages/${pageId}/lock/`)
      .then((response) => response?.data)
      .catch((error) => {
        throw error?.response?.data;
      });
  }

  async fetchDescriptionBinary(workspaceSlug: string, projectId: string, pageId: string): Promise<any> {
    return this.get(`/api/workspaces/${workspaceSlug}/projects/${projectId}/pages/${pageId}/description/`, {
      headers: {
        "Content-Type": "application/octet-stream",
      },
      responseType: "arraybuffer",
    })
      .then((response) => response?.data)
      .catch((error) => {
        throw error?.response?.data;
      });
  }

  async searchEmbed<T>(
    workspaceSlug: string,
    projectId: string,
    params: {
      query_type: TPageEmbedType;
      count?: number;
      query: string;
    }
  ): Promise<T | undefined> {
    return this.get(`/api/workspaces/${workspaceSlug}/projects/${projectId}/search/`, {
      params,
    })
      .then((response) => response?.data)
      .catch((error) => {
        throw error?.response?.data;
      });
  }

  async updateDescriptionYJS(
    workspaceSlug: string,
    projectId: string,
    pageId: string,
    data: TDocumentPayload
  ): Promise<any> {
    return this.patch(`/api/workspaces/${workspaceSlug}/projects/${projectId}/pages/${pageId}/description/`, data)
      .then((response) => response?.data)
      .catch((error) => {
        throw error;
      });
  }
}<|MERGE_RESOLUTION|>--- conflicted
+++ resolved
@@ -1,9 +1,5 @@
 // types
-<<<<<<< HEAD
-import { TDocumentPayload, TPage } from "@plane/types";
-=======
-import { TPage, TPageEmbedType } from "@plane/types";
->>>>>>> 7f841b64
+import { TDocumentPayload, TPage, TPageEmbedType } from "@plane/types";
 // helpers
 import { API_BASE_URL } from "@/helpers/common.helper";
 // services
