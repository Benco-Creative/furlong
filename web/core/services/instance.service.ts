// types
import type { IInstanceInfo, IInstanceUpdate, TPage } from "@plane/types";
// helpers
import { API_BASE_URL } from "@/helpers/common.helper";
// services
import { APIService } from "@/services/api.service";

export class InstanceService extends APIService {
  constructor() {
    super(API_BASE_URL);
  }

  async requestCSRFToken(): Promise<{ csrf_token: string }> {
    return this.get("/auth/get-csrf-token/")
      .then((response) => response.data)
      .catch((error) => {
        throw error;
      });
  }

  async getInstanceInfo(): Promise<IInstanceInfo> {
    return this.get("/api/instances/")
      .then((response) => response.data)
      .catch((error) => {
        throw error;
      });
  }
<<<<<<< HEAD
=======

  async getInstanceChangeLog(): Promise<TPage> {
    return this.get("/api/instances/changelog/")
      .then((response) => response.data)
      .catch((error) => {
        throw error;
      });
  }

  async checkForUpdates(): Promise<IInstanceUpdate> {
    return this.get("/api/instances/check-updates/")
      .then((response) => response.data)
      .catch((error) => {
        throw error;
      });
  }
>>>>>>> a3b62cb0
}<|MERGE_RESOLUTION|>--- conflicted
+++ resolved
@@ -25,16 +25,7 @@
         throw error;
       });
   }
-<<<<<<< HEAD
-=======
 
-  async getInstanceChangeLog(): Promise<TPage> {
-    return this.get("/api/instances/changelog/")
-      .then((response) => response.data)
-      .catch((error) => {
-        throw error;
-      });
-  }
 
   async checkForUpdates(): Promise<IInstanceUpdate> {
     return this.get("/api/instances/check-updates/")
@@ -43,5 +34,4 @@
         throw error;
       });
   }
->>>>>>> a3b62cb0
 }