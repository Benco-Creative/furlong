--- conflicted
+++ resolved
@@ -1,11 +1,6 @@
 // types
 import { API_BASE_URL } from "@plane/constants";
-<<<<<<< HEAD
-import type { IInstanceInfo, TPage } from "@plane/types";
-// helpers
-=======
 import type { IInstanceInfo, IInstanceUpdate } from "@plane/types";
->>>>>>> 98fee2ac
 // services
 import { APIService } from "@/services/api.service";
 
