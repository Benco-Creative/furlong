--- conflicted
+++ resolved
@@ -61,10 +61,7 @@
     created_at: "",
     updated_at: "",
     language: "",
-<<<<<<< HEAD
     start_of_the_week: EStartOfTheWeek.SUNDAY,
-=======
->>>>>>> 8d72dcfc
   };
 
   // services
