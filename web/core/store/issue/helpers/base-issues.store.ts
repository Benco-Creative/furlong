import clone from "lodash/clone";
import concat from "lodash/concat";
import get from "lodash/get";
import indexOf from "lodash/indexOf";
import isEmpty from "lodash/isEmpty";
import isEqual from "lodash/isEqual";
import isNil from "lodash/isNil";
import orderBy from "lodash/orderBy";
import pull from "lodash/pull";
import set from "lodash/set";
import uniq from "lodash/uniq";
import update from "lodash/update";
import { action, computed, makeObservable, observable, runInAction } from "mobx";
import { computedFn } from "mobx-utils";
// plane constants
import { EIssueLayoutTypes, ALL_ISSUES } from "@plane/constants";
// types
<<<<<<< HEAD
=======
import { ALL_ISSUES, EIssueServiceType } from "@plane/constants";
>>>>>>> f0ecfb3d
import {
  TIssue,
  TIssueGroupByOptions,
  TIssueOrderByOptions,
  TGroupedIssues,
  TSubGroupedIssues,
  TLoader,
  IssuePaginationOptions,
  TIssuesResponse,
  TIssues,
  TIssuePaginationData,
  TGroupedIssueCount,
  TPaginationData,
  TBulkOperationsPayload,
  TIssueServiceType,
} from "@plane/types";
// components
import { IBlockUpdateDependencyData } from "@/components/gantt-chart";
// constants
import { ISSUE_PRIORITIES } from "@/constants/issue";
// helpers
import { convertToISODateString } from "@/helpers/date-time.helper";
// local-db
import { SPECIAL_ORDER_BY } from "@/local-db/utils/query-constructor";
import { updatePersistentLayer } from "@/local-db/utils/utils";
// services
import { CycleService } from "@/services/cycle.service";
import { IssueArchiveService, IssueDraftService, IssueService } from "@/services/issue";
import { ModuleService } from "@/services/module.service";
//
import { IIssueRootStore } from "../root.store";
import {
  getDifference,
  getGroupIssueKeyActions,
  getGroupKey,
  getIssueIds,
  getSortOrderToFilterEmptyValues,
  getSubGroupIssueKeyActions,
} from "./base-issues-utils";
import { IBaseIssueFilterStore } from "./issue-filter-helper.store";

export type TIssueDisplayFilterOptions = Exclude<TIssueGroupByOptions, null> | "target_date";

export enum EIssueGroupedAction {
  ADD = "ADD",
  DELETE = "DELETE",
  REORDER = "REORDER",
}
export interface IBaseIssuesStore {
  // observable
  loader: Record<string, TLoader>;

  groupedIssueIds: TGroupedIssues | TSubGroupedIssues | undefined; // object to store Issue Ids based on group or subgroup
  groupedIssueCount: TGroupedIssueCount; // map of groupId/subgroup and issue count of that particular group/subgroup
  issuePaginationData: TIssuePaginationData; // map of groupId/subgroup and pagination Data of that particular group/subgroup

  //actions
  removeIssue: (workspaceSlug: string, projectId: string, issueId: string) => Promise<void>;
  clear(shouldClearPaginationOptions?: boolean, clearForLocal?: boolean): void;
  // helper methods
  getIssueIds: (groupId?: string, subGroupId?: string) => string[] | undefined;
  issuesSortWithOrderBy(issueIds: string[], key: Partial<TIssueOrderByOptions>): string[];
  getPaginationData(groupId: string | undefined, subGroupId: string | undefined): TPaginationData | undefined;
  getIssueLoader(groupId?: string, subGroupId?: string): TLoader;
  getGroupIssueCount: (
    groupId: string | undefined,
    subGroupId: string | undefined,
    isSubGroupCumulative: boolean
  ) => number | undefined;

  addIssueToCycle: (
    workspaceSlug: string,
    projectId: string,
    cycleId: string,
    issueIds: string[],
    fetchAddedIssues?: boolean
  ) => Promise<void>;
  removeIssueFromCycle: (workspaceSlug: string, projectId: string, cycleId: string, issueId: string) => Promise<void>;
  addCycleToIssue: (workspaceSlug: string, projectId: string, cycleId: string, issueId: string) => Promise<void>;
  removeCycleFromIssue: (workspaceSlug: string, projectId: string, issueId: string) => Promise<void>;

  addIssuesToModule: (
    workspaceSlug: string,
    projectId: string,
    moduleId: string,
    issueIds: string[],
    fetchAddedIssues?: boolean
  ) => Promise<void>;
  removeIssuesFromModule: (
    workspaceSlug: string,
    projectId: string,
    moduleId: string,
    issueIds: string[]
  ) => Promise<void>;
  changeModulesInIssue(
    workspaceSlug: string,
    projectId: string,
    issueId: string,
    addModuleIds: string[],
    removeModuleIds: string[]
  ): Promise<void>;
  updateIssueDates(workspaceSlug: string, projectId: string, updates: IBlockUpdateDependencyData[]): Promise<void>;
}

// This constant maps the group by keys to the respective issue property that the key relies on
const ISSUE_GROUP_BY_KEY: Record<TIssueDisplayFilterOptions, keyof TIssue> = {
  project: "project_id",
  state: "state_id",
  "state_detail.group": "state_id" as keyof TIssue, // state_detail.group is only being used for state_group display,
  priority: "priority",
  labels: "label_ids",
  created_by: "created_by",
  assignees: "assignee_ids",
  target_date: "target_date",
  cycle: "cycle_id",
  module: "module_ids",
  team_project: "project_id",
};

export const ISSUE_FILTER_DEFAULT_DATA: Record<TIssueDisplayFilterOptions, keyof TIssue> = {
  project: "project_id",
  cycle: "cycle_id",
  module: "module_ids",
  state: "state_id",
  "state_detail.group": "state_group" as keyof TIssue, // state_detail.group is only being used for state_group display,
  priority: "priority",
  labels: "label_ids",
  created_by: "created_by",
  assignees: "assignee_ids",
  target_date: "target_date",
  team_project: "project_id",
};

// This constant maps the order by keys to the respective issue property that the key relies on
const ISSUE_ORDERBY_KEY: Record<TIssueOrderByOptions, keyof TIssue> = {
  created_at: "created_at",
  "-created_at": "created_at",
  updated_at: "updated_at",
  "-updated_at": "updated_at",
  priority: "priority",
  "-priority": "priority",
  sort_order: "sort_order",
  state__name: "state_id",
  "-state__name": "state_id",
  assignees__first_name: "assignee_ids",
  "-assignees__first_name": "assignee_ids",
  labels__name: "label_ids",
  "-labels__name": "label_ids",
  issue_module__module__name: "module_ids",
  "-issue_module__module__name": "module_ids",
  issue_cycle__cycle__name: "cycle_id",
  "-issue_cycle__cycle__name": "cycle_id",
  target_date: "target_date",
  "-target_date": "target_date",
  estimate_point__key: "estimate_point",
  "-estimate_point__key": "estimate_point",
  start_date: "start_date",
  "-start_date": "start_date",
  link_count: "link_count",
  "-link_count": "link_count",
  attachment_count: "attachment_count",
  "-attachment_count": "attachment_count",
  sub_issues_count: "sub_issues_count",
  "-sub_issues_count": "sub_issues_count",
};

export abstract class BaseIssuesStore implements IBaseIssuesStore {
  loader: Record<string, TLoader> = {};
  groupedIssueIds: TIssues | undefined = undefined;
  issuePaginationData: TIssuePaginationData = {};

  groupedIssueCount: TGroupedIssueCount = {};
  //
  paginationOptions: IssuePaginationOptions | undefined = undefined;

  isArchived: boolean;

  // services
  issueService;
  issueArchiveService;
  issueDraftService;
  moduleService;
  cycleService;
  // root store
  rootIssueStore;
  issueFilterStore;
  // API Abort controller
  controller: AbortController;

  constructor(
    _rootStore: IIssueRootStore,
    issueFilterStore: IBaseIssueFilterStore,
    isArchived = false,
    serviceType = EIssueServiceType.ISSUES
  ) {
    makeObservable(this, {
      // observable
      loader: observable,
      groupedIssueIds: observable,
      issuePaginationData: observable,
      groupedIssueCount: observable,

      paginationOptions: observable,
      // computed
      moduleId: computed,
      cycleId: computed,
      orderBy: computed,
      groupBy: computed,
      subGroupBy: computed,
      orderByKey: computed,
      issueGroupKey: computed,
      issueSubGroupKey: computed,
      // action
      storePreviousPaginationValues: action.bound,

      onfetchIssues: action.bound,
      onfetchNexIssues: action.bound,
      clear: action.bound,
      setLoader: action.bound,
      addIssue: action.bound,
      removeIssueFromList: action.bound,

      createIssue: action,
      issueUpdate: action,
      createDraftIssue: action,
      updateDraftIssue: action,
      updateIssueDates: action,
      issueQuickAdd: action.bound,
      removeIssue: action.bound,
      issueArchive: action.bound,
      removeBulkIssues: action.bound,
      bulkArchiveIssues: action.bound,
      bulkUpdateProperties: action.bound,

      addIssueToCycle: action.bound,
      removeIssueFromCycle: action.bound,
      addCycleToIssue: action.bound,
      removeCycleFromIssue: action.bound,

      addIssuesToModule: action.bound,
      removeIssuesFromModule: action.bound,
      changeModulesInIssue: action.bound,
    });
    this.rootIssueStore = _rootStore;
    this.issueFilterStore = issueFilterStore;

    this.isArchived = isArchived;

    this.issueService = new IssueService(serviceType);
    this.issueArchiveService = new IssueArchiveService();
    this.issueDraftService = new IssueDraftService();
    this.moduleService = new ModuleService();
    this.cycleService = new CycleService();

    this.controller = new AbortController();
  }

  // Abstract class to be implemented to fetch parent stats such as project, module or cycle details
  abstract fetchParentStats: (workspaceSlug: string, projectId?: string, id?: string) => void;

  abstract updateParentStats: (prevIssueState?: TIssue, nextIssueState?: TIssue, id?: string) => void;

  // current Module Id from url
  get moduleId() {
    return this.rootIssueStore.moduleId;
  }

  // current Cycle Id from url
  get cycleId() {
    return this.rootIssueStore.cycleId;
  }

  // current Order by value
  get orderBy() {
    const displayFilters = this.issueFilterStore?.issueFilters?.displayFilters;
    if (!displayFilters) return;

    const layout = displayFilters.layout;
    const orderBy = displayFilters.order_by;

    // Temporary code to fix no load order by
    if (
      this.rootIssueStore.rootStore.user.localDBEnabled &&
      layout !== EIssueLayoutTypes.SPREADSHEET &&
      orderBy &&
      Object.keys(SPECIAL_ORDER_BY).includes(orderBy)
    ) {
      return "sort_order";
    }

    return displayFilters?.order_by;
  }

  // current Group by value
  get groupBy() {
    const displayFilters = this.issueFilterStore?.issueFilters?.displayFilters;
    if (!displayFilters || !displayFilters?.layout) return;

    const layout = displayFilters?.layout;

    return layout === EIssueLayoutTypes.CALENDAR
      ? "target_date"
      : [EIssueLayoutTypes.LIST, EIssueLayoutTypes.KANBAN]?.includes(layout)
        ? displayFilters?.group_by
        : undefined;
  }

  // current Sub group by value
  get subGroupBy() {
    const displayFilters = this.issueFilterStore?.issueFilters?.displayFilters;
    if (!displayFilters || displayFilters.group_by === displayFilters.sub_group_by) return;

    return displayFilters?.layout === "kanban" ? displayFilters?.sub_group_by : undefined;
  }

  getIssueIds = (groupId?: string, subGroupId?: string) => {
    const groupedIssueIds = this.groupedIssueIds;

    if (!groupedIssueIds) return undefined;

    const allIssues = groupedIssueIds[ALL_ISSUES] ?? [];
    if (!this.groupBy && !this.subGroupBy && allIssues && Array.isArray(allIssues)) {
      return allIssues as string[];
    }

    if (this.groupBy && groupId && groupedIssueIds?.[groupId] && Array.isArray(groupedIssueIds[groupId])) {
      return (groupedIssueIds[groupId] ?? []) as string[];
    }

    if (this.groupBy && this.subGroupBy && groupId && subGroupId) {
      return ((groupedIssueIds as TSubGroupedIssues)[groupId]?.[subGroupId] ?? []) as string[];
    }

    return undefined;
  };

  // The Issue Property corresponding to the order by value
  get orderByKey() {
    const orderBy = this.orderBy;
    if (!orderBy) return;

    return ISSUE_ORDERBY_KEY[orderBy];
  }

  // The Issue Property corresponding to the group by value
  get issueGroupKey() {
    const groupBy = this.groupBy;

    if (!groupBy) return;

    return ISSUE_GROUP_BY_KEY[groupBy];
  }

  // The Issue Property corresponding to the sub group by value
  get issueSubGroupKey() {
    const subGroupBy = this.subGroupBy;

    if (!subGroupBy) return;

    return ISSUE_GROUP_BY_KEY[subGroupBy];
  }

  /**
   * Store the pagination data required for next subsequent issue pagination calls
   * @param prevCursor cursor value of previous page
   * @param nextCursor cursor value of next page
   * @param nextPageResults boolean to indicate if the next page results exist i.e, have we reached end of pages
   * @param groupId groupId and subGroupId to add the pagination data for the particular group/subgroup
   * @param subGroupId
   */
  setPaginationData(
    prevCursor: string,
    nextCursor: string,
    nextPageResults: boolean,
    groupId?: string,
    subGroupId?: string
  ) {
    const cursorObject = {
      prevCursor,
      nextCursor,
      nextPageResults,
    };

    set(this.issuePaginationData, [getGroupKey(groupId, subGroupId)], cursorObject);
  }

  /**
   * Sets the loader value of the particular groupId/subGroupId, or to ALL_ISSUES if both are undefined
   * @param loaderValue
   * @param groupId
   * @param subGroupId
   */
  setLoader(loaderValue: TLoader, groupId?: string, subGroupId?: string) {
    runInAction(() => {
      set(this.loader, getGroupKey(groupId, subGroupId), loaderValue);
    });
  }

  /**
   * gets the Loader value of particular group/subgroup/ALL_ISSUES
   */
  getIssueLoader = (groupId?: string, subGroupId?: string) => get(this.loader, getGroupKey(groupId, subGroupId));

  /**
   * gets the pagination data of particular group/subgroup/ALL_ISSUES
   */
  getPaginationData = computedFn(
    (groupId: string | undefined, subGroupId: string | undefined): TPaginationData | undefined =>
      get(this.issuePaginationData, [getGroupKey(groupId, subGroupId)])
  );

  /**
   * gets the issue count of particular group/subgroup/ALL_ISSUES
   *
   * if isSubGroupCumulative is true, sum up all the issueCount of the subGroupId, across all the groupIds
   */
  getGroupIssueCount = computedFn(
    (
      groupId: string | undefined,
      subGroupId: string | undefined,
      isSubGroupCumulative: boolean
    ): number | undefined => {
      if (isSubGroupCumulative && subGroupId) {
        const groupIssuesKeys = Object.keys(this.groupedIssueCount);
        let subGroupCumulativeCount = 0;

        for (const groupKey of groupIssuesKeys) {
          if (groupKey.includes(`_${subGroupId}`)) subGroupCumulativeCount += this.groupedIssueCount[groupKey];
        }

        return subGroupCumulativeCount;
      }

      return get(this.groupedIssueCount, [getGroupKey(groupId, subGroupId)]);
    }
  );

  /**
   * Gets the next page cursor based on number of issues currently available
   * @param groupId groupId for the cursor
   * @param subGroupId subgroupId for cursor
   * @returns next page cursor or undefined
   */
  getNextCursor = (groupId: string | undefined, subGroupId: string | undefined): string | undefined => {
    const groupedIssues = this.getIssueIds(groupId, subGroupId) ?? [];
    const currentIssueCount = groupedIssues.length;

    if (!this.paginationOptions) return;

    const { perPageCount } = this.paginationOptions;
    const nextPage = Math.floor(currentIssueCount / perPageCount);

    return `${perPageCount}:${nextPage}:0`;
  };

  /**
   * This Method is called after fetching the first paginated issues
   *
   * This method updates the appropriate issue list based on if groupByKey or subGroupByKey are defined
   * If both groupByKey and subGroupByKey are not defined, then the issue list are added to another group called ALL_ISSUES
   * @param issuesResponse  Paginated Response received from the API
   * @param options Pagination options
   * @param workspaceSlug
   * @param projectId
   * @param id Id can be anything from cycleId, moduleId, viewId or userId based on the store
   */
  onfetchIssues(
    issuesResponse: TIssuesResponse,
    options: IssuePaginationOptions,
    workspaceSlug: string,
    projectId?: string,
    id?: string,
    shouldClearPaginationOptions = true
  ) {
    // Process the Issue Response to get the following data from it
    const { issueList, groupedIssues, groupedIssueCount } = this.processIssueResponse(issuesResponse);

    // The Issue list is added to the main Issue Map
    this.rootIssueStore.issues.addIssue(issueList);

    // Update all the GroupIds to this Store's groupedIssueIds and update Individual group issue counts
    runInAction(() => {
      this.clear(shouldClearPaginationOptions, true);
      this.updateGroupedIssueIds(groupedIssues, groupedIssueCount);
      this.loader[getGroupKey()] = undefined;
    });

    // fetch parent stats if required, to be handled in the Implemented class
    this.fetchParentStats(workspaceSlug, projectId, id);

    this.rootIssueStore.issueDetail.relation.extractRelationsFromIssues(issueList);

    // store Pagination options for next subsequent calls and data like next cursor etc
    this.storePreviousPaginationValues(issuesResponse, options);
  }

  /**
   * This Method is called on the subsequent pagination calls after the first initial call
   *
   * This method updates the appropriate issue list based on if groupId or subgroupIds are Passed
   * @param issuesResponse Paginated Response received from the API
   * @param groupId
   * @param subGroupId
   */
  onfetchNexIssues(issuesResponse: TIssuesResponse, groupId?: string, subGroupId?: string) {
    // Process the Issue Response to get the following data from it
    const { issueList, groupedIssues, groupedIssueCount } = this.processIssueResponse(issuesResponse);

    // The Issue list is added to the main Issue Map
    this.rootIssueStore.issues.addIssue(issueList);

    // Update all the GroupIds to this Store's groupedIssueIds and update Individual group issue counts
    runInAction(() => {
      this.updateGroupedIssueIds(groupedIssues, groupedIssueCount, groupId, subGroupId);
      this.loader[getGroupKey(groupId, subGroupId)] = undefined;
    });

    this.rootIssueStore.issueDetail.relation.extractRelationsFromIssues(issueList);

    // store Pagination data like next cursor etc
    this.storePreviousPaginationValues(issuesResponse, undefined, groupId, subGroupId);
  }

  /**
   * Method to create Issue. This method updates the store and calls the API to create an issue
   * @param workspaceSlug
   * @param projectId
   * @param data Default Issue Data
   * @param id optional id like moduleId and cycleId, not used here but required in overridden the Module or cycle issues methods
   * @param shouldUpdateList If false, then it would not update the Issue Id list but only makes an API call and adds to the main Issue Map
   * @returns
   */
  async createIssue(
    workspaceSlug: string,
    projectId: string,
    data: Partial<TIssue>,
    id?: string,
    shouldUpdateList = true
  ) {
    // perform an API call
    const response = await this.issueService.createIssue(workspaceSlug, projectId, data);

    const routeEpicId = this.rootIssueStore.rootStore.router.epicId;
    const isEpicPeek = this.rootIssueStore.rootStore.epic.issueDetail.peekIssue?.issueId;
    const epicId = routeEpicId ?? isEpicPeek;
    if (response && epicId) {
      const oldState = this.rootIssueStore.rootStore.state.getStateById(response.state_id)?.group;
      if (oldState) {
        this.rootIssueStore.rootStore.issueTypes.updateEpicAnalytics(workspaceSlug, projectId, epicId, {
          incrementStateGroupCount: `${oldState}_issues`,
        });
      }
    }

    // add Issue to Store
    this.addIssue(response, shouldUpdateList);

    // If shouldUpdateList is true, call fetchParentStats
    shouldUpdateList && (await this.fetchParentStats(workspaceSlug, projectId));

    updatePersistentLayer(response.id);

    return response;
  }

  /**
   * Updates the Issue, by calling the API and also updating the store
   * @param workspaceSlug
   * @param projectId
   * @param issueId
   * @param data Partial Issue Data to be updated
   * @param shouldSync If False then only issue is to be updated in the store not call API to update
   * @returns
   */
  async issueUpdate(
    workspaceSlug: string,
    projectId: string,
    issueId: string,
    data: Partial<TIssue>,
    shouldSync = true
  ) {
    // Store Before state of the issue
    const issueBeforeUpdate = clone(this.rootIssueStore.issues.getIssueById(issueId));
    try {
      // Update the Respective Stores
      this.rootIssueStore.issues.updateIssue(issueId, data);
      this.updateIssueList({ ...issueBeforeUpdate, ...data } as TIssue, issueBeforeUpdate);
      const routeEpicId = this.rootIssueStore.rootStore.router.epicId;
      const isEpicPeek = this.rootIssueStore.rootStore.epic.issueDetail.peekIssue?.issueId;
      const epicId = routeEpicId ?? isEpicPeek;
      const oldState = this.rootIssueStore.rootStore.state.getStateById(issueBeforeUpdate?.state_id)?.group;
      if (oldState && epicId) {
        // Check if parent_id is changed if yes then decrement the epic analytics count
        if (data.parent_id && issueBeforeUpdate?.parent_id && data.parent_id !== issueBeforeUpdate?.parent_id) {
          this.rootIssueStore.rootStore.issueTypes.updateEpicAnalytics(workspaceSlug, projectId, epicId, {
            decrementStateGroupCount: `${oldState}_issues`,
          });
        }

        // Check if state_id is changed if yes then decrement the old state group count and increment the new state group count
        if (data.state_id) {
          const newState = this.rootIssueStore.rootStore.state.getStateById(data.state_id)?.group;
          if (oldState && newState && oldState !== newState) {
            this.rootIssueStore.rootStore.issueTypes.updateEpicAnalytics(workspaceSlug, projectId, epicId, {
              decrementStateGroupCount: `${oldState}_issues`,
              incrementStateGroupCount: `${newState}_issues`,
            });
          }
        }
      }

      // Check if should Sync
      if (!shouldSync) return;

      // update parent stats optimistically
      this.updateParentStats(issueBeforeUpdate, {
        ...issueBeforeUpdate,
        ...data,
      } as TIssue);

      // call API to update the issue
      await this.issueService.patchIssue(workspaceSlug, projectId, issueId, data);

      // call fetch Parent Stats
      this.fetchParentStats(workspaceSlug, projectId);
    } catch (error) {
      // If errored out update store again to revert the change
      this.rootIssueStore.issues.updateIssue(issueId, issueBeforeUpdate ?? {});
      this.updateIssueList(issueBeforeUpdate, { ...issueBeforeUpdate, ...data } as TIssue);
      throw error;
    }
  }

  /**
   * Similar to Create Issue but for creating Draft issues
   * @param workspaceSlug
   * @param projectId
   * @param data draft issue data
   * @returns
   */
  async createDraftIssue(workspaceSlug: string, projectId: string, data: Partial<TIssue>) {
    // call API to create a Draft issue
    const response = await this.issueDraftService.createDraftIssue(workspaceSlug, projectId, data);
    // call Fetch parent stats
    this.fetchParentStats(workspaceSlug, projectId);
    // Add issue to store
    this.addIssue(response);
    return response;
  }

  /**
   * Similar to update issue but for draft issues.
   * @param workspaceSlug
   * @param projectId
   * @param issueId
   * @param data Partial Issue Data to be updated
   */
  async updateDraftIssue(workspaceSlug: string, projectId: string, issueId: string, data: Partial<TIssue>) {
    // Store Before state of the issue
    const issueBeforeUpdate = clone(this.rootIssueStore.issues.getIssueById(issueId));
    try {
      // Update the Respective Stores
      this.rootIssueStore.issues.updateIssue(issueId, data);
      this.updateIssueList({ ...issueBeforeUpdate, ...data } as TIssue, issueBeforeUpdate);

      // call API to update the issue
      await this.issueDraftService.updateDraftIssue(workspaceSlug, projectId, issueId, data);

      // call Fetch parent stats
      this.fetchParentStats(workspaceSlug, projectId);

      // If the issue is updated to not a draft issue anymore remove from the store list
      if (!isNil(data.is_draft) && !data.is_draft) this.removeIssueFromList(issueId);
    } catch (error) {
      // If errored out update store again to revert the change
      this.rootIssueStore.issues.updateIssue(issueId, issueBeforeUpdate ?? {});
      this.updateIssueList(issueBeforeUpdate, { ...issueBeforeUpdate, ...data } as TIssue);
      throw error;
    }
  }

  /**
   * This method is called to delete an issue
   * @param workspaceSlug
   * @param projectId
   * @param issueId
   */
  async removeIssue(workspaceSlug: string, projectId: string, issueId: string) {
    // Store Before state of the issue
    const issueBeforeRemoval = clone(this.rootIssueStore.issues.getIssueById(issueId));
    // update parent stats optimistically
    this.updateParentStats(issueBeforeRemoval, undefined);
    const routeEpicId = this.rootIssueStore.rootStore.router.epicId;
    const isEpicPeek = this.rootIssueStore.rootStore.epic.issueDetail.peekIssue?.issueId;
    const epicId = routeEpicId ?? isEpicPeek;
    if (issueBeforeRemoval && epicId) {
      const oldState = this.rootIssueStore.rootStore.state.getStateById(issueBeforeRemoval.state_id)?.group;
      if (oldState) {
        this.rootIssueStore.rootStore.issueTypes.updateEpicAnalytics(workspaceSlug, projectId, epicId, {
          decrementStateGroupCount: `${oldState}_issues`,
        });
      }
    }

    // Male API call
    await this.issueService.deleteIssue(workspaceSlug, projectId, issueId);
    // Remove from Respective issue Id list
    runInAction(() => {
      this.removeIssueFromList(issueId);
    });
    // call fetch Parent stats
    this.fetchParentStats(workspaceSlug, projectId);
    // Remove issue from main issue Map store
    this.rootIssueStore.issues.removeIssue(issueId);
  }

  /**
   * This method is called to Archive an issue
   * @param workspaceSlug
   * @param projectId
   * @param issueId
   */
  async issueArchive(workspaceSlug: string, projectId: string, issueId: string) {
    const issueBeforeArchive = clone(this.rootIssueStore.issues.getIssueById(issueId));
    // update parent stats optimistically
    this.updateParentStats(issueBeforeArchive, undefined);
    // Male API call
    const response = await this.issueArchiveService.archiveIssue(workspaceSlug, projectId, issueId);
    // call fetch Parent stats
    this.fetchParentStats(workspaceSlug, projectId);
    runInAction(() => {
      // Update the Archived at of the issue from store
      this.rootIssueStore.issues.updateIssue(issueId, {
        archived_at: response.archived_at,
      });
      // Since Archived remove the issue Id from the current store
      this.removeIssueFromList(issueId);
    });
  }

  /**
   * Method to perform Quick add of issues
   * @param workspaceSlug
   * @param projectId
   * @param data
   * @returns
   */
  async issueQuickAdd(workspaceSlug: string, projectId: string, data: TIssue) {
    // Add issue to store with a temporary Id
    this.addIssue(data);
    // call Create issue method
    const response = await this.createIssue(workspaceSlug, projectId, data);
    runInAction(() => {
      this.removeIssueFromList(data.id);
      this.rootIssueStore.issues.removeIssue(data.id);
    });
    const currentCycleId = data.cycle_id !== "" && data.cycle_id === "None" ? undefined : data.cycle_id;
    const currentModuleIds =
      data.module_ids && data.module_ids.length > 0 ? data.module_ids.filter((moduleId) => moduleId != "None") : [];
    const promiseRequests = [];
    if (currentCycleId) {
      promiseRequests.push(this.addCycleToIssue(workspaceSlug, projectId, currentCycleId, response.id));
    }
    if (currentModuleIds.length > 0) {
      promiseRequests.push(this.changeModulesInIssue(workspaceSlug, projectId, response.id, currentModuleIds, []));
    }
    if (promiseRequests && promiseRequests.length > 0) {
      await Promise.all(promiseRequests);
    }
    return response;
  }

  /**
   * This is a method to delete issues in bulk
   * @param workspaceSlug
   * @param projectId
   * @param issueIds
   * @returns
   */
  async removeBulkIssues(workspaceSlug: string, projectId: string, issueIds: string[]) {
    // Make API call to bulk delete issues
    const response = await this.issueService.bulkDeleteIssues(workspaceSlug, projectId, { issue_ids: issueIds });
    // call fetch parent stats
    this.fetchParentStats(workspaceSlug, projectId);
    // Remove issues from the store
    runInAction(() => {
      issueIds.forEach((issueId) => {
        this.removeIssueFromList(issueId);
        this.rootIssueStore.issues.removeIssue(issueId);
      });
    });
    return response;
  }

  /**
   * Bulk Archive issues
   * @param workspaceSlug
   * @param projectId
   * @param issueIds
   */
  bulkArchiveIssues = async (workspaceSlug: string, projectId: string, issueIds: string[]) => {
    const response = await this.issueService.bulkArchiveIssues(workspaceSlug, projectId, { issue_ids: issueIds });

    runInAction(() => {
      issueIds.forEach((issueId) => {
        this.issueUpdate(
          workspaceSlug,
          projectId,
          issueId,
          {
            archived_at: response.archived_at,
          },
          false
        );
        this.removeIssueFromList(issueId);
      });
    });
  };

  /**
   * @description bulk update properties of selected issues
   * @param {TBulkOperationsPayload} data
   */
  bulkUpdateProperties = async (workspaceSlug: string, projectId: string, data: TBulkOperationsPayload) => {
    const issueIds = data.issue_ids;
    // make request to update issue properties
    await this.issueService.bulkOperations(workspaceSlug, projectId, data);
    // update issues in the store
    runInAction(() => {
      issueIds.forEach((issueId) => {
        const issueBeforeUpdate = clone(this.rootIssueStore.issues.getIssueById(issueId));
        if (!issueBeforeUpdate) throw new Error("Issue not found");
        Object.keys(data.properties).forEach((key) => {
          const property = key as keyof TBulkOperationsPayload["properties"];
          const propertyValue = data.properties[property];
          // update root issue map properties
          if (Array.isArray(propertyValue)) {
            // if property value is array, append it to the existing values
            const existingValue = issueBeforeUpdate[property];
            // convert existing value to an array
            const newExistingValue = Array.isArray(existingValue) ? existingValue : [];
            this.rootIssueStore.issues.updateIssue(issueId, {
              [property]: uniq([...newExistingValue, ...propertyValue]),
            });
          } else {
            // if property value is not an array, simply update the value
            this.rootIssueStore.issues.updateIssue(issueId, {
              [property]: propertyValue,
            });
          }
        });
        const issueDetails = this.rootIssueStore.issues.getIssueById(issueId);
        this.updateIssueList(issueDetails, issueBeforeUpdate);
      });
    });
  };

  async updateIssueDates(
    workspaceSlug: string,
    projectId: string,
    updates: { id: string; start_date?: string; target_date?: string }[]
  ) {
    const issueDatesBeforeChange: { id: string; start_date?: string; target_date?: string }[] = [];
    try {
      const getIssueById = this.rootIssueStore.issues.getIssueById;
      runInAction(() => {
        for (const update of updates) {
          const dates: Partial<TIssue> = {};
          if (update.start_date) dates.start_date = update.start_date;
          if (update.target_date) dates.target_date = update.target_date;

          const currIssue = getIssueById(update.id);

          if (currIssue) {
            issueDatesBeforeChange.push({
              id: update.id,
              start_date: currIssue.start_date ?? undefined,
              target_date: currIssue.target_date ?? undefined,
            });
          }

          this.issueUpdate(workspaceSlug, projectId, update.id, dates, false);
        }
      });

      await this.issueService.updateIssueDates(workspaceSlug, projectId, updates);
    } catch (e) {
      runInAction(() => {
        for (const update of issueDatesBeforeChange) {
          const dates: Partial<TIssue> = {};
          if (update.start_date) dates.start_date = update.start_date;
          if (update.target_date) dates.target_date = update.target_date;

          this.issueUpdate(workspaceSlug, projectId, update.id, dates, false);
        }
      });
      console.error("error while updating Timeline dependencies");
      throw e;
    }
  }

  /**
   * This method is used to add issues to a particular Cycle
   * @param workspaceSlug
   * @param projectId
   * @param cycleId
   * @param issueIds
   * @param fetchAddedIssues If True we make an additional call to fetch all the issues from their Ids, Since the addIssueToCycle API does not return them
   */
  async addIssueToCycle(
    workspaceSlug: string,
    projectId: string,
    cycleId: string,
    issueIds: string[],
    fetchAddedIssues = true
  ) {
    // Perform an APi call to add issue to cycle
    await this.issueService.addIssueToCycle(workspaceSlug, projectId, cycleId, {
      issues: issueIds,
    });

    // if cycle Id is the current Cycle Id then call fetch parent stats
    if (this.cycleId === cycleId) this.fetchParentStats(workspaceSlug, projectId);

    // if true, fetch the issue data for all the issueIds
    if (fetchAddedIssues) await this.rootIssueStore.issues.getIssues(workspaceSlug, projectId, issueIds);

    // Update issueIds from current store
    runInAction(() => {
      // If cycle Id is the current cycle Id, then, add issue to list of issueIds
      if (this.cycleId === cycleId) issueIds.forEach((issueId) => this.addIssueToList(issueId));
      // If cycle Id is not the current cycle Id, then, remove issue to list of issueIds
      else if (this.cycleId) issueIds.forEach((issueId) => this.removeIssueFromList(issueId));
    });

    // For Each issue update cycle Id by calling current store's update Issue, without making an API call
    issueIds.forEach((issueId) => {
      this.issueUpdate(workspaceSlug, projectId, issueId, { cycle_id: cycleId }, false);
    });
  }

  /**
   * This method is used to remove issue from a cycle
   * @param workspaceSlug
   * @param projectId
   * @param cycleId
   * @param issueId
   */
  async removeIssueFromCycle(workspaceSlug: string, projectId: string, cycleId: string, issueId: string) {
    const issueBeforeRemoval = clone(this.rootIssueStore.issues.getIssueById(issueId));

    // update parent stats optimistically
    if (this.cycleId === cycleId) this.updateParentStats(issueBeforeRemoval, undefined, cycleId);

    // Perform an APi call to remove issue from cycle
    await this.issueService.removeIssueFromCycle(workspaceSlug, projectId, cycleId, issueId);

    // if cycle Id is the current Cycle Id then call fetch parent stats
    if (this.cycleId === cycleId) this.fetchParentStats(workspaceSlug, projectId, cycleId);

    runInAction(() => {
      // If cycle Id is the current cycle Id, then, remove issue from list of issueIds
      this.cycleId === cycleId && this.removeIssueFromList(issueId);
    });

    // update Issue cycle Id to null by calling current store's update Issue, without making an API call
    this.issueUpdate(workspaceSlug, projectId, issueId, { cycle_id: null }, false);
  }

  /**
   * Adds cycle to issue optimistically
   * @param workspaceSlug
   * @param projectId
   * @param cycleId
   * @param issueId
   * @returns
   */
  addCycleToIssue = async (workspaceSlug: string, projectId: string, cycleId: string, issueId: string) => {
    const issueCycleId = this.rootIssueStore.issues.getIssueById(issueId)?.cycle_id;

    if (issueCycleId === cycleId) return;

    const issueBeforeUpdate = clone(this.rootIssueStore.issues.getIssueById(issueId));

    try {
      // Update issueIds from current store
      runInAction(() => {
        // If cycle Id before update is the same as current cycle Id then, remove issueId from list
        if (this.cycleId === issueCycleId) this.removeIssueFromList(issueId);
        // If cycle Id is the current cycle Id, then, add issue to list of issueIds
        if (this.cycleId === cycleId) this.addIssueToList(issueId);
        // For Each issue update cycle Id by calling current store's update Issue, without making an API call
        this.issueUpdate(workspaceSlug, projectId, issueId, { cycle_id: cycleId }, false);
      });

      const issueAfterUpdate = clone(this.rootIssueStore.issues.getIssueById(issueId));

      // update parent stats optimistically
      if (this.cycleId === cycleId || this.cycleId === issueCycleId)
        this.updateParentStats(issueBeforeUpdate, issueAfterUpdate, this.cycleId);

      await this.issueService.addIssueToCycle(workspaceSlug, projectId, cycleId, {
        issues: [issueId],
      });

      // if cycle Id is the current Cycle Id then call fetch parent stats
      if (this.cycleId === cycleId || this.cycleId === issueCycleId)
        this.fetchParentStats(workspaceSlug, projectId, this.cycleId);
    } catch (error) {
      // remove the new issue ids from the cycle issues map
      runInAction(() => {
        // If cycle Id is the current cycle Id, then, remove issue to list of issueIds
        if (this.cycleId === cycleId) this.removeIssueFromList(issueId);
        // For Each issue update cycle Id to previous value by calling current store's update Issue, without making an API call
        this.issueUpdate(workspaceSlug, projectId, issueId, { cycle_id: issueCycleId }, false);
      });

      throw error;
    }
  };

  /*
   * Remove a cycle from issue
   * @param workspaceSlug
   * @param projectId
   * @param issueId
   * @returns
   */
  removeCycleFromIssue = async (workspaceSlug: string, projectId: string, issueId: string) => {
    const issueBeforeRemoval = clone(this.rootIssueStore.issues.getIssueById(issueId));
    const issueCycleId = this.rootIssueStore.issues.getIssueById(issueId)?.cycle_id;
    if (!issueCycleId) return;
    try {
      // perform optimistic update, update store
      // Update issueIds from current store
      runInAction(() => {
        // If cycle Id is the current cycle Id, then, add issue to list of issueIds
        if (this.cycleId === issueCycleId) this.removeIssueFromList(issueId);
        // For Each issue update cycle Id by calling current store's update Issue, without making an API call
        this.issueUpdate(workspaceSlug, projectId, issueId, { cycle_id: null }, false);
      });

      // update parent stats optimistically
      if (this.cycleId === issueCycleId) this.updateParentStats(issueBeforeRemoval, undefined, issueCycleId);

      // make API call
      await this.issueService.removeIssueFromCycle(workspaceSlug, projectId, issueCycleId, issueId);

      // if cycle Id is the current Cycle Id then call fetch parent stats
      if (this.cycleId === issueCycleId) this.fetchParentStats(workspaceSlug, projectId, issueCycleId);
    } catch (error) {
      // revert back changes if fails
      // Update issueIds from current store
      runInAction(() => {
        // If cycle Id is the current cycle Id, then, add issue to list of issueIds
        if (this.cycleId === issueCycleId) this.addIssueToList(issueId);
        // For Each issue update cycle Id by calling current store's update Issue, without making an API call
        this.issueUpdate(workspaceSlug, projectId, issueId, { cycle_id: issueCycleId }, false);
      });

      throw error;
    }
  };

  /**
   * This method is used to add issues to a module
   * @param workspaceSlug
   * @param projectId
   * @param moduleId
   * @param issueIds
   * @param fetchAddedIssues If True we make an additional call to fetch all the issues from their Ids, Since the addIssuesToModule API does not return them
   */
  async addIssuesToModule(
    workspaceSlug: string,
    projectId: string,
    moduleId: string,
    issueIds: string[],
    fetchAddedIssues = true
  ) {
    // Perform an APi call to add issue to module
    await this.moduleService.addIssuesToModule(workspaceSlug, projectId, moduleId, {
      issues: issueIds,
    });

    // if true, fetch the issue data for all the issueIds
    if (fetchAddedIssues) await this.rootIssueStore.issues.getIssues(workspaceSlug, projectId, issueIds);

    // if module Id is the current Module Id then call fetch parent stats
    if (this.moduleId === moduleId) this.fetchParentStats(workspaceSlug, projectId);

    runInAction(() => {
      // if module Id is the current Module Id, then, add issue to list of issueIds
      this.moduleId === moduleId && issueIds.forEach((issueId) => this.addIssueToList(issueId));
    });

    // For Each issue update module Ids by calling current store's update Issue, without making an API call
    issueIds.forEach((issueId) => {
      const issueModuleIds = get(this.rootIssueStore.issues.issuesMap, [issueId, "module_ids"]) ?? [];
      const updatedIssueModuleIds = uniq(concat(issueModuleIds, [moduleId]));
      this.issueUpdate(workspaceSlug, projectId, issueId, { module_ids: updatedIssueModuleIds }, false);
    });
  }

  /**
   * This method is used to remove issue from a module
   * @param workspaceSlug
   * @param projectId
   * @param moduleId
   * @param issueIds
   * @returns
   */
  async removeIssuesFromModule(workspaceSlug: string, projectId: string, moduleId: string, issueIds: string[]) {
    // Perform an APi call to remove issue to module
    const response = await this.moduleService.removeIssuesFromModuleBulk(workspaceSlug, projectId, moduleId, issueIds);

    // if module Id is the current Module Id then call fetch parent stats
    if (this.moduleId === moduleId) this.fetchParentStats(workspaceSlug, projectId);

    runInAction(() => {
      // if module Id is the current Module Id, then remove issue from list of issueIds
      this.moduleId === moduleId && issueIds.forEach((issueId) => this.removeIssueFromList(issueId));
    });

    // For Each issue update module Ids by calling current store's update Issue, without making an API call
    runInAction(() => {
      issueIds.forEach((issueId) => {
        const issueModuleIds = get(this.rootIssueStore.issues.issuesMap, [issueId, "module_ids"]) ?? [];
        const updatedIssueModuleIds = pull(issueModuleIds, moduleId);
        this.issueUpdate(workspaceSlug, projectId, issueId, { module_ids: updatedIssueModuleIds }, false);
      });
    });

    return response;
  }

  /*
   * add Modules to Array in a non optimistic way while creating issues
   * @param workspaceSlug
   * @param projectId
   * @param issueId
   * @param moduleIds array of modules to be added
   */
  async addModulesToIssue(workspaceSlug: string, projectId: string, issueId: string, moduleIds: string[]) {
    // keep a copy of the original module ids
    const originalModuleIds = get(this.rootIssueStore.issues.issuesMap, [issueId, "module_ids"]) ?? [];
    //Perform API call
    await this.moduleService.addModulesToIssue(workspaceSlug, projectId, issueId, {
      modules: moduleIds,
      removed_modules: [],
    });

    runInAction(() => {
      // get current Module Ids of the issue
      let currentModuleIds = [...originalModuleIds];

      // If current Module Id is included in the modules list, then add Issue to List
      if (moduleIds.includes(this.moduleId ?? "")) this.addIssueToList(issueId);
      currentModuleIds = uniq(concat([...currentModuleIds], moduleIds));

      // For current Issue, update module Ids by calling current store's update Issue, without making an API call
      this.issueUpdate(workspaceSlug, projectId, issueId, { module_ids: currentModuleIds }, false);
    });

    if (moduleIds.includes(this.moduleId ?? "")) {
      this.fetchParentStats(workspaceSlug, projectId, this.moduleId);
    }
  }

  /*
   * change modules array in issue
   * @param workspaceSlug
   * @param projectId
   * @param issueId
   * @param addModuleIds array of modules to be added
   * @param removeModuleIds array of modules to be removed
   */
  async changeModulesInIssue(
    workspaceSlug: string,
    projectId: string,
    issueId: string,
    addModuleIds: string[],
    removeModuleIds: string[]
  ) {
    // keep a copy of the original module ids
    const issueBeforeChanges = clone(this.rootIssueStore.issues.getIssueById(issueId));
    const originalModuleIds = get(this.rootIssueStore.issues.issuesMap, [issueId, "module_ids"]) ?? [];
    try {
      runInAction(() => {
        // get current Module Ids of the issue
        let currentModuleIds = [...originalModuleIds];
        // remove the new issue id to the module issues
        removeModuleIds.forEach((moduleId) => {
          // If module Id is equal to current module Id, them remove Issue from List
          this.moduleId === moduleId && this.removeIssueFromList(issueId);
          currentModuleIds = pull(currentModuleIds, moduleId);
        });

        // If current Module Id is included in the modules list, then add Issue to List
        if (addModuleIds.includes(this.moduleId ?? "")) this.addIssueToList(issueId);
        currentModuleIds = uniq(concat([...currentModuleIds], addModuleIds));

        // For current Issue, update module Ids by calling current store's update Issue, without making an API call
        this.issueUpdate(workspaceSlug, projectId, issueId, { module_ids: currentModuleIds }, false);
      });

      const issueAfterChanges = clone(this.rootIssueStore.issues.getIssueById(issueId));

      // update parent stats optimistically
      if (addModuleIds.includes(this.moduleId || "") || removeModuleIds.includes(this.moduleId || "")) {
        this.updateParentStats(issueBeforeChanges, issueAfterChanges, this.moduleId);
      }

      //Perform API call
      await this.moduleService.addModulesToIssue(workspaceSlug, projectId, issueId, {
        modules: addModuleIds,
        removed_modules: removeModuleIds,
      });

      if (addModuleIds.includes(this.moduleId || "") || removeModuleIds.includes(this.moduleId || "")) {
        this.fetchParentStats(workspaceSlug, projectId);
      }
    } catch (error) {
      // revert the issue back to its original module ids
      runInAction(() => {
        // If current Module Id is included in the add modules list, then remove Issue from List
        if (addModuleIds.includes(this.moduleId ?? "")) this.removeIssueFromList(issueId);
        // If current Module Id is included in the removed modules list, then add Issue to List
        if (removeModuleIds.includes(this.moduleId ?? "")) this.addIssueToList(issueId);

        // For current Issue, update module Ids by calling current store's update Issue, without making an API call
        this.issueUpdate(workspaceSlug, projectId, issueId, { module_ids: originalModuleIds }, false);
      });

      throw error;
    }
  }

  /**
   * Add issue to the store
   * @param issue
   * @param shouldUpdateList indicates if the issue Id to be added to the list
   */
  addIssue(issue: TIssue, shouldUpdateList = true) {
    runInAction(() => {
      this.rootIssueStore.issues.addIssue([issue]);
    });

    // if true, add issue id to the list
    if (shouldUpdateList) this.updateIssueList(issue, undefined, EIssueGroupedAction.ADD);
  }

  /**
   * Method called to clear out the current store
   */
  clear(shouldClearPaginationOptions = true, clearForLocal = false) {
    if (
      (this.rootIssueStore.rootStore.user?.localDBEnabled && clearForLocal) ||
      (!this.rootIssueStore.rootStore.user?.localDBEnabled && !clearForLocal)
    ) {
      runInAction(() => {
        this.groupedIssueIds = undefined;
        this.issuePaginationData = {};
        this.groupedIssueCount = {};
        if (shouldClearPaginationOptions) {
          this.paginationOptions = undefined;
        }
      });
      this.controller.abort();
      this.controller = new AbortController();
    }
  }

  /**
   * Method called to add issue id to list.
   * This will only work if the issue already exists in the main issue map
   * @param issueId
   */
  addIssueToList(issueId: string) {
    const issue = this.rootIssueStore.issues.getIssueById(issueId);
    this.updateIssueList(issue, undefined, EIssueGroupedAction.ADD);
  }

  /**
   * Method called to remove issue id from list.
   * This will only work if the issue already exists in the main issue map
   * @param issueId
   */
  removeIssueFromList(issueId: string) {
    const issue = this.rootIssueStore.issues.getIssueById(issueId);
    this.updateIssueList(undefined, issue, EIssueGroupedAction.DELETE);
  }

  /**
   * Method called to update the issue list,
   * If an action is passed, this method would add/remove the issue from list according to the action
   * If there is no action, this method compares before and after states of the issue to decide, where to remove the issue id from and where to add it to
   * if only issue is passed down then, the method determines where to add the issue Id and updates the list
   * @param issue current issue state
   * @param issueBeforeUpdate issue state before the update
   * @param action specific action can be provided to force the method to that action
   * @returns
   */
  updateIssueList(
    issue?: TIssue,
    issueBeforeUpdate?: TIssue,
    action?: EIssueGroupedAction.ADD | EIssueGroupedAction.DELETE
  ) {
    if (!issue && !issueBeforeUpdate) return;

    // get Issue ID from one of the issue objects
    const issueId = issue?.id ?? issueBeforeUpdate?.id;
    if (!issueId) return;

    // get issueUpdates from another method by passing down the three arguments
    // issueUpdates is nothing but an array of objects that contain the path of the issueId list that need updating and also the action that needs to be performed at the path
    const issueUpdates = this.getUpdateDetails(issue, issueBeforeUpdate, action);
    const accumulatedUpdatesForCount = {};
    runInAction(() => {
      // The issueUpdates
      for (const issueUpdate of issueUpdates) {
        //if update is add, add it at a particular path
        if (issueUpdate.action === EIssueGroupedAction.ADD) {
          // add issue Id at the path
          update(this, ["groupedIssueIds", ...issueUpdate.path], (issueIds: string[] = []) =>
            this.issuesSortWithOrderBy(uniq(concat(issueIds, issueId)), this.orderBy)
          );
        }

        //if update is delete, remove it at a particular path
        if (issueUpdate.action === EIssueGroupedAction.DELETE) {
          // remove issue Id from the path
          update(this, ["groupedIssueIds", ...issueUpdate.path], (issueIds: string[] = []) => pull(issueIds, issueId));
        }

        // accumulate the updates so that we don't end up updating the count twice for the same issue
        this.accumulateIssueUpdates(accumulatedUpdatesForCount, issueUpdate.path, issueUpdate.action);

        //if update is reorder, reorder it at a particular path
        if (issueUpdate.action === EIssueGroupedAction.REORDER) {
          // re-order/re-sort the issue Ids at the path
          update(this, ["groupedIssueIds", ...issueUpdate.path], (issueIds: string[] = []) =>
            this.issuesSortWithOrderBy(issueIds, this.orderBy)
          );
        }
      }

      // update the respective counts from the accumulation object
      this.updateIssueCount(accumulatedUpdatesForCount);
    });
  }

  /**
   * This method processes the issueResponse to provide data that can be used to update the store
   * @param issueResponse
   * @returns  issueList, list of issue Data
   * @returns groupedIssues, grouped issue Ids
   * @returns groupedIssueCount, object containing issue counts of individual groups
   */
  processIssueResponse(issueResponse: TIssuesResponse): {
    issueList: TIssue[];
    groupedIssues: TIssues;
    groupedIssueCount: TGroupedIssueCount;
  } {
    const issueResult = issueResponse?.results;

    // if undefined return empty objects
    if (!issueResult)
      return {
        issueList: [],
        groupedIssues: {},
        groupedIssueCount: {},
      };

    //if is an array then it's an ungrouped response. return values with groupId as ALL_ISSUES
    if (Array.isArray(issueResult)) {
      return {
        issueList: issueResult,
        groupedIssues: {
          [ALL_ISSUES]: issueResult.map((issue) => issue.id),
        },
        groupedIssueCount: {
          [ALL_ISSUES]: issueResponse.total_count,
        },
      };
    }

    const issueList: TIssue[] = [];
    const groupedIssues: TGroupedIssues | TSubGroupedIssues = {};
    const groupedIssueCount: TGroupedIssueCount = {};

    // update total issue count to ALL_ISSUES
    set(groupedIssueCount, [ALL_ISSUES], issueResponse.total_count);

    // loop through all the groupIds from issue Result
    for (const groupId in issueResult) {
      const groupIssuesObject = issueResult[groupId];
      const groupIssueResult = groupIssuesObject?.results;

      // if groupIssueResult is undefined then continue the loop
      if (!groupIssueResult) continue;

      // set grouped Issue count of the current groupId
      set(groupedIssueCount, [groupId], groupIssuesObject.total_results);

      // if groupIssueResult, the it is not subGrouped
      if (Array.isArray(groupIssueResult)) {
        // add the result to issueList
        issueList.push(...groupIssueResult);
        // set the issue Ids to the groupId path
        set(
          groupedIssues,
          [groupId],
          groupIssueResult.map((issue) => issue.id)
        );
        continue;
      }

      // loop through all the subGroupIds from issue Result
      for (const subGroupId in groupIssueResult) {
        const subGroupIssuesObject = groupIssueResult[subGroupId];
        const subGroupIssueResult = subGroupIssuesObject?.results;

        // if subGroupIssueResult is undefined then continue the loop
        if (!subGroupIssueResult) continue;

        // set sub grouped Issue count of the current groupId
        set(groupedIssueCount, [getGroupKey(groupId, subGroupId)], subGroupIssuesObject.total_results);

        if (Array.isArray(subGroupIssueResult)) {
          // add the result to issueList
          issueList.push(...subGroupIssueResult);
          // set the issue Ids to the [groupId, subGroupId] path
          set(
            groupedIssues,
            [groupId, subGroupId],
            subGroupIssueResult.map((issue) => issue.id)
          );

          continue;
        }
      }
    }

    return { issueList, groupedIssues, groupedIssueCount };
  }

  /**
   * This method is used to update the grouped issue Ids to it's respected lists and also to update group Issue Counts
   * @param groupedIssues Object that contains list of issueIds with respect to their groups/subgroups
   * @param groupedIssueCount Object the contains the issue count of each groups
   * @param groupId groupId string
   * @param subGroupId subGroupId string
   * @returns updates the store with the values
   */
  updateGroupedIssueIds(
    groupedIssues: TIssues,
    groupedIssueCount: TGroupedIssueCount,
    groupId?: string,
    subGroupId?: string
  ) {
    // if groupId exists and groupedIssues has ALL_ISSUES as a group,
    // then it's an individual group/subgroup pagination
    if (groupId && groupedIssues[ALL_ISSUES] && Array.isArray(groupedIssues[ALL_ISSUES])) {
      const issueGroup = groupedIssues[ALL_ISSUES];
      const issueGroupCount = groupedIssueCount[ALL_ISSUES];
      const issuesPath = [groupId];
      // issuesPath is the path for the issue List in the Grouped Issue List
      // issuePath is either [groupId] for grouped pagination or [groupId, subGroupId] for subGrouped pagination
      if (subGroupId) issuesPath.push(subGroupId);

      // update the issue Count of the particular group/subGroup
      set(this.groupedIssueCount, [getGroupKey(groupId, subGroupId)], issueGroupCount);

      // update the issue list in the issuePath
      this.updateIssueGroup(issueGroup, issuesPath);
      return;
    }

    // if not in the above condition the it's a complete grouped pagination not individual group/subgroup pagination
    // update total issue count as ALL_ISSUES count in `groupedIssueCount` object
    set(this.groupedIssueCount, [ALL_ISSUES], groupedIssueCount[ALL_ISSUES]);

    // loop through the groups of groupedIssues.
    for (const groupId in groupedIssues) {
      const issueGroup = groupedIssues[groupId];
      const issueGroupCount = groupedIssueCount[groupId];

      // update the groupId's issue count
      set(this.groupedIssueCount, [groupId], issueGroupCount);

      // This updates the group issue list in the store, if the issueGroup is a string
      const storeUpdated = this.updateIssueGroup(issueGroup, [groupId]);
      // if issueGroup is indeed a string, continue
      if (storeUpdated) continue;

      // if issueGroup is not a string, loop through the sub group Issues
      for (const subGroupId in issueGroup) {
        const issueSubGroup = (issueGroup as TGroupedIssues)[subGroupId];
        const issueSubGroupCount = groupedIssueCount[getGroupKey(groupId, subGroupId)];

        // update the subGroupId's issue count
        set(this.groupedIssueCount, [getGroupKey(groupId, subGroupId)], issueSubGroupCount);
        // This updates the subgroup issue list in the store
        this.updateIssueGroup(issueSubGroup, [groupId, subGroupId]);
      }
    }
  }

  /**
   * This Method is used to update the issue Id list at the particular issuePath
   * @param groupedIssueIds could be an issue Id List for grouped issues or an object that contains a issue Id list in case of subGrouped
   * @param issuePath array of string, to identify the path of the issueList to be updated with the above issue Id list
   * @returns a boolean that indicates if the groupedIssueIds is indeed a array Id list, in which case the issue Id list is added to the store at issuePath
   */
  updateIssueGroup(groupedIssueIds: TGroupedIssues | string[], issuePath: string[]): boolean {
    if (!groupedIssueIds) return true;

    // if groupedIssueIds is an array, update the `groupedIssueIds` store at the issuePath
    if (groupedIssueIds && Array.isArray(groupedIssueIds)) {
      update(this, ["groupedIssueIds", ...issuePath], (issueIds: string[] = []) =>
        this.issuesSortWithOrderBy(uniq(concat(issueIds, groupedIssueIds as string[])), this.orderBy)
      );
      // return true to indicate the store has been updated
      return true;
    }

    // return false to indicate the store has been updated and the groupedIssueIds is likely Object for subGrouped Issues
    return false;
  }

  /**
   * For Every issue update, accumulate it so that when an single issue is added to two groups, it doesn't increment the total count twice
   * @param accumulator
   * @param path
   * @param action
   * @returns
   */
  accumulateIssueUpdates(
    accumulator: { [key: string]: EIssueGroupedAction },
    path: string[],
    action: EIssueGroupedAction
  ) {
    const [groupId, subGroupId] = path;

    if (action !== EIssueGroupedAction.ADD && action !== EIssueGroupedAction.DELETE) return;

    // if both groupId && subGroupId exists update the subgroup key
    if (subGroupId && groupId) {
      const groupKey = getGroupKey(groupId, subGroupId);
      this.updateUpdateAccumulator(accumulator, groupKey, action);
    }

    // after above, if groupId exists update the group key
    if (groupId) {
      this.updateUpdateAccumulator(accumulator, groupId, action);
    }

    // if groupId is not ALL_ISSUES then update the  All_ISSUES key
    // (if groupId is equal to ALL_ISSUES, it would have updated in the previous condition)
    if (groupId !== ALL_ISSUES) {
      this.updateUpdateAccumulator(accumulator, ALL_ISSUES, action);
    }
  }

  /**
   * This method's job is just to check and update the accumulator key
   * @param accumulator accumulator object
   * @param key object key like, subgroupKey, Group Key or ALL_ISSUES
   * @param action
   * @returns
   */
  updateUpdateAccumulator(
    accumulator: { [key: string]: EIssueGroupedAction },
    key: string,
    action: EIssueGroupedAction
  ) {
    // if the key for accumulator is undefined, they update it with the action
    if (!accumulator[key]) {
      accumulator[key] = action;
      return;
    }

    // if the key for accumulator is not the current action,
    // Meaning if the key already has an action ADD and the current one is REMOVE,
    // The the key is deleted as both the actions cancel each other out
    if (accumulator[key] !== action) {
      delete accumulator[key];
    }
  }

  /**
   * This method is used to update the count of the issues at the path with the increment
   * @param path issuePath, corresponding key is to be incremented
   * @param increment
   */
  updateIssueCount(accumulatedUpdatesForCount: { [key: string]: EIssueGroupedAction }) {
    const updateKeys = Object.keys(accumulatedUpdatesForCount);
    for (const updateKey of updateKeys) {
      const update = accumulatedUpdatesForCount[updateKey];
      if (!update) continue;

      const increment = update === EIssueGroupedAction.ADD ? 1 : -1;
      // get current count at the key
      const issueCount = get(this.groupedIssueCount, updateKey) ?? 0;
      // update the count at the key
      set(this.groupedIssueCount, updateKey, issueCount + increment);
    }
  }

  /**
   * This method is used to get update Details that would be used to update the issue Ids at the path
   * @param issue current state of issue
   * @param issueBeforeUpdate state of the issue before the update
   * @param action optional action, to force the method to return back that action
   * @returns an array of object that contains the path at which issue to be updated and the action to be performed at the path
   */
  getUpdateDetails = (
    issue?: Partial<TIssue>,
    issueBeforeUpdate?: Partial<TIssue>,
    action?: EIssueGroupedAction.ADD | EIssueGroupedAction.DELETE
  ): { path: string[]; action: EIssueGroupedAction }[] => {
    // check the before and after states to return if there needs to be a re-sorting of issueId list if the issue property that orderBy  depends on has changed
    const orderByUpdates = this.getOrderByUpdateDetails(issue, issueBeforeUpdate);
    // if unGrouped, then return the path as ALL_ISSUES along with orderByUpdates
    if (!this.issueGroupKey) return action ? [{ path: [ALL_ISSUES], action }, ...orderByUpdates] : orderByUpdates;

    const issueGroupKey = issue?.[this.issueGroupKey] as string | string[] | null | undefined;
    const issueBeforeUpdateGroupKey = issueBeforeUpdate?.[this.issueGroupKey] as string | string[] | null | undefined;
    // if grouped, the get the Difference between the two issue properties (this.issueGroupKey) on which groupBy is performed
    const groupActionsArray = getDifference(
      this.getArrayStringArray(issue, issueGroupKey, this.groupBy),
      this.getArrayStringArray(issueBeforeUpdate, issueBeforeUpdateGroupKey, this.groupBy),
      action
    );

    // if not subGrouped, then use the differences to construct an updateDetails Array
    if (!this.issueSubGroupKey)
      return [
        ...getGroupIssueKeyActions(
          groupActionsArray[EIssueGroupedAction.ADD],
          groupActionsArray[EIssueGroupedAction.DELETE]
        ),
        ...orderByUpdates,
      ];

    const issueSubGroupKey = issue?.[this.issueSubGroupKey] as string | string[] | null | undefined;
    const issueBeforeUpdateSubGroupKey = issueBeforeUpdate?.[this.issueSubGroupKey] as
      | string
      | string[]
      | null
      | undefined;
    // if subGrouped, the get the Difference between the two issue properties (this.issueGroupKey) on which subGroupBy is performed
    const subGroupActionsArray = getDifference(
      this.getArrayStringArray(issue, issueSubGroupKey, this.subGroupBy),
      this.getArrayStringArray(issueBeforeUpdate, issueBeforeUpdateSubGroupKey, this.subGroupBy),
      action
    );

    // Use the differences to construct an updateDetails Array
    return [
      ...getSubGroupIssueKeyActions(
        groupActionsArray,
        subGroupActionsArray,
        this.getArrayStringArray(issueBeforeUpdate, issueBeforeUpdateGroupKey, this.groupBy),
        this.getArrayStringArray(issue, issueGroupKey, this.groupBy),
        this.getArrayStringArray(issueBeforeUpdate, issueBeforeUpdateSubGroupKey, this.subGroupBy),
        this.getArrayStringArray(issue, issueSubGroupKey, this.subGroupBy)
      ),
      ...orderByUpdates,
    ];
  };

  /**
   * This method is used to get update Details that would be used to re-order/re-sort the issue Ids at the path
   * @param issue current state of issue
   * @param issueBeforeUpdate state of the issue before the update
   * @returns  an array of object that contains the path at which issue to be re-sorted/re-ordered
   */
  getOrderByUpdateDetails(
    issue: Partial<TIssue> | undefined,
    issueBeforeUpdate: Partial<TIssue> | undefined
  ): { path: string[]; action: EIssueGroupedAction.REORDER }[] {
    // if before and after states of the issue prop on which orderBy depends on then return and empty Array
    if (
      !issue ||
      !issueBeforeUpdate ||
      !this.orderByKey ||
      isEqual(issue[this.orderByKey], issueBeforeUpdate[this.orderByKey])
    )
      return [];

    // if they are not equal and issues are not grouped then, provide path as ALL_ISSUES
    if (!this.issueGroupKey) return [{ path: [ALL_ISSUES], action: EIssueGroupedAction.REORDER }];

    const issueGroupKey = issue?.[this.issueGroupKey] as string | string[] | null | undefined;
    // if they are grouped then identify the paths based on props on which group by is dependent on
    const issueKeyActions: { path: string[]; action: EIssueGroupedAction.REORDER }[] = [];
    const groupByValues = this.getArrayStringArray(issue, issueGroupKey);

    // if issues are not subGrouped then, provide path from groupByValues
    if (!this.issueSubGroupKey) {
      for (const groupKey of groupByValues) {
        issueKeyActions.push({ path: [groupKey], action: EIssueGroupedAction.REORDER });
      }

      return issueKeyActions;
    }

    const issueSubGroupKey = issue?.[this.issueSubGroupKey] as string | string[] | null | undefined;
    // if they are grouped then identify the paths based on props on which sub group by is dependent on
    const subGroupByValues = this.getArrayStringArray(issue, issueSubGroupKey);

    // if issues are subGrouped then, provide path from subGroupByValues
    for (const groupKey of groupByValues) {
      for (const subGroupKey of subGroupByValues) {
        issueKeyActions.push({ path: [groupKey, subGroupKey], action: EIssueGroupedAction.REORDER });
      }
    }

    return issueKeyActions;
  }

  /**
   * get the groupByKey issue property on which actions are to be decided in the form of array
   * @param value
   * @param groupByKey
   * @returns an array of issue property values
   */
  getArrayStringArray = (
    issueObject: Partial<TIssue> | undefined,
    value: string | string[] | undefined | null,
    groupByKey?: TIssueGroupByOptions | undefined
  ): string[] => {
    // if issue object is undefined return empty array
    if (!issueObject) return [];
    // if value is not defined, return None value in array
    if (!value || isEmpty(value)) return ["None"];
    // if array return the array
    if (Array.isArray(value)) return value;

    // if the groupKey is state group then return the group based on state_id
    if (groupByKey === "state_detail.group") {
      return [this.rootIssueStore.rootStore.state.stateMap?.[value]?.group];
    }

    return [value];
  };

  /**
   * This Method is used to get data of the issue based on the ids of the data for states, labels adn assignees
   * @param dataType what type of data is being sent
   * @param dataIds id/ids of the data that is to be populated
   * @param order ascending or descending for arrays of data
   * @returns string | string[] of sortable fields to be used for sorting
   */
  populateIssueDataForSorting(
    dataType: "state_id" | "label_ids" | "assignee_ids" | "module_ids" | "cycle_id" | "estimate_point",
    dataIds: string | string[] | null | undefined,
    projectId: string | undefined | null,
    order?: "asc" | "desc"
  ) {
    if (!dataIds) return;

    const dataValues: (string | number)[] = [];
    const isDataIdsArray = Array.isArray(dataIds);
    const dataIdsArray = isDataIdsArray ? dataIds : [dataIds];

    switch (dataType) {
      case "state_id": {
        const stateMap = this.rootIssueStore?.stateMap;
        if (!stateMap) break;
        for (const dataId of dataIdsArray) {
          const state = stateMap[dataId];
          if (state && state.name) dataValues.push(state.name.toLocaleLowerCase());
        }
        break;
      }
      case "label_ids": {
        const labelMap = this.rootIssueStore?.labelMap;
        if (!labelMap) break;
        for (const dataId of dataIdsArray) {
          const label = labelMap[dataId];
          if (label && label.name) dataValues.push(label.name.toLocaleLowerCase());
        }
        break;
      }
      case "assignee_ids": {
        const memberMap = this.rootIssueStore?.memberMap;
        if (!memberMap) break;
        for (const dataId of dataIdsArray) {
          const member = memberMap[dataId];
          if (member && member.first_name) dataValues.push(member.first_name.toLocaleLowerCase());
        }
        break;
      }
      case "module_ids": {
        const moduleMap = this.rootIssueStore?.moduleMap;
        if (!moduleMap) break;
        for (const dataId of dataIdsArray) {
          const currentModule = moduleMap[dataId];
          if (currentModule && currentModule.name) dataValues.push(currentModule.name.toLocaleLowerCase());
        }
        break;
      }
      case "cycle_id": {
        const cycleMap = this.rootIssueStore?.cycleMap;
        if (!cycleMap) break;
        for (const dataId of dataIdsArray) {
          const cycle = cycleMap[dataId];
          if (cycle && cycle.name) dataValues.push(cycle.name.toLocaleLowerCase());
        }
        break;
      }
      case "estimate_point": {
        // return if project Id does not exist
        if (!projectId) break;
        // get the estimate ID for the current Project
        const currentProjectEstimateId =
          this.rootIssueStore.rootStore.projectEstimate.currentActiveEstimateIdByProjectId(projectId);
        // return if current Estimate Id for the project is not available
        if (!currentProjectEstimateId) break;
        // get Estimate based on Id
        const estimate = this.rootIssueStore.rootStore.projectEstimate.estimateById(currentProjectEstimateId);
        // If Estimate is not available, then return
        if (!estimate) break;
        // Get Estimate Value
        const estimateKey = estimate?.estimatePointById(dataIds as string)?.key;

        // If Value string i not available or empty then return
        if (estimateKey === undefined) break;

        dataValues.push(estimateKey);
      }
    }

    return isDataIdsArray ? (order ? orderBy(dataValues, undefined, [order]) : dataValues) : dataValues;
  }

  issuesSortWithOrderBy = (issueIds: string[], key: TIssueOrderByOptions | undefined): string[] => {
    const issues = this.rootIssueStore.issues.getIssuesByIds(issueIds, this.isArchived ? "archived" : "un-archived");
    const array = orderBy(issues, (issue) => convertToISODateString(issue["created_at"]), ["desc"]);

    switch (key) {
      case "sort_order":
        return getIssueIds(orderBy(array, "sort_order"));
      case "state__name":
        return getIssueIds(
          orderBy(array, (issue) =>
            this.populateIssueDataForSorting("state_id", issue?.["state_id"], issue?.["project_id"])
          )
        );
      case "-state__name":
        return getIssueIds(
          orderBy(
            array,
            (issue) => this.populateIssueDataForSorting("state_id", issue?.["state_id"], issue?.["project_id"]),
            ["desc"]
          )
        );
      // dates
      case "created_at":
        return getIssueIds(orderBy(array, (issue) => convertToISODateString(issue["created_at"])));
      case "-created_at":
        return getIssueIds(orderBy(array, (issue) => convertToISODateString(issue["created_at"]), ["desc"]));
      case "updated_at":
        return getIssueIds(orderBy(array, (issue) => convertToISODateString(issue["updated_at"])));
      case "-updated_at":
        return getIssueIds(orderBy(array, (issue) => convertToISODateString(issue["updated_at"]), ["desc"]));
      case "start_date":
        return getIssueIds(orderBy(array, [getSortOrderToFilterEmptyValues.bind(null, "start_date"), "start_date"])); //preferring sorting based on empty values to always keep the empty values below
      case "-start_date":
        return getIssueIds(
          orderBy(
            array,
            [getSortOrderToFilterEmptyValues.bind(null, "start_date"), "start_date"], //preferring sorting based on empty values to always keep the empty values below
            ["asc", "desc"]
          )
        );

      case "target_date":
        return getIssueIds(orderBy(array, [getSortOrderToFilterEmptyValues.bind(null, "target_date"), "target_date"])); //preferring sorting based on empty values to always keep the empty values below
      case "-target_date":
        return getIssueIds(
          orderBy(
            array,
            [getSortOrderToFilterEmptyValues.bind(null, "target_date"), "target_date"], //preferring sorting based on empty values to always keep the empty values below
            ["asc", "desc"]
          )
        );

      // custom
      case "-priority": {
        const sortArray = ISSUE_PRIORITIES.map((i) => i.key);
        return getIssueIds(orderBy(array, (currentIssue: TIssue) => indexOf(sortArray, currentIssue?.priority)));
      }
      case "priority": {
        const sortArray = ISSUE_PRIORITIES.map((i) => i.key);
        return getIssueIds(
          orderBy(array, (currentIssue: TIssue) => indexOf(sortArray, currentIssue?.priority), ["desc"])
        );
      }

      // number
      case "attachment_count":
        return getIssueIds(orderBy(array, "attachment_count"));
      case "-attachment_count":
        return getIssueIds(orderBy(array, "attachment_count", ["desc"]));

      case "estimate_point__key":
        return getIssueIds(
          orderBy(array, [
            getSortOrderToFilterEmptyValues.bind(null, "estimate_point"),
            (issue) =>
              this.populateIssueDataForSorting("estimate_point", issue?.["estimate_point"], issue?.["project_id"]),
          ])
        ); //preferring sorting based on empty values to always keep the empty values below
      case "-estimate_point__key":
        return getIssueIds(
          orderBy(
            array,
            [
              getSortOrderToFilterEmptyValues.bind(null, "estimate_point"),
              (issue) =>
                this.populateIssueDataForSorting("estimate_point", issue?.["estimate_point"], issue?.["project_id"]),
            ], //preferring sorting based on empty values to always keep the empty values below
            ["asc", "desc"]
          )
        );

      case "link_count":
        return getIssueIds(orderBy(array, "link_count"));
      case "-link_count":
        return getIssueIds(orderBy(array, "link_count", ["desc"]));

      case "sub_issues_count":
        return getIssueIds(orderBy(array, "sub_issues_count"));
      case "-sub_issues_count":
        return getIssueIds(orderBy(array, "sub_issues_count", ["desc"]));

      // Array
      case "labels__name":
        return getIssueIds(
          orderBy(array, [
            getSortOrderToFilterEmptyValues.bind(null, "label_ids"), //preferring sorting based on empty values to always keep the empty values below
            (issue) =>
              this.populateIssueDataForSorting("label_ids", issue?.["label_ids"], issue?.["project_id"], "asc"),
          ])
        );
      case "-labels__name":
        return getIssueIds(
          orderBy(
            array,
            [
              getSortOrderToFilterEmptyValues.bind(null, "label_ids"), //preferring sorting based on empty values to always keep the empty values below
              (issue) =>
                this.populateIssueDataForSorting("label_ids", issue?.["label_ids"], issue?.["project_id"], "asc"),
            ],
            ["asc", "desc"]
          )
        );

      case "issue_module__module__name":
        return getIssueIds(
          orderBy(array, [
            getSortOrderToFilterEmptyValues.bind(null, "module_ids"), //preferring sorting based on empty values to always keep the empty values below
            (issue) =>
              this.populateIssueDataForSorting("module_ids", issue?.["module_ids"], issue?.["project_id"], "asc"),
          ])
        );
      case "-issue_module__module__name":
        return getIssueIds(
          orderBy(
            array,
            [
              getSortOrderToFilterEmptyValues.bind(null, "module_ids"), //preferring sorting based on empty values to always keep the empty values below
              (issue) =>
                this.populateIssueDataForSorting("module_ids", issue?.["module_ids"], issue?.["project_id"], "asc"),
            ],
            ["asc", "desc"]
          )
        );

      case "issue_cycle__cycle__name":
        return getIssueIds(
          orderBy(array, [
            getSortOrderToFilterEmptyValues.bind(null, "cycle_id"), //preferring sorting based on empty values to always keep the empty values below
            (issue) => this.populateIssueDataForSorting("cycle_id", issue?.["cycle_id"], issue?.["project_id"], "asc"),
          ])
        );
      case "-issue_cycle__cycle__name":
        return getIssueIds(
          orderBy(
            array,
            [
              getSortOrderToFilterEmptyValues.bind(null, "cycle_id"), //preferring sorting based on empty values to always keep the empty values below
              (issue) =>
                this.populateIssueDataForSorting("cycle_id", issue?.["cycle_id"], issue?.["project_id"], "asc"),
            ],
            ["asc", "desc"]
          )
        );

      case "assignees__first_name":
        return getIssueIds(
          orderBy(array, [
            getSortOrderToFilterEmptyValues.bind(null, "assignee_ids"), //preferring sorting based on empty values to always keep the empty values below
            (issue) =>
              this.populateIssueDataForSorting("assignee_ids", issue?.["assignee_ids"], issue?.["project_id"], "asc"),
          ])
        );
      case "-assignees__first_name":
        return getIssueIds(
          orderBy(
            array,
            [
              getSortOrderToFilterEmptyValues.bind(null, "assignee_ids"), //preferring sorting based on empty values to always keep the empty values below
              (issue) =>
                this.populateIssueDataForSorting("assignee_ids", issue?.["assignee_ids"], issue?.["project_id"], "asc"),
            ],
            ["asc", "desc"]
          )
        );

      default:
        return getIssueIds(array);
    }
  };

  /**
   * This Method is called to store the pagination options and paginated data from response
   * @param issuesResponse issue list response
   * @param options pagination options to be stored for next page call
   * @param groupId
   * @param subGroupId
   */
  storePreviousPaginationValues = (
    issuesResponse: TIssuesResponse,
    options?: IssuePaginationOptions,
    groupId?: string,
    subGroupId?: string
  ) => {
    if (options) this.paginationOptions = options;

    this.setPaginationData(
      issuesResponse.prev_cursor,
      issuesResponse.next_cursor,
      issuesResponse.next_page_results,
      groupId,
      subGroupId
    );
  };
}<|MERGE_RESOLUTION|>--- conflicted
+++ resolved
@@ -13,12 +13,8 @@
 import { action, computed, makeObservable, observable, runInAction } from "mobx";
 import { computedFn } from "mobx-utils";
 // plane constants
-import { EIssueLayoutTypes, ALL_ISSUES } from "@plane/constants";
+import { EIssueLayoutTypes, ALL_ISSUES, EIssueServiceType } from "@plane/constants";
 // types
-<<<<<<< HEAD
-=======
-import { ALL_ISSUES, EIssueServiceType } from "@plane/constants";
->>>>>>> f0ecfb3d
 import {
   TIssue,
   TIssueGroupByOptions,
@@ -33,7 +29,6 @@
   TGroupedIssueCount,
   TPaginationData,
   TBulkOperationsPayload,
-  TIssueServiceType,
 } from "@plane/types";
 // components
 import { IBlockUpdateDependencyData } from "@/components/gantt-chart";
