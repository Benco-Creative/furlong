--- conflicted
+++ resolved
@@ -1,9 +1,8 @@
-<<<<<<< HEAD
-import useSWR from "swr";
 import { useRef, useEffect } from "react";
 import { ProjectMemberService } from "services/project";
+import { UserService } from "services/user.service";
+import useSWR from "swr";
 import { IProjectMember, IUser } from "@plane/types";
-import { UserService } from "services/user.service";
 
 export const useMention = ({ workspaceSlug, projectId }: { workspaceSlug: string; projectId: string }) => {
   const userService = new UserService();
@@ -101,16 +100,4 @@
     mentionSuggestions,
     mentionHighlights,
   };
-=======
-import { useContext } from "react";
-// mobx store
-import { StoreContext } from "@/contexts/store-context";
-// types
-import { IMentionStore } from "@/store/mention.store";
-
-export const useMention = (): IMentionStore => {
-  const context = useContext(StoreContext);
-  if (context === undefined) throw new Error("useMention must be used within StoreProvider");
-  return context.mention;
->>>>>>> ea728a38
 };