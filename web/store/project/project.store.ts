--- conflicted
+++ resolved
@@ -92,16 +92,6 @@
    * Returns searched projects based on search query
    */
   get searchedProjects() {
-<<<<<<< HEAD
-    if (!this.rootStore.app.router.workspaceSlug) return [];
-    const projectIds = Object.keys(this.projectMap);
-    return this.searchQuery === ""
-      ? projectIds
-      : projectIds?.filter((projectId) => {
-          this.projectMap[projectId].name.toLowerCase().includes(this.searchQuery.toLowerCase()) ||
-            this.projectMap[projectId].identifier.toLowerCase().includes(this.searchQuery.toLowerCase());
-        });
-=======
     const workspaceDetails = this.rootStore.workspaceRoot.currentWorkspace;
     if (!workspaceDetails) return [];
     const workspaceProjects = Object.values(this.projectMap).filter(
@@ -111,25 +101,17 @@
           p.identifier.toLowerCase().includes(this.searchQuery.toLowerCase()))
     );
     return workspaceProjects.map((p) => p.id);
->>>>>>> be62662b
   }
 
   /**
    * Returns project IDs belong to the current workspace
    */
   get workspaceProjectIds() {
-<<<<<<< HEAD
-    if (!this.rootStore.app.router.workspaceSlug) return null;
-    const projectIds = Object.keys(this.projectMap);
-    if (!projectIds) return null;
-    return projectIds;
-=======
     const workspaceDetails = this.rootStore.workspaceRoot.currentWorkspace;
     if (!workspaceDetails) return null;
     const workspaceProjects = Object.values(this.projectMap).filter((p) => p.workspace === workspaceDetails.id);
     const projectIds = workspaceProjects.map((p) => p.id);
     return projectIds ?? null;
->>>>>>> be62662b
   }
 
   /**
