// mobx lite
import { enableStaticRendering } from "mobx-react-lite";
// store imports
import UserStore from "./user";
import ThemeStore from "./theme";
import ProjectStore, { IProjectStore } from "./project";
import ProjectPublishStore, { IProjectPublishStore } from "./project-publish";
<<<<<<< HEAD
import KanbanStore from "./kanban";
=======
import IssuesStore from "./issues";
>>>>>>> 2c9c8d5a

enableStaticRendering(typeof window === "undefined");

export class RootStore {
  user;
  theme;
  project: IProjectStore;
  projectPublish: IProjectPublishStore;
  issues: IssuesStore;
  kanban: KanbanStore;

  constructor() {
    this.user = new UserStore(this);
    this.theme = new ThemeStore(this);
    this.project = new ProjectStore(this);
    this.projectPublish = new ProjectPublishStore(this);
    this.issues = new IssuesStore(this);
    this.kanban = new KanbanStore(this);
  }
}<|MERGE_RESOLUTION|>--- conflicted
+++ resolved
@@ -5,11 +5,8 @@
 import ThemeStore from "./theme";
 import ProjectStore, { IProjectStore } from "./project";
 import ProjectPublishStore, { IProjectPublishStore } from "./project-publish";
-<<<<<<< HEAD
 import KanbanStore from "./kanban";
-=======
 import IssuesStore from "./issues";
->>>>>>> 2c9c8d5a
 
 enableStaticRendering(typeof window === "undefined");
 
