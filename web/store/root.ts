--- conflicted
+++ resolved
@@ -42,7 +42,6 @@
     this.theme = new ThemeStore(this);
     this.projectPublish = new ProjectPublishStore(this);
     this.issues = new IssuesStore(this);
-<<<<<<< HEAD
 
     this.workspace = new WorkspaceStore(this);
     this.project = new ProjectStore(this);
@@ -54,8 +53,6 @@
 
     this.issueDetail = new IssueViewDetailStore(this);
     this.issueKanBanView = new IssueKanBanViewStore(this);
-=======
     this.draftIssuesStore = new DraftIssuesStore(this);
->>>>>>> 63c4792e
   }
 }