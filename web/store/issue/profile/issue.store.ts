--- conflicted
+++ resolved
@@ -1,13 +1,8 @@
 import { action, observable, makeObservable, computed, runInAction } from "mobx";
 // base class
-<<<<<<< HEAD
-import { UserService } from "services/user.service";
-import { TIssue, TLoader, ViewFlags, IssuePaginationOptions, TIssuesResponse } from "@plane/types";
-=======
 import { UserService } from "@/services/user.service";
-import { TIssue, TLoader, TGroupedIssues, TSubGroupedIssues, TUnGroupedIssues, ViewFlags } from "@plane/types";
-import { IssueHelperStore } from "../helpers/issue-helper.store";
->>>>>>> 1c3619a4
+import { TIssue, TLoader, IssuePaginationOptions, TIssuesResponse, ViewFlags } from "@plane/types";
+
 // services
 // types
 import { IIssueRootStore } from "../root.store";
