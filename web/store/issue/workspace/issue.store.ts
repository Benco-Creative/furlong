--- conflicted
+++ resolved
@@ -1,14 +1,7 @@
 import { action, makeObservable, runInAction } from "mobx";
 // base class
-<<<<<<< HEAD
-import { WorkspaceService } from "services/workspace.service";
+import { WorkspaceService } from "@/services/workspace.service";
 import { IssuePaginationOptions, TIssue, TIssuesResponse, TLoader, ViewFlags } from "@plane/types";
-=======
-import { IssueService, IssueArchiveService } from "@/services/issue";
-import { WorkspaceService } from "@/services/workspace.service";
-import { TIssue, TLoader, TUnGroupedIssues, ViewFlags } from "@plane/types";
-import { IssueHelperStore } from "../helpers/issue-helper.store";
->>>>>>> 1c3619a4
 // services
 // types
 import { IIssueRootStore } from "../root.store";
