--- conflicted
+++ resolved
@@ -1,20 +1,11 @@
-import concat from "lodash/concat";
-import pull from "lodash/pull";
-import uniq from "lodash/uniq";
-import update from "lodash/update";
 import { action, observable, makeObservable, runInAction } from "mobx";
 // base class
 // services
-<<<<<<< HEAD
-import { CycleService } from "services/cycle.service";
-=======
 import { CycleService } from "@/services/cycle.service";
-import { IssueService } from "@/services/issue";
->>>>>>> 1c3619a4
 // types
 import { TIssue, TLoader, ViewFlags, IssuePaginationOptions, TIssuesResponse } from "@plane/types";
 import { IIssueRootStore } from "../root.store";
-import { BaseIssuesStore, EIssueGroupedAction, IBaseIssuesStore } from "../helpers/base-issues.store";
+import { BaseIssuesStore, IBaseIssuesStore } from "../helpers/base-issues.store";
 import { ICycleIssuesFilter } from "./filter.store";
 
 export const ACTIVE_CYCLE_ISSUES = "ACTIVE_CYCLE_ISSUES";
