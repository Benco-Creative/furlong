import concat from "lodash/concat";
import pull from "lodash/pull";
import set from "lodash/set";
import union from "lodash/union";
import update from "lodash/update";
import { action, makeObservable, observable, runInAction, computed } from "mobx";
// types
import {
  TIssue,
  TGroupedIssues,
  TSubGroupedIssues,
  TLoader,
  TUnGroupedIssues,
  ViewFlags,
  TBulkOperationsPayload,
} from "@plane/types";
// helpers
import { issueCountBasedOnFilters } from "@/helpers/issue.helper";
// base class
import { IssueService, IssueArchiveService } from "@/services/issue";
import { IssueHelperStore } from "../helpers/issue-helper.store";
// services
import { IIssueRootStore } from "../root.store";

export interface IProjectIssues {
  // observable
  loader: TLoader;
  issues: Record<string, string[]>; // Record of project_id as key and issue_ids as value
  viewFlags: ViewFlags;
  // computed
  issuesCount: number;
  groupedIssueIds: TGroupedIssues | TSubGroupedIssues | TUnGroupedIssues | undefined;
  getIssueIds: (groupId?: string, subGroupId?: string) => string[] | undefined;
  // action
  fetchIssues: (workspaceSlug: string, projectId: string, loadType: TLoader) => Promise<TIssue[]>;
  createIssue: (workspaceSlug: string, projectId: string, data: Partial<TIssue>) => Promise<TIssue>;
  updateIssue: (workspaceSlug: string, projectId: string, issueId: string, data: Partial<TIssue>) => Promise<void>;
  removeIssue: (workspaceSlug: string, projectId: string, issueId: string) => Promise<void>;
  archiveIssue: (workspaceSlug: string, projectId: string, issueId: string) => Promise<void>;
  quickAddIssue: (workspaceSlug: string, projectId: string, data: TIssue) => Promise<TIssue>;
  removeBulkIssues: (workspaceSlug: string, projectId: string, issueIds: string[]) => Promise<void>;
  archiveBulkIssues: (workspaceSlug: string, projectId: string, issueIds: string[]) => Promise<void>;
  bulkUpdateProperties: (workspaceSlug: string, projectId: string, data: TBulkOperationsPayload) => Promise<void>;
}

export class ProjectIssues extends IssueHelperStore implements IProjectIssues {
  // observable
  loader: TLoader = "init-loader";
  issues: Record<string, string[]> = {};
  viewFlags = {
    enableQuickAdd: true,
    enableIssueCreation: true,
    enableInlineEditing: true,
  };
  // root store
  rootIssueStore: IIssueRootStore;
  // services
  issueService;
  issueArchiveService;

  constructor(_rootStore: IIssueRootStore) {
    super(_rootStore);
    makeObservable(this, {
      // observable
      loader: observable.ref,
      issues: observable,
      // computed
      issuesCount: computed,
      groupedIssueIds: computed,
      // action
      fetchIssues: action,
      createIssue: action,
      updateIssue: action,
      removeIssue: action,
      archiveIssue: action,
      removeBulkIssues: action,
      archiveBulkIssues: action,
      bulkUpdateProperties: action,
      quickAddIssue: action,
    });
    // root store
    this.rootIssueStore = _rootStore;
    // services
    this.issueService = new IssueService();
    this.issueArchiveService = new IssueArchiveService();
  }

  get issuesCount() {
    let issuesCount = 0;

    const displayFilters = this.rootStore?.projectIssuesFilter?.issueFilters?.displayFilters;
    const groupedIssueIds = this.groupedIssueIds;
    if (!displayFilters || !groupedIssueIds) return issuesCount;

    const layout = displayFilters?.layout || undefined;
    const groupBy = displayFilters?.group_by || undefined;
    const subGroupBy = displayFilters?.sub_group_by || undefined;

    if (!layout) return issuesCount;
    issuesCount = issueCountBasedOnFilters(groupedIssueIds, layout, groupBy, subGroupBy);
    return issuesCount;
  }

  get groupedIssueIds() {
    const projectId = this.rootStore?.projectId;
    if (!projectId) return undefined;

    const displayFilters = this.rootStore?.projectIssuesFilter?.issueFilters?.displayFilters;
    if (!displayFilters) return undefined;

    const subGroupBy = displayFilters?.sub_group_by;
    const groupBy = displayFilters?.group_by;
    const orderBy = displayFilters?.order_by;
    const layout = displayFilters?.layout;

    const projectIssueIds = this.issues[projectId];
    if (!projectIssueIds) return;

    const _issues = this.rootStore.issues.getIssuesByIds(projectIssueIds, "un-archived");
    if (!_issues) return [];

    let issues: TGroupedIssues | TSubGroupedIssues | TUnGroupedIssues = [];

    if (layout === "list" && orderBy) {
      if (groupBy) issues = this.groupedIssues(groupBy, orderBy, _issues);
      else issues = this.unGroupedIssues(orderBy, _issues);
    } else if (layout === "kanban" && groupBy && orderBy) {
      if (subGroupBy) issues = this.subGroupedIssues(subGroupBy, groupBy, orderBy, _issues);
      else issues = this.groupedIssues(groupBy, orderBy, _issues);
    } else if (layout === "calendar") issues = this.groupedIssues("target_date", "target_date", _issues, true);
    else if (layout === "spreadsheet") issues = this.unGroupedIssues(orderBy ?? "-created_at", _issues);
    else if (layout === "gantt_chart") issues = this.unGroupedIssues(orderBy ?? "sort_order", _issues);

    return issues;
  }

  getIssueIds = (groupId?: string, subGroupId?: string) => {
    const groupedIssueIds = this.groupedIssueIds;

    const displayFilters = this.rootStore?.projectIssuesFilter?.issueFilters?.displayFilters;
    if (!displayFilters || !groupedIssueIds) return undefined;

    const subGroupBy = displayFilters?.sub_group_by;
    const groupBy = displayFilters?.group_by;

    if (!groupBy && !subGroupBy) {
      return groupedIssueIds as string[];
    }

    if (groupBy && subGroupBy && groupId && subGroupId) {
      return (groupedIssueIds as TSubGroupedIssues)?.[subGroupId]?.[groupId] as string[];
    }

    if (groupBy && groupId) {
      return (groupedIssueIds as TGroupedIssues)?.[groupId] as string[];
    }

    return undefined;
  };

  fetchIssues = async (workspaceSlug: string, projectId: string, loadType: TLoader = "init-loader") => {
    try {
      this.loader = loadType;

      const params = this.rootStore?.projectIssuesFilter?.appliedFilters;
      const response = await this.issueService.getIssues(workspaceSlug, projectId, params);

      runInAction(() => {
        set(
          this.issues,
          [projectId],
          response.map((issue) => issue.id)
        );
        this.loader = undefined;
      });

      this.rootStore.issues.addIssue(response);
      this.rootIssueStore.rootStore.projectRoot.project.fetchProjectDetails(workspaceSlug, projectId);

      return response;
    } catch (error) {
      this.loader = undefined;
      throw error;
    }
  };

  createIssue = async (workspaceSlug: string, projectId: string, data: Partial<TIssue>) => {
    try {
      const response = await this.issueService.createIssue(workspaceSlug, projectId, data);

      runInAction(() => {
        update(this.issues, [projectId], (issueIds) => {
          if (!issueIds) return [response.id];
          return concat(issueIds, response.id);
        });
      });

      this.rootStore.issues.addIssue([response]);
      this.rootIssueStore.rootStore.projectRoot.project.fetchProjectDetails(workspaceSlug, projectId);

      return response;
    } catch (error) {
      throw error;
    }
  };

  updateIssue = async (workspaceSlug: string, projectId: string, issueId: string, data: Partial<TIssue>) => {
    try {
      this.rootStore.issues.updateIssue(issueId, data);

      await this.issueService.patchIssue(workspaceSlug, projectId, issueId, data);
    } catch (error) {
      this.fetchIssues(workspaceSlug, projectId, "mutation");
      throw error;
    }
  };

  removeIssue = async (workspaceSlug: string, projectId: string, issueId: string) => {
    try {
      await this.issueService.deleteIssue(workspaceSlug, projectId, issueId);

      runInAction(() => {
        pull(this.issues[projectId], issueId);
      });

      this.rootStore.issues.removeIssue(issueId);
      this.rootIssueStore.rootStore.projectRoot.project.fetchProjectDetails(workspaceSlug, projectId);
    } catch (error) {
      throw error;
    }
  };

  archiveIssue = async (workspaceSlug: string, projectId: string, issueId: string) => {
    try {
      const response = await this.issueArchiveService.archiveIssue(workspaceSlug, projectId, issueId);

      runInAction(() => {
        this.rootStore.issues.updateIssue(issueId, {
          archived_at: response.archived_at,
        });
        pull(this.issues[projectId], issueId);
      });

      this.rootIssueStore.rootStore.projectRoot.project.fetchProjectDetails(workspaceSlug, projectId);
    } catch (error) {
      throw error;
    }
  };

  quickAddIssue = async (workspaceSlug: string, projectId: string, data: TIssue) => {
    try {
      runInAction(() => {
        this.issues[projectId].push(data.id);
        this.rootStore.issues.addIssue([data]);
      });

      const response = await this.createIssue(workspaceSlug, projectId, data);

      const quickAddIssueIndex = this.issues[projectId].findIndex((_issueId) => _issueId === data.id);

      if (quickAddIssueIndex >= 0) {
        runInAction(() => {
          this.issues[projectId].splice(quickAddIssueIndex, 1);
          this.rootStore.issues.removeIssue(data.id);
        });
      }

      //TODO: error handling needs to be improved for rare cases
      if (data.cycle_id && data.cycle_id !== "") {
        await this.rootStore.cycleIssues.addCycleToIssue(workspaceSlug, projectId, data.cycle_id, response.id);
      }

      if (data.module_ids && data.module_ids.length > 0) {
        await this.rootStore.moduleIssues.changeModulesInIssue(
          workspaceSlug,
          projectId,
          response.id,
          data.module_ids,
          []
        );
      }
      return response;
    } catch (error) {
      this.fetchIssues(workspaceSlug, projectId, "mutation");
      throw error;
    }
  };

  removeBulkIssues = async (workspaceSlug: string, projectId: string, issueIds: string[]) => {
    try {
      runInAction(() => {
        issueIds.forEach((issueId) => {
          pull(this.issues[projectId], issueId);
          this.rootStore.issues.removeIssue(issueId);
        });
      });

      const response = await this.issueService.bulkDeleteIssues(workspaceSlug, projectId, { issue_ids: issueIds });
      this.rootIssueStore.rootStore.projectRoot.project.fetchProjectDetails(workspaceSlug, projectId);

      return response;
    } catch (error) {
      this.fetchIssues(workspaceSlug, projectId, "mutation");
      throw error;
    }
  };

  archiveBulkIssues = async (workspaceSlug: string, projectId: string, issueIds: string[]) => {
    try {
      const response = await this.issueService.bulkArchiveIssues(workspaceSlug, projectId, { issue_ids: issueIds });

      runInAction(() => {
        issueIds.forEach((issueId) => {
          this.rootStore.issues.updateIssue(issueId, {
            archived_at: response.archived_at,
          });
        });
      });
    } catch (error) {
      throw error;
    }
  };

  /**
   * @description bulk update properties of selected issues
   * @param {TBulkOperationsPayload} data
   */
  bulkUpdateProperties = async (workspaceSlug: string, projectId: string, data: TBulkOperationsPayload) => {
    const issueIds = data.issue_ids;
    try {
      // make request to update issue properties
      await this.issueService.bulkOperations(workspaceSlug, projectId, data);
      // update issues in the store
      runInAction(() => {
        issueIds.forEach((issueId) => {
          const issueDetails = this.rootIssueStore.issues.getIssueById(issueId);
          if (!issueDetails) throw new Error("Issue not found");
          Object.keys(data.properties).forEach((key) => {
            const property = key as keyof TBulkOperationsPayload["properties"];
            const propertyValue = data.properties[property];
            // update root issue map properties
            if (Array.isArray(propertyValue)) {
              // if property value is array, append it to the existing values
              const existingValue = issueDetails[property];
              // convert existing value to an array
              const newExistingValue = Array.isArray(existingValue) ? existingValue : [];
              this.rootIssueStore.issues.updateIssue(issueId, {
<<<<<<< HEAD
                [property]: [newExistingValue, ...propertyValue],
=======
                [property]: union(newExistingValue, propertyValue),
>>>>>>> 2ba3cd45
              });
            } else {
              // if property value is not an array, simply update the value
              this.rootIssueStore.issues.updateIssue(issueId, {
                [property]: propertyValue,
              });
            }
          });
        });
      });
    } catch (error) {
      throw error;
    }
  };
}<|MERGE_RESOLUTION|>--- conflicted
+++ resolved
@@ -345,11 +345,7 @@
               // convert existing value to an array
               const newExistingValue = Array.isArray(existingValue) ? existingValue : [];
               this.rootIssueStore.issues.updateIssue(issueId, {
-<<<<<<< HEAD
-                [property]: [newExistingValue, ...propertyValue],
-=======
                 [property]: union(newExistingValue, propertyValue),
->>>>>>> 2ba3cd45
               });
             } else {
               // if property value is not an array, simply update the value
