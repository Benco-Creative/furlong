--- conflicted
+++ resolved
@@ -1,25 +1,10 @@
-<<<<<<< HEAD
-// services
+import { action, makeObservable, runInAction, } from "mobx";
 // types
-import { action, makeObservable, runInAction } from "mobx";
+import { TLoader, ViewFlags, IssuePaginationOptions, TIssuesResponse, TIssue } from "@plane/types";
 // base class
 import { BaseIssuesStore, IBaseIssuesStore } from "../helpers/base-issues.store";
-// types
-=======
-import concat from "lodash/concat";
-import pull from "lodash/pull";
-import set from "lodash/set";
-import update from "lodash/update";
-import { action, makeObservable, observable, runInAction, computed } from "mobx";
-// types
-import { TIssue, TGroupedIssues, TSubGroupedIssues, TLoader, TUnGroupedIssues, ViewFlags } from "@plane/types";
-// base class
-import { IssueService, IssueArchiveService } from "@/services/issue";
-import { IssueHelperStore } from "../helpers/issue-helper.store";
 // services
->>>>>>> 1c3619a4
 import { IIssueRootStore } from "../root.store";
-import { TLoader, ViewFlags, IssuePaginationOptions, TIssuesResponse, TIssue } from "@plane/types";
 import { IProjectIssuesFilter } from "./filter.store";
 
 export interface IProjectIssues extends IBaseIssuesStore {
@@ -87,13 +72,8 @@
       const params = this.issueFilterStore?.getFilterParams(options, undefined, undefined, undefined);
       const response = await this.issueService.getIssues(workspaceSlug, projectId, params);
 
-<<<<<<< HEAD
       this.onfetchIssues(response, options);
-=======
-      this.rootStore.issues.addIssue(response);
       this.rootIssueStore.rootStore.projectRoot.project.fetchProjectDetails(workspaceSlug, projectId);
-
->>>>>>> 1c3619a4
       return response;
     } catch (error) {
       this.loader = undefined;
@@ -105,7 +85,6 @@
     const cursorObject = this.getPaginationData(groupId, subGroupId);
     if (!this.paginationOptions || (cursorObject && !cursorObject?.nextPageResults)) return;
     try {
-<<<<<<< HEAD
       this.loader = "pagination";
 
       const params = this.issueFilterStore?.getFilterParams(
@@ -115,19 +94,6 @@
         subGroupId
       );
       const response = await this.issueService.getIssues(workspaceSlug, projectId, params);
-=======
-      const response = await this.issueService.createIssue(workspaceSlug, projectId, data);
-
-      runInAction(() => {
-        update(this.issues, [projectId], (issueIds) => {
-          if (!issueIds) return [response.id];
-          return concat(issueIds, response.id);
-        });
-      });
-
-      this.rootStore.issues.addIssue([response]);
-      this.rootIssueStore.rootStore.projectRoot.project.fetchProjectDetails(workspaceSlug, projectId);
->>>>>>> 1c3619a4
 
       this.onfetchNexIssues(response, groupId, subGroupId);
       return response;
@@ -137,7 +103,6 @@
     }
   };
 
-<<<<<<< HEAD
   fetchIssuesWithExistingPagination = async (
     workspaceSlug: string,
     projectId: string,
@@ -148,89 +113,4 @@
   };
 
   quickAddIssue = this.issueQuickAdd;
-=======
-  updateIssue = async (workspaceSlug: string, projectId: string, issueId: string, data: Partial<TIssue>) => {
-    try {
-      this.rootStore.issues.updateIssue(issueId, data);
-
-      await this.issueService.patchIssue(workspaceSlug, projectId, issueId, data);
-    } catch (error) {
-      this.fetchIssues(workspaceSlug, projectId, "mutation");
-      throw error;
-    }
-  };
-
-  removeIssue = async (workspaceSlug: string, projectId: string, issueId: string) => {
-    try {
-      await this.issueService.deleteIssue(workspaceSlug, projectId, issueId);
-
-      runInAction(() => {
-        pull(this.issues[projectId], issueId);
-      });
-
-      this.rootStore.issues.removeIssue(issueId);
-      this.rootIssueStore.rootStore.projectRoot.project.fetchProjectDetails(workspaceSlug, projectId);
-    } catch (error) {
-      throw error;
-    }
-  };
-
-  archiveIssue = async (workspaceSlug: string, projectId: string, issueId: string) => {
-    try {
-      const response = await this.issueArchiveService.archiveIssue(workspaceSlug, projectId, issueId);
-
-      runInAction(() => {
-        this.rootStore.issues.updateIssue(issueId, {
-          archived_at: response.archived_at,
-        });
-        pull(this.issues[projectId], issueId);
-      });
-
-      this.rootIssueStore.rootStore.projectRoot.project.fetchProjectDetails(workspaceSlug, projectId);
-    } catch (error) {
-      throw error;
-    }
-  };
-
-  quickAddIssue = async (workspaceSlug: string, projectId: string, data: TIssue) => {
-    try {
-      runInAction(() => {
-        this.issues[projectId].push(data.id);
-        this.rootStore.issues.addIssue([data]);
-      });
-
-      const response = await this.createIssue(workspaceSlug, projectId, data);
-
-      const quickAddIssueIndex = this.issues[projectId].findIndex((_issueId) => _issueId === data.id);
-      if (quickAddIssueIndex >= 0)
-        runInAction(() => {
-          this.issues[projectId].splice(quickAddIssueIndex, 1);
-          this.rootStore.issues.removeIssue(data.id);
-        });
-      return response;
-    } catch (error) {
-      this.fetchIssues(workspaceSlug, projectId, "mutation");
-      throw error;
-    }
-  };
-
-  removeBulkIssues = async (workspaceSlug: string, projectId: string, issueIds: string[]) => {
-    try {
-      runInAction(() => {
-        issueIds.forEach((issueId) => {
-          pull(this.issues[projectId], issueId);
-          this.rootStore.issues.removeIssue(issueId);
-        });
-      });
-
-      const response = await this.issueService.bulkDeleteIssues(workspaceSlug, projectId, { issue_ids: issueIds });
-      this.rootIssueStore.rootStore.projectRoot.project.fetchProjectDetails(workspaceSlug, projectId);
-
-      return response;
-    } catch (error) {
-      this.fetchIssues(workspaceSlug, projectId, "mutation");
-      throw error;
-    }
-  };
->>>>>>> 1c3619a4
 }