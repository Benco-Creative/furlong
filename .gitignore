node_modules
.next
.yarn

### NextJS ###
# Dependencies
/node_modules
/.pnp
.pnp.js

# Testing
/coverage

# Next.js
/.next/
/out/

# Production
/build
dist/
out/

# Misc
.DS_Store
*.pem
.history
tsconfig.tsbuildinfo

# Debug
npm-debug.log*
yarn-debug.log*
yarn-error.log*
pnpm-debug.log*
.pnpm-debug.log*

# Local env files
.env
.env.local
.env.development.local
.env.test.local
.env.production.local

# Vercel
.vercel

# Turborepo
.turbo

## Django ##
venv
.venv
*.pyc
staticfiles
mediafiles
.env
.DS_Store
logs/
htmlcov/
.coverage

node_modules/
assets/dist/
npm-debug.log
yarn-error.log
pnpm-debug.log

# Editor directories and files
.idea
*.suo
*.ntvs*
*.njsproj
*.sln
package-lock.json
.vscode

# Sentry
.sentryclirc

# lock files
package-lock.json



.secrets
tmp/

## packages
dist
.flatfile
.temp/
deploy/selfhost/plane-app/

## Storybook
*storybook.log
output.css

dev-editor
# Redis
*.rdb
*.rdb.gz

<<<<<<< HEAD
storybook-static
=======
# Monitor
monitor/prime.key
monitor/prime.key.pub
monitor.db

.cursorrules
.cursor
CLAUDE.md
>>>>>>> 91eee8f0
<|MERGE_RESOLUTION|>--- conflicted
+++ resolved
@@ -99,9 +99,7 @@
 *.rdb
 *.rdb.gz
 
-<<<<<<< HEAD
 storybook-static
-=======
 # Monitor
 monitor/prime.key
 monitor/prime.key.pub
@@ -109,5 +107,4 @@
 
 .cursorrules
 .cursor
-CLAUDE.md
->>>>>>> 91eee8f0
+CLAUDE.md