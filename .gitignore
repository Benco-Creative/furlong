node_modules
.next

### NextJS ###
# Dependencies
/node_modules
/.pnp
.pnp.js

# Testing
/coverage

# Next.js
/.next/
/out/

# Production
/build
dist/
out/

# Misc
.DS_Store
*.pem
.history

# Debug
npm-debug.log*
yarn-debug.log*
yarn-error.log*
.pnpm-debug.log*

# Local env files
.env
.env.local
.env.development.local
.env.test.local
.env.production.local

# Vercel
.vercel

# Turborepo
.turbo

## Django ##
venv
.venv
*.pyc
staticfiles
mediafiles
.env
.DS_Store
logs/

node_modules/
assets/dist/
npm-debug.log
yarn-error.log

# Editor directories and files
.idea
*.suo
*.ntvs*
*.njsproj
*.sln
package-lock.json
.vscode

# Sentry
.sentryclirc

# lock files
package-lock.json
pnpm-lock.yaml
pnpm-workspace.yaml

.npmrc
.secrets
tmp/

## packages
dist
.flatfile
.temp/
deploy/selfhost/plane-app/

## Storybook
*storybook.log
output.css

<<<<<<< HEAD
# Redis
*.rdb
*.rdb.gz
=======
# Monitor
monitor/prime.key
monitor/prime.key.pub
monitor.db
>>>>>>> e91176b3
<|MERGE_RESOLUTION|>--- conflicted
+++ resolved
@@ -89,13 +89,11 @@
 *storybook.log
 output.css
 
-<<<<<<< HEAD
 # Redis
 *.rdb
 *.rdb.gz
-=======
+
 # Monitor
 monitor/prime.key
 monitor/prime.key.pub
-monitor.db
->>>>>>> e91176b3
+monitor.db