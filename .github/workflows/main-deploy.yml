--- conflicted
+++ resolved
@@ -12,10 +12,7 @@
       packages: write
     outputs:
       tag: ${{ steps.meta.outputs.tag }}
-<<<<<<< HEAD
-=======
-steps:
->>>>>>> a594ba9a
+
     steps:
       - uses: actions/checkout@v4
 
