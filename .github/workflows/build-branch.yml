--- conflicted
+++ resolved
@@ -117,7 +117,6 @@
         name: Checkout Files
         uses: actions/checkout@v4
 
-<<<<<<< HEAD
       - name: Get changed files
         id: changed_files
         uses: tj-actions/changed-files@v42
@@ -156,8 +155,6 @@
               - 'tsconfig.json'
               - 'turbo.json'
 
-=======
->>>>>>> f26b4d3d
   branch_build_push_admin:
     name: Build-Push Admin Docker Image
     runs-on: ubuntu-22.04
