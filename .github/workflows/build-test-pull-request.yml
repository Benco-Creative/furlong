--- conflicted
+++ resolved
@@ -90,8 +90,6 @@
   lint-web:
     needs: get-changed-files
     if: needs.get-changed-files.outputs.web_changed == 'true'
-<<<<<<< HEAD
-=======
     runs-on: ubuntu-latest
     steps:
       - uses: actions/checkout@v3
@@ -104,7 +102,6 @@
 
   build-admin:
     needs: lint-admin
->>>>>>> cfdcda44
     runs-on: ubuntu-latest
     steps:
       - uses: actions/checkout@v3
@@ -113,21 +110,6 @@
         with:
           node-version: 18.x
       - run: yarn install
-<<<<<<< HEAD
-      - run: yarn lint --filter=web
-
-  build-admin:
-    needs: lint-space
-    runs-on: ubuntu-latest
-    steps:
-      - uses: actions/checkout@v3
-      - name: Setup Node.js
-        uses: actions/setup-node@v2
-        with:
-          node-version: 18.x
-      - run: yarn install
-=======
->>>>>>> cfdcda44
       - run: yarn build --filter=admin
 
   build-space:
