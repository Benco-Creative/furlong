{
  "$schema": "https://turbo.build/schema.json",
  "globalEnv": [
    "NODE_ENV",
    "NEXT_PUBLIC_API_BASE_URL",
    "NEXT_PUBLIC_ADMIN_BASE_URL",
    "NEXT_PUBLIC_ADMIN_BASE_PATH",
    "NEXT_PUBLIC_SPACE_BASE_URL",
    "NEXT_PUBLIC_SPACE_BASE_PATH",
    "NEXT_PUBLIC_WEB_BASE_URL",
    "NEXT_PUBLIC_PLAUSIBLE_DOMAIN",
    "NEXT_PUBLIC_CRISP_ID",
    "NEXT_PUBLIC_ENABLE_SESSION_RECORDER",
    "NEXT_PUBLIC_SESSION_RECORDER_KEY",
    "NEXT_PUBLIC_EXTRA_IMAGE_DOMAINS",
    "NEXT_PUBLIC_POSTHOG_KEY",
    "NEXT_PUBLIC_POSTHOG_HOST",
    "NEXT_PUBLIC_GOD_MODE",
    "NEXT_PUBLIC_POSTHOG_DEBUG",
    "NEXT_PUBLIC_SUPPORT_EMAIL",
    "SENTRY_AUTH_TOKEN",
    "SENTRY_ORG_ID",
    "SENTRY_PROJECT_ID",
    "NEXT_PUBLIC_SENTRY_ENVIRONMENT",
    "NEXT_PUBLIC_SENTRY_DSN",
    "SENTRY_MONITORING_ENABLED",
<<<<<<< HEAD
    "NEXT_PUBLIC_PRO_PLAN_MONTHLY_PAYMENT_URL",
    "NEXT_PUBLIC_PRO_PLAN_YEARLY_PAYMENT_URL",
    "NEXT_PUBLIC_PLANE_ONE_PAYMENT_URL"
=======
    "NEXT_PUBLIC_PRO_PLAN_MONTHLY_REDIRECT_URL",
    "NEXT_PUBLIC_PRO_PLAN_YEARLY_REDIRECT_URL",
    "NEXT_PUBLIC_DISCO_BASE_URL",
    "NEXT_PUBLIC_PRO_SELF_HOSTED_PAYMENT_URL",
    "NEXT_PUBLIC_FEATURE_FLAG_SERVER_BASE_URL"
>>>>>>> b6d550d2
  ],
  "tasks": {
    "build": {
      "dependsOn": ["^build"],
      "outputs": [".next/**", "dist/**"]
    },
    "develop": {
      "cache": false,
      "persistent": true,
      "dependsOn": ["^build"]
    },
    "dev": {
      "cache": false,
      "persistent": true,
      "dependsOn": ["^build"]
    },
    "test": {
      "dependsOn": ["^build"],
      "outputs": []
    },
    "lint": {
      "outputs": []
    },
    "start": {
      "cache": false
    },
    "clean": {
      "cache": false
    }
  }
}<|MERGE_RESOLUTION|>--- conflicted
+++ resolved
@@ -24,17 +24,14 @@
     "NEXT_PUBLIC_SENTRY_ENVIRONMENT",
     "NEXT_PUBLIC_SENTRY_DSN",
     "SENTRY_MONITORING_ENABLED",
-<<<<<<< HEAD
     "NEXT_PUBLIC_PRO_PLAN_MONTHLY_PAYMENT_URL",
     "NEXT_PUBLIC_PRO_PLAN_YEARLY_PAYMENT_URL",
     "NEXT_PUBLIC_PLANE_ONE_PAYMENT_URL"
-=======
     "NEXT_PUBLIC_PRO_PLAN_MONTHLY_REDIRECT_URL",
     "NEXT_PUBLIC_PRO_PLAN_YEARLY_REDIRECT_URL",
     "NEXT_PUBLIC_DISCO_BASE_URL",
     "NEXT_PUBLIC_PRO_SELF_HOSTED_PAYMENT_URL",
     "NEXT_PUBLIC_FEATURE_FLAG_SERVER_BASE_URL"
->>>>>>> b6d550d2
   ],
   "tasks": {
     "build": {
