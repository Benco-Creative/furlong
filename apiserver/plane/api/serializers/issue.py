--- conflicted
+++ resolved
@@ -13,16 +13,10 @@
     Issue,
     IssueActivity,
     IssueAssignee,
-    IssueAttachment,
     IssueComment,
     IssueLabel,
     IssueLink,
-<<<<<<< HEAD
-    IssueComment,
-    IssueActivity,
-=======
     Label,
->>>>>>> 9249e6d5
     ProjectMember,
     State,
     User,
