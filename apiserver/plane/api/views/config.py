# Python imports
import os

# Django imports
from django.conf import settings

# Third party imports
from rest_framework.permissions import AllowAny
from rest_framework import status
from rest_framework.response import Response
from sentry_sdk import capture_exception

# Module imports
from .base import BaseAPIView
<<<<<<< HEAD
from plane.license.models import Instance
from plane.license.utils.instance_value  import get_configuration_value
=======
from plane.license.models import Instance, InstanceConfiguration
from plane.license.utils.instance_value import get_configuration_value

>>>>>>> 44a3097e

class ConfigurationEndpoint(BaseAPIView):
    permission_classes = [
        AllowAny,
    ]

    def get(self, request):
<<<<<<< HEAD
        instance_configuration = Instance.objects.values("key", "value")

        data = {}
        # Authentication
        data["google_client_id"] = get_configuration_value(instance_configuration, "GOOGLE_CLIENT_ID")
        data["github_client_id"] = get_configuration_value(instance_configuration,"GITHUB_CLIENT_ID")
        data["github_app_name"] = get_configuration_value(instance_configuration, "GITHUB_APP_NAME")
        data["magic_login"] = (
            bool(get_configuration_value(instance_configuration, "EMAIL_HOST_USER")) and bool(get_configuration_value(instance_configuration, "EMAIL_HOST_PASSWORD"))
        ) and get_configuration_value(instance_configuration, "ENABLE_MAGIC_LINK_LOGIN", "0") == "1"
        data["email_password_login"] = (
            get_configuration_value(instance_configuration, "ENABLE_EMAIL_PASSWORD", "0") == "1"
        )
        # Slack client
        data["slack_client_id"] = get_configuration_value(instance_configuration, "SLACK_CLIENT_ID")
        
        # Posthog
        data["posthog_api_key"] = get_configuration_value(instance_configuration, "POSTHOG_API_KEY")
        data["posthog_host"] = get_configuration_value(instance_configuration, "POSTHOG_HOST")

        # Unsplash
        data["has_unsplash_configured"] = bool(get_configuration_value(instance_configuration, "UNSPLASH_ACCESS_KEY"))
=======
        instance_configuration = InstanceConfiguration.objects.values("key", "value")

        data = {}
        # Authentication
        data["google_client_id"] = get_configuration_value(
            instance_configuration,
            "GOOGLE_CLIENT_ID",
            os.environ.get("GOOGLE_CLIENT_ID", None),
        )
        data["github_client_id"] = get_configuration_value(
            instance_configuration,
            "GITHUB_CLIENT_ID",
            os.environ.get("GITHUB_CLIENT_ID", None),
        )
        data["github_app_name"] = get_configuration_value(
            instance_configuration,
            "GITHUB_APP_NAME",
            os.environ.get("GITHUB_APP_NAME", None),
        )
        data["magic_login"] = (
            bool(
                get_configuration_value(
                    instance_configuration,
                    "EMAIL_HOST_USER",
                    os.environ.get("GITHUB_APP_NAME", None),
                ),
            )
            and bool(
                get_configuration_value(
                    instance_configuration,
                    "EMAIL_HOST_PASSWORD",
                    os.environ.get("GITHUB_APP_NAME", None),
                )
            )
        ) and get_configuration_value(
            instance_configuration, "ENABLE_MAGIC_LINK_LOGIN", "0"
        ) == "1"
        data["email_password_login"] = (
            get_configuration_value(
                instance_configuration, "ENABLE_EMAIL_PASSWORD", "0"
            )
            == "1"
        )
        # Slack client
        data["slack_client_id"] = get_configuration_value(
            instance_configuration,
            "SLACK_CLIENT_ID",
            os.environ.get("SLACK_CLIENT_ID", None),
        )

        # Posthog
        data["posthog_api_key"] = get_configuration_value(
            instance_configuration,
            "POSTHOG_API_KEY",
            os.environ.get("POSTHOG_API_KEY", None),
        )
        data["posthog_host"] = get_configuration_value(
            instance_configuration,
            "POSTHOG_HOST",
            os.environ.get("POSTHOG_HOST", None),
        )

        # Unsplash
        data["has_unsplash_configured"] = bool(
            get_configuration_value(
                instance_configuration,
                "UNSPLASH_ACCESS_KEY",
                os.environ.get("UNSPLASH_ACCESS_KEY", None),
            )
        )
>>>>>>> 44a3097e

        return Response(data, status=status.HTTP_200_OK)<|MERGE_RESOLUTION|>--- conflicted
+++ resolved
@@ -12,14 +12,9 @@
 
 # Module imports
 from .base import BaseAPIView
-<<<<<<< HEAD
-from plane.license.models import Instance
-from plane.license.utils.instance_value  import get_configuration_value
-=======
 from plane.license.models import Instance, InstanceConfiguration
 from plane.license.utils.instance_value import get_configuration_value
 
->>>>>>> 44a3097e
 
 class ConfigurationEndpoint(BaseAPIView):
     permission_classes = [
@@ -27,30 +22,6 @@
     ]
 
     def get(self, request):
-<<<<<<< HEAD
-        instance_configuration = Instance.objects.values("key", "value")
-
-        data = {}
-        # Authentication
-        data["google_client_id"] = get_configuration_value(instance_configuration, "GOOGLE_CLIENT_ID")
-        data["github_client_id"] = get_configuration_value(instance_configuration,"GITHUB_CLIENT_ID")
-        data["github_app_name"] = get_configuration_value(instance_configuration, "GITHUB_APP_NAME")
-        data["magic_login"] = (
-            bool(get_configuration_value(instance_configuration, "EMAIL_HOST_USER")) and bool(get_configuration_value(instance_configuration, "EMAIL_HOST_PASSWORD"))
-        ) and get_configuration_value(instance_configuration, "ENABLE_MAGIC_LINK_LOGIN", "0") == "1"
-        data["email_password_login"] = (
-            get_configuration_value(instance_configuration, "ENABLE_EMAIL_PASSWORD", "0") == "1"
-        )
-        # Slack client
-        data["slack_client_id"] = get_configuration_value(instance_configuration, "SLACK_CLIENT_ID")
-        
-        # Posthog
-        data["posthog_api_key"] = get_configuration_value(instance_configuration, "POSTHOG_API_KEY")
-        data["posthog_host"] = get_configuration_value(instance_configuration, "POSTHOG_HOST")
-
-        # Unsplash
-        data["has_unsplash_configured"] = bool(get_configuration_value(instance_configuration, "UNSPLASH_ACCESS_KEY"))
-=======
         instance_configuration = InstanceConfiguration.objects.values("key", "value")
 
         data = {}
@@ -121,6 +92,5 @@
                 os.environ.get("UNSPLASH_ACCESS_KEY", None),
             )
         )
->>>>>>> 44a3097e
 
         return Response(data, status=status.HTTP_200_OK)