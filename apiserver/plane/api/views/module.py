--- conflicted
+++ resolved
@@ -195,10 +195,7 @@
     serializer_class = ModuleIssueSerializer
     model = ModuleIssue
     webhook_event = "module_issue"
-<<<<<<< HEAD
-=======
     bulk = True
->>>>>>> f5c42d55
 
     permission_classes = [
         ProjectEntityPermission,
