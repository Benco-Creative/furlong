# Python imports
from datetime import timedelta, date, datetime

# Django imports
from django.db import connection
from django.db.models import Exists, OuterRef, Q, Prefetch
from django.utils import timezone
from django.utils.decorators import method_decorator
from django.views.decorators.gzip import gzip_page
from django.db.models import (
    OuterRef,
    Func,
    F,
    Q,
    Exists,
)

# Third party imports
from rest_framework import status
from rest_framework.response import Response
from sentry_sdk import capture_exception

# Module imports
from .base import BaseViewSet, BaseAPIView
from plane.api.permissions import ProjectEntityPermission
from plane.db.models import (
    Page,
    PageFavorite,
    Issue,
    IssueAssignee,
    IssueActivity,
    PageLog,
)
from plane.api.serializers import (
    PageSerializer,
    PageFavoriteSerializer,
    PageLogSerializer,
    IssueLiteSerializer,
    SubPageSerializer,
)


def unarchive_archive_page_and_descendants(page_id, archived_at):
    # Your SQL query
    sql = """
    WITH RECURSIVE descendants AS (
        SELECT id FROM pages WHERE id = %s
        UNION ALL
        SELECT pages.id FROM pages, descendants WHERE pages.parent_id = descendants.id
    )
    UPDATE pages SET archived_at = %s WHERE id IN (SELECT id FROM descendants);
    """

    # Execute the SQL query
    with connection.cursor() as cursor:
        cursor.execute(sql, [page_id, archived_at])


class PageViewSet(BaseViewSet):
    serializer_class = PageSerializer
    model = Page
    permission_classes = [
        ProjectEntityPermission,
    ]
    search_fields = [
        "name",
    ]

    def get_queryset(self):
        subquery = PageFavorite.objects.filter(
            user=self.request.user,
            page_id=OuterRef("pk"),
            project_id=self.kwargs.get("project_id"),
            workspace__slug=self.kwargs.get("slug"),
        )
        return self.filter_queryset(
            super()
            .get_queryset()
            .filter(workspace__slug=self.kwargs.get("slug"))
            .filter(project_id=self.kwargs.get("project_id"))
            .filter(project__project_projectmember__member=self.request.user)
            .filter(parent__isnull=True)
            .filter(Q(owned_by=self.request.user) | Q(access=0))
            .select_related("project")
            .select_related("workspace")
            .select_related("owned_by")
            .annotate(is_favorite=Exists(subquery))
            .order_by(self.request.GET.get("order_by", "-created_at"))
            .prefetch_related("labels")
<<<<<<< HEAD
            .order_by("-is_favorite", "-created_at")
=======
            .order_by("-is_favorite","-created_at")
>>>>>>> dd60dec8
            .distinct()
        )

    def create(self, request, slug, project_id):
        serializer = PageSerializer(
            data=request.data,
            context={"project_id": project_id, "owned_by_id": request.user.id},
        )

        if serializer.is_valid():
            serializer.save()
            return Response(serializer.data, status=status.HTTP_201_CREATED)
        return Response(serializer.errors, status=status.HTTP_400_BAD_REQUEST)

    def partial_update(self, request, slug, project_id, pk):
        try:
            page = Page.objects.get(pk=pk, workspace__slug=slug, project_id=project_id)

            if page.is_locked:
                return Response(
                    {"error": "Page is locked"},
                    status=status.HTTP_400_BAD_REQUEST,
                )

            parent = request.data.get("parent", None)
            if parent:
                _ = Page.objects.get(
                    pk=parent, workspace__slug=slug, project_id=project_id
                )

            # Only update access if the page owner is the requesting  user
            if (
                page.access != request.data.get("access", page.access)
                and page.owned_by_id != request.user.id
            ):
                return Response(
                    {
                        "error": "Access cannot be updated since this page is owned by someone else"
                    },
                    status=status.HTTP_400_BAD_REQUEST,
                )

            serializer = PageSerializer(page, data=request.data, partial=True)
            if serializer.is_valid():
                serializer.save()
                return Response(serializer.data, status=status.HTTP_200_OK)
            return Response(serializer.errors, status=status.HTTP_400_BAD_REQUEST)
        except Page.DoesNotExist:
            return Response(
                {
                    "error": "Access cannot be updated since this page is owned by someone else"
                },
                status=status.HTTP_400_BAD_REQUEST,
            )

<<<<<<< HEAD
    def lock(self, request, slug, project_id, page_id):
        page = Page.objects.get(pk=page_id, workspace__slug=slug, project_id=project_id)
=======
    def lock(self, request, slug, project_id, pk):
        page = Page.objects.filter(
            pk=pk, workspace__slug=slug, project_id=project_id
        )
>>>>>>> dd60dec8

        # only the owner can lock the page
        if request.user.id != page.owned_by_id:
            return Response(
                {"error": "Only the page owner can lock the page"},
            )

        page.is_locked = True
        page.save()
        return Response(status=status.HTTP_204_NO_CONTENT)

<<<<<<< HEAD
    def unlock(self, request, slug, project_id, page_id):
        page = Page.objects.get(pk=page_id, workspace__slug=slug, project_id=project_id)
=======
    def unlock(self, request, slug, project_id, pk):
        page = Page.objects.get(pk=pk, workspace__slug=slug, project_id=project_id)
>>>>>>> dd60dec8

        # only the owner can unlock the page
        if request.user.id != page.owned_by_id:
            return Response(
                {"error": "Only the page owner can unlock the page"},
                status=status.HTTP_400_BAD_REQUEST,
            )
        page.is_locked = False
        page.save()

        return Response(status=status.HTTP_204_NO_CONTENT)

    def list(self, request, slug, project_id):
        queryset = self.get_queryset().filter(archived_at__isnull=True)
        page_view = request.GET.get("page_view", False)

        if not page_view:
            return Response(
                {"error": "Page View parameter is required"},
                status=status.HTTP_400_BAD_REQUEST,
            )

        # All Pages
        if page_view == "all":
            return Response(
                PageSerializer(queryset, many=True).data, status=status.HTTP_200_OK
            )

        # Recent pages
        if page_view == "recent":
            current_time = date.today()
            day_before = current_time - timedelta(days=1)
            todays_pages = queryset.filter(updated_at__date=date.today())
            yesterdays_pages = queryset.filter(updated_at__date=day_before)
            earlier_this_week = queryset.filter(
                updated_at__date__range=(
                    (timezone.now() - timedelta(days=7)),
                    (timezone.now() - timedelta(days=2)),
                )
            )
            return Response(
                {
                    "today": PageSerializer(todays_pages, many=True).data,
                    "yesterday": PageSerializer(yesterdays_pages, many=True).data,
                    "earlier_this_week": PageSerializer(
                        earlier_this_week, many=True
                    ).data,
                },
                status=status.HTTP_200_OK,
            )

        # Favorite Pages
        if page_view == "favorite":
            queryset = queryset.filter(is_favorite=True)
            return Response(
                PageSerializer(queryset, many=True).data, status=status.HTTP_200_OK
            )

        # My pages
        if page_view == "created_by_me":
            queryset = queryset.filter(owned_by=request.user)
            return Response(
                PageSerializer(queryset, many=True).data, status=status.HTTP_200_OK
            )

        # Created by other Pages
        if page_view == "created_by_other":
            queryset = queryset.filter(~Q(owned_by=request.user), access=0)
            return Response(
                PageSerializer(queryset, many=True).data, status=status.HTTP_200_OK
            )

        return Response(
            {"error": "No matching view found"}, status=status.HTTP_400_BAD_REQUEST
        )

    def archive(self, request, slug, project_id, page_id):
<<<<<<< HEAD
        page = Page.objects.get(pk=page_id, workspace__slug=slug, project_id=project_id)

        if page.owned_by_id != request.user.id:
            return Response(
                {"error": "Only the owner of the page can archive a page"},
                status=status.HTTP_204_NO_CONTENT,
            )

        unarchive_archive_page_and_descendants(page_id, datetime.now())

        return Response(status=status.HTTP_400_BAD_REQUEST)

    def unarchive(self, request, slug, project_id, page_id):
        page = Page.objects.get(pk=page_id, workspace__slug=slug, project_id=project_id)

        if page.owned_by_id != request.user.id:
            return Response(
                {"error": "Only the owner of the page can unarchive a page"},
                status=status.HTTP_400_BAD_REQUEST,
            )

        page.parent = None
        page.save()

        unarchive_archive_page_and_descendants(page_id, None)

        return Response(status=status.HTTP_204_NO_CONTENT)

    def archive_list(self, request, slug, project_id):
        pages = (
            Page.objects.filter(
                project_id=project_id,
                workspace__slug=slug,
            )
            .filter(archived_at__isnull=False)
            .filter(parent_id__isnull=True)
        )

        return Response(
            PageSerializer(pages, many=True).data, status=status.HTTP_200_OK
=======
        _ = Page.objects.get(
            project_id=project_id,
            owned_by_id=request.user.id,
            workspace__slug=slug,
            pk=page_id,
        )

        unarchive_archive_page_and_descendants(page_id, datetime.now())

        return Response(status=status.HTTP_204_NO_CONTENT)

    def unarchive(self, request, slug, project_id, page_id):
        page = Page.objects.get(
            project_id=project_id,
            owned_by_id=request.user.id,
            workspace__slug=slug,
            pk=page_id,
        )

        page.parent = None
        page.save()

        unarchive_archive_page_and_descendants(page_id, None)

        return Response(status=status.HTTP_204_NO_CONTENT)

    def archive_list(self, request, slug, project_id):
        pages = (
            Page.objects.filter(
                project_id=project_id,
                workspace__slug=slug,
            )
            .filter(archived_at__isnull=False)
            .filter(parent_id__isnull=True)
>>>>>>> dd60dec8
        )

        if not pages:
            return Response(
                {"error": "No pages found"}, status=status.HTTP_400_BAD_REQUEST
            )

        return Response(
            PageSerializer(pages, many=True).data, status=status.HTTP_200_OK
        )



class PageFavoriteViewSet(BaseViewSet):
    permission_classes = [
        ProjectEntityPermission,
    ]

    serializer_class = PageFavoriteSerializer
    model = PageFavorite

    def get_queryset(self):
        return self.filter_queryset(
            super()
            .get_queryset()
            .filter(archived_at__isnull=True)
            .filter(workspace__slug=self.kwargs.get("slug"))
            .filter(user=self.request.user)
            .select_related("page", "page__owned_by")
        )

    def create(self, request, slug, project_id):
        serializer = PageFavoriteSerializer(data=request.data)
        if serializer.is_valid():
            serializer.save(user=request.user, project_id=project_id)
            return Response(serializer.data, status=status.HTTP_201_CREATED)
        return Response(serializer.errors, status=status.HTTP_400_BAD_REQUEST)

    def destroy(self, request, slug, project_id, page_id):
        page_favorite = PageFavorite.objects.get(
            project=project_id,
            user=request.user,
            workspace__slug=slug,
            page_id=page_id,
        )
        page_favorite.delete()
        return Response(status=status.HTTP_204_NO_CONTENT)

<<<<<<< HEAD

=======
>>>>>>> dd60dec8
class PageLogEndpoint(BaseAPIView):
    permission_classes = [
        ProjectEntityPermission,
    ]

    serializer_class = PageLogSerializer
    model = PageLog

    def post(self, request, slug, project_id, page_id):
        serializer = PageLogSerializer(data=request.data)
        if serializer.is_valid():
            serializer.save(project_id=project_id, page_id=page_id)
            return Response(serializer.data, status=status.HTTP_201_CREATED)
        return Response(serializer.errors, status=status.HTTP_400_BAD_REQUEST)

    def patch(self, request, slug, project_id, page_id, transaction):
        page_transaction = PageLog.objects.get(
            workspace__slug=slug,
            project_id=project_id,
            page_id=page_id,
            transaction=transaction,
        )
        serializer = PageLogSerializer(
            page_transaction, data=request.data, partial=True
        )
        if serializer.is_valid():
            serializer.save()
            return Response(serializer.data, status=status.HTTP_200_OK)
        return Response(serializer.errors, status=status.HTTP_400_BAD_REQUEST)

    def delete(self, request, slug, project_id, page_id, transaction):
        transaction = PageLog.objects.get(
            workspace__slug=slug,
            project_id=project_id,
            page_id=page_id,
            transaction=transaction,
        )
        # Delete the transaction object
        transaction.delete()
        return Response(status=status.HTTP_204_NO_CONTENT)


class CreateIssueFromBlockEndpoint(BaseAPIView):
    permission_classes = [
        ProjectEntityPermission,
    ]

    def post(self, request, slug, project_id, page_id):
        page = Page.objects.get(
            workspace__slug=slug,
            project_id=project_id,
            pk=page_id,
        )
        issue = Issue.objects.create(
            name=request.data.get("name"),
            project_id=project_id,
        )
        _ = IssueAssignee.objects.create(
            issue=issue, assignee=request.user, project_id=project_id
        )

        _ = IssueActivity.objects.create(
            issue=issue,
            actor=request.user,
            project_id=project_id,
            comment=f"created the issue from {page.name} block",
            verb="created",
        )

        return Response(IssueLiteSerializer(issue).data, status=status.HTTP_200_OK)

<<<<<<< HEAD

class SubPagesEndpoint(BaseAPIView):
    permission_classes = [
        ProjectEntityPermission,
    ]

=======

class SubPagesEndpoint(BaseAPIView):
    permission_classes = [
        ProjectEntityPermission,
    ]

>>>>>>> dd60dec8
    @method_decorator(gzip_page)
    def get(self, request, slug, project_id, page_id):
        pages = (
            PageLog.objects.filter(
                page_id=page_id,
                project_id=project_id,
                workspace__slug=slug,
                entity_name__in=["forward_link", "back_link"],
            )
            .filter(archived_at__isnull=True)
            .select_related("project")
            .select_related("workspace")
        )
        return Response(
            SubPageSerializer(pages, many=True).data, status=status.HTTP_200_OK
<<<<<<< HEAD
        )
=======
        )
>>>>>>> dd60dec8
<|MERGE_RESOLUTION|>--- conflicted
+++ resolved
@@ -87,11 +87,7 @@
             .annotate(is_favorite=Exists(subquery))
             .order_by(self.request.GET.get("order_by", "-created_at"))
             .prefetch_related("labels")
-<<<<<<< HEAD
             .order_by("-is_favorite", "-created_at")
-=======
-            .order_by("-is_favorite","-created_at")
->>>>>>> dd60dec8
             .distinct()
         )
 
@@ -147,15 +143,8 @@
                 status=status.HTTP_400_BAD_REQUEST,
             )
 
-<<<<<<< HEAD
     def lock(self, request, slug, project_id, page_id):
         page = Page.objects.get(pk=page_id, workspace__slug=slug, project_id=project_id)
-=======
-    def lock(self, request, slug, project_id, pk):
-        page = Page.objects.filter(
-            pk=pk, workspace__slug=slug, project_id=project_id
-        )
->>>>>>> dd60dec8
 
         # only the owner can lock the page
         if request.user.id != page.owned_by_id:
@@ -167,13 +156,8 @@
         page.save()
         return Response(status=status.HTTP_204_NO_CONTENT)
 
-<<<<<<< HEAD
     def unlock(self, request, slug, project_id, page_id):
         page = Page.objects.get(pk=page_id, workspace__slug=slug, project_id=project_id)
-=======
-    def unlock(self, request, slug, project_id, pk):
-        page = Page.objects.get(pk=pk, workspace__slug=slug, project_id=project_id)
->>>>>>> dd60dec8
 
         # only the owner can unlock the page
         if request.user.id != page.owned_by_id:
@@ -251,7 +235,6 @@
         )
 
     def archive(self, request, slug, project_id, page_id):
-<<<<<<< HEAD
         page = Page.objects.get(pk=page_id, workspace__slug=slug, project_id=project_id)
 
         if page.owned_by_id != request.user.id:
@@ -292,12 +275,6 @@
 
         return Response(
             PageSerializer(pages, many=True).data, status=status.HTTP_200_OK
-=======
-        _ = Page.objects.get(
-            project_id=project_id,
-            owned_by_id=request.user.id,
-            workspace__slug=slug,
-            pk=page_id,
         )
 
         unarchive_archive_page_and_descendants(page_id, datetime.now())
@@ -327,7 +304,6 @@
             )
             .filter(archived_at__isnull=False)
             .filter(parent_id__isnull=True)
->>>>>>> dd60dec8
         )
 
         if not pages:
@@ -376,10 +352,6 @@
         page_favorite.delete()
         return Response(status=status.HTTP_204_NO_CONTENT)
 
-<<<<<<< HEAD
-
-=======
->>>>>>> dd60dec8
 class PageLogEndpoint(BaseAPIView):
     permission_classes = [
         ProjectEntityPermission,
@@ -451,21 +423,12 @@
 
         return Response(IssueLiteSerializer(issue).data, status=status.HTTP_200_OK)
 
-<<<<<<< HEAD
 
 class SubPagesEndpoint(BaseAPIView):
     permission_classes = [
         ProjectEntityPermission,
     ]
 
-=======
-
-class SubPagesEndpoint(BaseAPIView):
-    permission_classes = [
-        ProjectEntityPermission,
-    ]
-
->>>>>>> dd60dec8
     @method_decorator(gzip_page)
     def get(self, request, slug, project_id, page_id):
         pages = (
@@ -481,8 +444,4 @@
         )
         return Response(
             SubPageSerializer(pages, many=True).data, status=status.HTTP_200_OK
-<<<<<<< HEAD
-        )
-=======
-        )
->>>>>>> dd60dec8
+        )