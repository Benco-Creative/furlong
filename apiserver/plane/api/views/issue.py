# Python imports
import json
import random
from itertools import chain

# Django imports
from django.db.models import (
    Prefetch,
    OuterRef,
    Func,
    F,
    Q,
    Count,
    Case,
    Value,
    CharField,
    When,
<<<<<<< HEAD
    Exists,
=======
    Max,
>>>>>>> 54a536e2
)
from django.core.serializers.json import DjangoJSONEncoder
from django.utils.decorators import method_decorator
from django.views.decorators.gzip import gzip_page
from django.db.models.functions import Coalesce
from django.conf import settings

# Third Party imports
from rest_framework.response import Response
from rest_framework import status
from rest_framework.parsers import MultiPartParser, FormParser
from sentry_sdk import capture_exception

# Module imports
from . import BaseViewSet, BaseAPIView
from plane.api.serializers import (
    IssueCreateSerializer,
    IssueActivitySerializer,
    IssueCommentSerializer,
    IssuePropertySerializer,
    LabelSerializer,
    IssueSerializer,
    LabelSerializer,
    IssueFlatSerializer,
    IssueLinkSerializer,
    IssueLiteSerializer,
    IssueAttachmentSerializer,
    IssueSubscriberSerializer,
    ProjectMemberSerializer,
    ProjectMemberLiteSerializer,
)
from plane.api.permissions import (
    ProjectEntityPermission,
    WorkSpaceAdminPermission,
    ProjectMemberPermission,
    ProjectLitePermission,
)
from plane.db.models import (
    Project,
    Issue,
    IssueActivity,
    IssueComment,
    IssueProperty,
    Label,
    IssueLink,
    IssueAttachment,
    State,
    IssueSubscriber,
    ProjectMember,
)
from plane.bgtasks.issue_activites_task import issue_activity
from plane.utils.grouper import group_results
from plane.utils.issue_filters import issue_filters


class IssueViewSet(BaseViewSet):
    def get_serializer_class(self):
        return (
            IssueCreateSerializer
            if self.action in ["create", "update", "partial_update"]
            else IssueSerializer
        )

    model = Issue
    permission_classes = [
        ProjectEntityPermission,
    ]

    search_fields = [
        "name",
    ]

    filterset_fields = [
        "state__name",
        "assignees__id",
        "workspace__id",
    ]

    def perform_create(self, serializer):
        serializer.save(project_id=self.kwargs.get("project_id"))

    def perform_update(self, serializer):
        requested_data = json.dumps(self.request.data, cls=DjangoJSONEncoder)
        current_instance = (
            self.get_queryset().filter(pk=self.kwargs.get("pk", None)).first()
        )
        if current_instance is not None:
            issue_activity.delay(
                type="issue.activity.updated",
                requested_data=requested_data,
                actor_id=str(self.request.user.id),
                issue_id=str(self.kwargs.get("pk", None)),
                project_id=str(self.kwargs.get("project_id", None)),
                current_instance=json.dumps(
                    IssueSerializer(current_instance).data, cls=DjangoJSONEncoder
                ),
            )

        return super().perform_update(serializer)

    def perform_destroy(self, instance):
        current_instance = (
            self.get_queryset().filter(pk=self.kwargs.get("pk", None)).first()
        )
        if current_instance is not None:
            issue_activity.delay(
                type="issue.activity.deleted",
                requested_data=json.dumps(
                    {"issue_id": str(self.kwargs.get("pk", None))}
                ),
                actor_id=str(self.request.user.id),
                issue_id=str(self.kwargs.get("pk", None)),
                project_id=str(self.kwargs.get("project_id", None)),
                current_instance=json.dumps(
                    IssueSerializer(current_instance).data, cls=DjangoJSONEncoder
                ),
            )
        return super().perform_destroy(instance)

    def get_queryset(self):
        return (
            Issue.issue_objects.annotate(
                sub_issues_count=Issue.issue_objects.filter(parent=OuterRef("id"))
                .order_by()
                .annotate(count=Func(F("id"), function="Count"))
                .values("count")
            )
            .filter(project_id=self.kwargs.get("project_id"))
            .filter(workspace__slug=self.kwargs.get("slug"))
            .select_related("project")
            .select_related("workspace")
            .select_related("state")
            .select_related("parent")
            .prefetch_related("assignees")
            .prefetch_related("labels")
        )

    @method_decorator(gzip_page)
    def list(self, request, slug, project_id):
        try:
            filters = issue_filters(request.query_params, "GET")
            show_sub_issues = request.GET.get("show_sub_issues", "true")

            # Custom ordering for priority and state
            priority_order = ["urgent", "high", "medium", "low", None]
            state_order = ["backlog", "unstarted", "started", "completed", "cancelled"]

            order_by_param = request.GET.get("order_by", "-created_at")

            issue_queryset = (
                self.get_queryset()
                .filter(**filters)
                .annotate(cycle_id=F("issue_cycle__id"))
                .annotate(module_id=F("issue_module__id"))
                .annotate(
                    link_count=IssueLink.objects.filter(issue=OuterRef("id"))
                    .order_by()
                    .annotate(count=Func(F("id"), function="Count"))
                    .values("count")
                )
                .annotate(
                    attachment_count=IssueAttachment.objects.filter(
                        issue=OuterRef("id")
                    )
                    .order_by()
                    .annotate(count=Func(F("id"), function="Count"))
                    .values("count")
                )
            )

            # Priority Ordering
            if order_by_param == "priority" or order_by_param == "-priority":
                priority_order = (
                    priority_order
                    if order_by_param == "priority"
                    else priority_order[::-1]
                )
                issue_queryset = issue_queryset.annotate(
                    priority_order=Case(
                        *[
                            When(priority=p, then=Value(i))
                            for i, p in enumerate(priority_order)
                        ],
                        output_field=CharField(),
                    )
                ).order_by("priority_order")

            # State Ordering
            elif order_by_param in [
                "state__name",
                "state__group",
                "-state__name",
                "-state__group",
            ]:
                state_order = (
                    state_order
                    if order_by_param in ["state__name", "state__group"]
                    else state_order[::-1]
                )
                issue_queryset = issue_queryset.annotate(
                    state_order=Case(
                        *[
                            When(state__group=state_group, then=Value(i))
                            for i, state_group in enumerate(state_order)
                        ],
                        default=Value(len(state_order)),
                        output_field=CharField(),
                    )
                ).order_by("state_order")
            # assignee and label ordering
            elif order_by_param in [
                "labels__name",
                "-labels__name",
                "assignees__first_name",
                "-assignees__first_name",
            ]:
                issue_queryset = issue_queryset.annotate(
                    max_values=Max(
                        order_by_param[1::]
                        if order_by_param.startswith("-")
                        else order_by_param
                    )
                ).order_by(
                    "-max_values" if order_by_param.startswith("-") else "max_values"
                )
            else:
                issue_queryset = issue_queryset.order_by(order_by_param)

            issue_queryset = (
                issue_queryset
                if show_sub_issues == "true"
                else issue_queryset.filter(parent__isnull=True)
            )

            issues = IssueLiteSerializer(issue_queryset, many=True).data

            ## Grouping the results
            group_by = request.GET.get("group_by", False)
            if group_by:
                return Response(
                    group_results(issues, group_by), status=status.HTTP_200_OK
                )

            return Response(issues, status=status.HTTP_200_OK)

        except Exception as e:
            capture_exception(e)
            return Response(
                {"error": "Something went wrong please try again later"},
                status=status.HTTP_400_BAD_REQUEST,
            )

    def create(self, request, slug, project_id):
        try:
            project = Project.objects.get(workspace__slug=slug, pk=project_id)
            serializer = IssueCreateSerializer(
                data=request.data, context={"project": project}
            )

            if serializer.is_valid():
                serializer.save()

                # Track the issue
                issue_activity.delay(
                    type="issue.activity.created",
                    requested_data=json.dumps(self.request.data, cls=DjangoJSONEncoder),
                    actor_id=str(request.user.id),
                    issue_id=str(serializer.data.get("id", None)),
                    project_id=str(project_id),
                    current_instance=None,
                )
                return Response(serializer.data, status=status.HTTP_201_CREATED)
            return Response(serializer.errors, status=status.HTTP_400_BAD_REQUEST)

        except Project.DoesNotExist:
            return Response(
                {"error": "Project was not found"}, status=status.HTTP_404_NOT_FOUND
            )

    def retrieve(self, request, slug, project_id, pk=None):
        try:
            issue = Issue.issue_objects.get(
                workspace__slug=slug, project_id=project_id, pk=pk
            )
            return Response(IssueSerializer(issue).data, status=status.HTTP_200_OK)
        except Issue.DoesNotExist:
            return Response(
                {"error": "Issue Does not exist"}, status=status.HTTP_404_NOT_FOUND
            )


class UserWorkSpaceIssues(BaseAPIView):
    @method_decorator(gzip_page)
    def get(self, request, slug):
        try:
            issues = (
                Issue.issue_objects.filter(
                    assignees__in=[request.user], workspace__slug=slug
                )
                .annotate(
                    sub_issues_count=Issue.issue_objects.filter(parent=OuterRef("id"))
                    .order_by()
                    .annotate(count=Func(F("id"), function="Count"))
                    .values("count")
                )
                .select_related("project")
                .select_related("workspace")
                .select_related("state")
                .select_related("parent")
                .prefetch_related("assignees")
                .prefetch_related("labels")
                .order_by("-created_at")
                .annotate(
                    link_count=IssueLink.objects.filter(issue=OuterRef("id"))
                    .order_by()
                    .annotate(count=Func(F("id"), function="Count"))
                    .values("count")
                )
                .annotate(
                    attachment_count=IssueAttachment.objects.filter(
                        issue=OuterRef("id")
                    )
                    .order_by()
                    .annotate(count=Func(F("id"), function="Count"))
                    .values("count")
                )
            )
            serializer = IssueLiteSerializer(issues, many=True)
            return Response(serializer.data, status=status.HTTP_200_OK)
        except Exception as e:
            capture_exception(e)
            return Response(
                {"error": "Something went wrong please try again later"},
                status=status.HTTP_400_BAD_REQUEST,
            )


class WorkSpaceIssuesEndpoint(BaseAPIView):
    permission_classes = [
        WorkSpaceAdminPermission,
    ]

    @method_decorator(gzip_page)
    def get(self, request, slug):
        try:
            issues = (
                Issue.issue_objects.filter(workspace__slug=slug)
                .filter(project__project_projectmember__member=self.request.user)
                .order_by("-created_at")
            )
            serializer = IssueSerializer(issues, many=True)
            return Response(serializer.data, status=status.HTTP_200_OK)
        except Exception as e:
            capture_exception(e)
            return Response(
                {"error": "Something went wrong please try again later"},
                status=status.HTTP_400_BAD_REQUEST,
            )


class IssueActivityEndpoint(BaseAPIView):
    permission_classes = [
        ProjectEntityPermission,
    ]

    @method_decorator(gzip_page)
    def get(self, request, slug, project_id, issue_id):
        try:
            issue_activities = (
                IssueActivity.objects.filter(issue_id=issue_id)
                .filter(
                    ~Q(field="comment"),
                    project__project_projectmember__member=self.request.user,
                )
                .select_related("actor", "workspace")
            ).order_by("created_at")
            issue_comments = (
                IssueComment.objects.filter(issue_id=issue_id)
                .filter(project__project_projectmember__member=self.request.user)
                .order_by("created_at")
            )
            issue_activities = IssueActivitySerializer(issue_activities, many=True).data
            issue_comments = IssueCommentSerializer(issue_comments, many=True).data

            result_list = sorted(
                chain(issue_activities, issue_comments),
                key=lambda instance: instance["created_at"],
            )

            return Response(result_list, status=status.HTTP_200_OK)
        except Exception as e:
            capture_exception(e)
            return Response(
                {"error": "Something went wrong please try again later"},
                status=status.HTTP_400_BAD_REQUEST,
            )


class IssueCommentViewSet(BaseViewSet):
    serializer_class = IssueCommentSerializer
    model = IssueComment
    permission_classes = [
        ProjectEntityPermission,
    ]

    filterset_fields = [
        "issue__id",
        "workspace__id",
    ]

    def perform_create(self, serializer):
        serializer.save(
            project_id=self.kwargs.get("project_id"),
            issue_id=self.kwargs.get("issue_id"),
            actor=self.request.user if self.request.user is not None else None,
        )
        issue_activity.delay(
            type="comment.activity.created",
            requested_data=json.dumps(serializer.data, cls=DjangoJSONEncoder),
            actor_id=str(self.request.user.id),
            issue_id=str(self.kwargs.get("issue_id")),
            project_id=str(self.kwargs.get("project_id")),
            current_instance=None,
        )

    def perform_update(self, serializer):
        requested_data = json.dumps(self.request.data, cls=DjangoJSONEncoder)
        current_instance = (
            self.get_queryset().filter(pk=self.kwargs.get("pk", None)).first()
        )
        if current_instance is not None:
            issue_activity.delay(
                type="comment.activity.updated",
                requested_data=requested_data,
                actor_id=str(self.request.user.id),
                issue_id=str(self.kwargs.get("issue_id", None)),
                project_id=str(self.kwargs.get("project_id", None)),
                current_instance=json.dumps(
                    IssueCommentSerializer(current_instance).data,
                    cls=DjangoJSONEncoder,
                ),
            )

        return super().perform_update(serializer)

    def perform_destroy(self, instance):
        current_instance = (
            self.get_queryset().filter(pk=self.kwargs.get("pk", None)).first()
        )
        if current_instance is not None:
            issue_activity.delay(
                type="comment.activity.deleted",
                requested_data=json.dumps(
                    {"comment_id": str(self.kwargs.get("pk", None))}
                ),
                actor_id=str(self.request.user.id),
                issue_id=str(self.kwargs.get("issue_id", None)),
                project_id=str(self.kwargs.get("project_id", None)),
                current_instance=json.dumps(
                    IssueCommentSerializer(current_instance).data,
                    cls=DjangoJSONEncoder,
                ),
            )
        return super().perform_destroy(instance)

    def get_queryset(self):
        return self.filter_queryset(
            super()
            .get_queryset()
            .filter(workspace__slug=self.kwargs.get("slug"))
            .filter(project_id=self.kwargs.get("project_id"))
            .filter(issue_id=self.kwargs.get("issue_id"))
            .filter(project__project_projectmember__member=self.request.user)
            .select_related("project")
            .select_related("workspace")
            .select_related("issue")
            .distinct()
        )


class IssuePropertyViewSet(BaseViewSet):
    serializer_class = IssuePropertySerializer
    model = IssueProperty
    permission_classes = [
        ProjectEntityPermission,
    ]

    filterset_fields = []

    def perform_create(self, serializer):
        serializer.save(
            project_id=self.kwargs.get("project_id"), user=self.request.user
        )

    def get_queryset(self):
        return self.filter_queryset(
            super()
            .get_queryset()
            .filter(workspace__slug=self.kwargs.get("slug"))
            .filter(project_id=self.kwargs.get("project_id"))
            .filter(user=self.request.user)
            .filter(project__project_projectmember__member=self.request.user)
            .select_related("project")
            .select_related("workspace")
        )

    def list(self, request, slug, project_id):
        queryset = self.get_queryset()
        serializer = IssuePropertySerializer(queryset, many=True)
        return Response(
            serializer.data[0] if len(serializer.data) > 0 else [],
            status=status.HTTP_200_OK,
        )

    def create(self, request, slug, project_id):
        try:
            issue_property, created = IssueProperty.objects.get_or_create(
                user=request.user,
                project_id=project_id,
            )

            if not created:
                issue_property.properties = request.data.get("properties", {})
                issue_property.save()

                serializer = IssuePropertySerializer(issue_property)
                return Response(serializer.data, status=status.HTTP_200_OK)

            issue_property.properties = request.data.get("properties", {})
            issue_property.save()
            serializer = IssuePropertySerializer(issue_property)
            return Response(serializer.data, status=status.HTTP_201_CREATED)

        except Exception as e:
            capture_exception(e)
            return Response(
                {"error": "Something went wrong please try again later"},
                status=status.HTTP_400_BAD_REQUEST,
            )


class LabelViewSet(BaseViewSet):
    serializer_class = LabelSerializer
    model = Label
    permission_classes = [
        ProjectMemberPermission,
    ]

    def perform_create(self, serializer):
        serializer.save(
            project_id=self.kwargs.get("project_id"),
        )

    def get_queryset(self):
        return self.filter_queryset(
            super()
            .get_queryset()
            .filter(workspace__slug=self.kwargs.get("slug"))
            .filter(project_id=self.kwargs.get("project_id"))
            .filter(project__project_projectmember__member=self.request.user)
            .select_related("project")
            .select_related("workspace")
            .select_related("parent")
            .order_by("name")
            .distinct()
        )


class BulkDeleteIssuesEndpoint(BaseAPIView):
    permission_classes = [
        ProjectEntityPermission,
    ]

    def delete(self, request, slug, project_id):
        try:
            issue_ids = request.data.get("issue_ids", [])

            if not len(issue_ids):
                return Response(
                    {"error": "Issue IDs are required"},
                    status=status.HTTP_400_BAD_REQUEST,
                )

            issues = Issue.issue_objects.filter(
                workspace__slug=slug, project_id=project_id, pk__in=issue_ids
            )

            total_issues = len(issues)

            issues.delete()

            return Response(
                {"message": f"{total_issues} issues were deleted"},
                status=status.HTTP_200_OK,
            )
        except Exception as e:
            capture_exception(e)
            return Response(
                {"error": "Something went wrong please try again later"},
                status=status.HTTP_400_BAD_REQUEST,
            )


class SubIssuesEndpoint(BaseAPIView):
    permission_classes = [
        ProjectEntityPermission,
    ]

    @method_decorator(gzip_page)
    def get(self, request, slug, project_id, issue_id):
        try:
            sub_issues = (
                Issue.issue_objects.filter(
                    parent_id=issue_id, workspace__slug=slug, project_id=project_id
                )
                .select_related("project")
                .select_related("workspace")
                .select_related("state")
                .select_related("parent")
                .prefetch_related("assignees")
                .prefetch_related("labels")
                .annotate(
                    sub_issues_count=Issue.issue_objects.filter(parent=OuterRef("id"))
                    .order_by()
                    .annotate(count=Func(F("id"), function="Count"))
                    .values("count")
                )
                .annotate(
                    link_count=IssueLink.objects.filter(issue=OuterRef("id"))
                    .order_by()
                    .annotate(count=Func(F("id"), function="Count"))
                    .values("count")
                )
                .annotate(
                    attachment_count=IssueAttachment.objects.filter(
                        issue=OuterRef("id")
                    )
                    .order_by()
                    .annotate(count=Func(F("id"), function="Count"))
                    .values("count")
                )
            )

            state_distribution = (
                State.objects.filter(
                    ~Q(name="Triage"), workspace__slug=slug, project_id=project_id
                )
                .annotate(
                    state_count=Count(
                        "state_issue",
                        filter=Q(state_issue__parent_id=issue_id),
                    )
                )
                .order_by("group")
                .values("group", "state_count")
            )

            result = {item["group"]: item["state_count"] for item in state_distribution}

            serializer = IssueLiteSerializer(
                sub_issues,
                many=True,
            )
            return Response(
                {
                    "sub_issues": serializer.data,
                    "state_distribution": result,
                },
                status=status.HTTP_200_OK,
            )
        except Exception as e:
            capture_exception(e)
            return Response(
                {"error": "Something went wrong please try again later"},
                status=status.HTTP_400_BAD_REQUEST,
            )

    # Assign multiple sub issues
    def post(self, request, slug, project_id, issue_id):
        try:
            parent_issue = Issue.issue_objects.get(pk=issue_id)
            sub_issue_ids = request.data.get("sub_issue_ids", [])

            if not len(sub_issue_ids):
                return Response(
                    {"error": "Sub Issue IDs are required"},
                    status=status.HTTP_400_BAD_REQUEST,
                )

            sub_issues = Issue.issue_objects.filter(id__in=sub_issue_ids)

            for sub_issue in sub_issues:
                sub_issue.parent = parent_issue

            _ = Issue.objects.bulk_update(sub_issues, ["parent"], batch_size=10)

            updated_sub_issues = Issue.issue_objects.filter(id__in=sub_issue_ids)

            return Response(
                IssueFlatSerializer(updated_sub_issues, many=True).data,
                status=status.HTTP_200_OK,
            )
        except Issue.DoesNotExist:
            return Response(
                {"Parent Issue does not exists"}, status=status.HTTP_400_BAD_REQUEST
            )
        except Exception as e:
            capture_exception(e)
            return Response(
                {"error": "Something went wrong please try again later"},
                status=status.HTTP_400_BAD_REQUEST,
            )


class IssueLinkViewSet(BaseViewSet):
    permission_classes = [
        ProjectEntityPermission,
    ]

    model = IssueLink
    serializer_class = IssueLinkSerializer

    def perform_create(self, serializer):
        serializer.save(
            project_id=self.kwargs.get("project_id"),
            issue_id=self.kwargs.get("issue_id"),
        )
        issue_activity.delay(
            type="link.activity.created",
            requested_data=json.dumps(serializer.data, cls=DjangoJSONEncoder),
            actor_id=str(self.request.user.id),
            issue_id=str(self.kwargs.get("issue_id")),
            project_id=str(self.kwargs.get("project_id")),
            current_instance=None,
        )

    def perform_update(self, serializer):
        requested_data = json.dumps(self.request.data, cls=DjangoJSONEncoder)
        current_instance = (
            self.get_queryset().filter(pk=self.kwargs.get("pk", None)).first()
        )
        if current_instance is not None:
            issue_activity.delay(
                type="link.activity.updated",
                requested_data=requested_data,
                actor_id=str(self.request.user.id),
                issue_id=str(self.kwargs.get("issue_id", None)),
                project_id=str(self.kwargs.get("project_id", None)),
                current_instance=json.dumps(
                    IssueLinkSerializer(current_instance).data,
                    cls=DjangoJSONEncoder,
                ),
            )

        return super().perform_update(serializer)

    def perform_destroy(self, instance):
        current_instance = (
            self.get_queryset().filter(pk=self.kwargs.get("pk", None)).first()
        )
        if current_instance is not None:
            issue_activity.delay(
                type="link.activity.deleted",
                requested_data=json.dumps(
                    {"link_id": str(self.kwargs.get("pk", None))}
                ),
                actor_id=str(self.request.user.id),
                issue_id=str(self.kwargs.get("issue_id", None)),
                project_id=str(self.kwargs.get("project_id", None)),
                current_instance=json.dumps(
                    IssueLinkSerializer(current_instance).data,
                    cls=DjangoJSONEncoder,
                ),
            )
        return super().perform_destroy(instance)

    def get_queryset(self):
        return (
            super()
            .get_queryset()
            .filter(workspace__slug=self.kwargs.get("slug"))
            .filter(project_id=self.kwargs.get("project_id"))
            .filter(issue_id=self.kwargs.get("issue_id"))
            .filter(project__project_projectmember__member=self.request.user)
            .order_by("-created_at")
            .distinct()
        )


class BulkCreateIssueLabelsEndpoint(BaseAPIView):
    def post(self, request, slug, project_id):
        try:
            label_data = request.data.get("label_data", [])
            project = Project.objects.get(pk=project_id)

            labels = Label.objects.bulk_create(
                [
                    Label(
                        name=label.get("name", "Migrated"),
                        description=label.get("description", "Migrated Issue"),
                        color="#" + "%06x" % random.randint(0, 0xFFFFFF),
                        project_id=project_id,
                        workspace_id=project.workspace_id,
                        created_by=request.user,
                        updated_by=request.user,
                    )
                    for label in label_data
                ],
                batch_size=50,
                ignore_conflicts=True,
            )

            return Response(
                {"labels": LabelSerializer(labels, many=True).data},
                status=status.HTTP_201_CREATED,
            )
        except Project.DoesNotExist:
            return Response(
                {"error": "Project Does not exist"}, status=status.HTTP_404_NOT_FOUND
            )
        except Exception as e:
            capture_exception(e)
            return Response(
                {"error": "Something went wrong please try again later"},
                status=status.HTTP_400_BAD_REQUEST,
            )


class IssueAttachmentEndpoint(BaseAPIView):
    serializer_class = IssueAttachmentSerializer
    permission_classes = [
        ProjectEntityPermission,
    ]
    model = IssueAttachment
    parser_classes = (MultiPartParser, FormParser)

    def post(self, request, slug, project_id, issue_id):
        try:
            serializer = IssueAttachmentSerializer(data=request.data)
            if serializer.is_valid():
                serializer.save(project_id=project_id, issue_id=issue_id)
                issue_activity.delay(
                    type="attachment.activity.created",
                    requested_data=None,
                    actor_id=str(self.request.user.id),
                    issue_id=str(self.kwargs.get("issue_id", None)),
                    project_id=str(self.kwargs.get("project_id", None)),
                    current_instance=json.dumps(
                        serializer.data,
                        cls=DjangoJSONEncoder,
                    ),
                )
                return Response(serializer.data, status=status.HTTP_201_CREATED)
            return Response(serializer.errors, status=status.HTTP_400_BAD_REQUEST)
        except Exception as e:
            capture_exception(e)
            return Response(
                {"error": "Something went wrong please try again later"},
                status=status.HTTP_400_BAD_REQUEST,
            )

    def delete(self, request, slug, project_id, issue_id, pk):
        try:
            issue_attachment = IssueAttachment.objects.get(pk=pk)
            issue_attachment.asset.delete(save=False)
            issue_attachment.delete()
            issue_activity.delay(
                type="attachment.activity.deleted",
                requested_data=None,
                actor_id=str(self.request.user.id),
                issue_id=str(self.kwargs.get("issue_id", None)),
                project_id=str(self.kwargs.get("project_id", None)),
                current_instance=None,
            )

            return Response(status=status.HTTP_204_NO_CONTENT)
        except IssueAttachment.DoesNotExist:
            return Response(
                {"error": "Issue Attachment does not exist"},
                status=status.HTTP_400_BAD_REQUEST,
            )

    def get(self, request, slug, project_id, issue_id):
        try:
            issue_attachments = IssueAttachment.objects.filter(
                issue_id=issue_id, workspace__slug=slug, project_id=project_id
            )
            serilaizer = IssueAttachmentSerializer(issue_attachments, many=True)
            return Response(serilaizer.data, status=status.HTTP_200_OK)
        except Exception as e:
            capture_exception(e)
            return Response(
                {"error": "Something went wrong please try again later"},
                status=status.HTTP_400_BAD_REQUEST,
            )


class IssueSubscriberViewSet(BaseViewSet):
    serializer_class = IssueSubscriberSerializer
    model = IssueSubscriber

    permission_classes = [
        ProjectEntityPermission,
    ]

    def get_permissions(self):
        if self.action in ["subscribe", "unsubscribe", "subscription_status"]:
            self.permission_classes = [
                ProjectLitePermission,
            ]
        else:
            self.permission_classes = [
                ProjectEntityPermission,
            ]

        return super(IssueSubscriberViewSet, self).get_permissions()

    def perform_create(self, serializer):
        serializer.save(
            project_id=self.kwargs.get("project_id"),
            issue_id=self.kwargs.get("issue_id"),
        )

    def get_queryset(self):
        return (
            super()
            .get_queryset()
            .filter(workspace__slug=self.kwargs.get("slug"))
            .filter(project_id=self.kwargs.get("project_id"))
            .filter(issue_id=self.kwargs.get("issue_id"))
            .filter(project__project_projectmember__member=self.request.user)
            .order_by("-created_at")
            .distinct()
        )

    def list(self, request, slug, project_id, issue_id):
        try:
            members = ProjectMember.objects.filter(
                workspace__slug=slug, project_id=project_id
            ).annotate(
                is_subscribed=Exists(
                    IssueSubscriber.objects.filter(
                        workspace__slug=slug,
                        project_id=project_id,
                        issue_id=issue_id,
                        subscriber=OuterRef("member"),
                    )
                )
            ).select_related("member")
            serializer = ProjectMemberLiteSerializer(members, many=True)
            return Response(serializer.data, status=status.HTTP_200_OK)
        except Exception as e:
            capture_exception(e)
            return Response(
                {"error": e},
                status=status.HTTP_400_BAD_REQUEST,
            )

    def destroy(self, request, slug, project_id, issue_id, subscriber_id):
        try:
            issue_subscriber = IssueSubscriber.objects.get(
                project=project_id,
                subscriber=subscriber_id,
                workspace__slug=slug,
                issue=issue_id,
            )
            issue_subscriber.delete()
            return Response(
                status=status.HTTP_204_NO_CONTENT,
            )
        except IssueSubscriber.DoesNotExist:
            return Response(
                {"error": "User is not subscribed to this issue"},
                status=status.HTTP_400_BAD_REQUEST,
            )
        except Exception as e:
            capture_exception(e)
            return Response(
                {"error": "Something went wrong please try again later"},
                status=status.HTTP_400_BAD_REQUEST,
            )

    def subscribe(self, request, slug, project_id, issue_id):
        try:
            if IssueSubscriber.objects.filter(
                issue_id=issue_id,
                subscriber=request.user,
                workspace__slug=slug,
                project=project_id,
            ).exists():
                return Response(
                    {"message": "User already subscribed to the issue."},
                    status=status.HTTP_400_BAD_REQUEST,
                )

            subscriber = IssueSubscriber.objects.create(
                issue_id=issue_id,
                subscriber_id=request.user.id,
                project_id=project_id,
            )
            serilaizer = IssueSubscriberSerializer(subscriber)
            return Response(serilaizer.data, status=status.HTTP_201_CREATED)
        except Exception as e:
            capture_exception(e)
            return Response(
                {"error": "Something went wrong, please try again later"},
                status=status.HTTP_400_BAD_REQUEST,
            )

    def unsubscribe(self, request, slug, project_id, issue_id):
        try:
            issue_subscriber = IssueSubscriber.objects.get(
                project=project_id,
                subscriber=request.user,
                workspace__slug=slug,
                issue=issue_id,
            )
            issue_subscriber.delete()
            return Response(
                status=status.HTTP_204_NO_CONTENT,
            )
        except IssueSubscriber.DoesNotExist:
            return Response(
                {"error": "User subscribed to this issue"},
                status=status.HTTP_400_BAD_REQUEST,
            )
        except Exception as e:
            capture_exception(e)
            return Response(
                {"error": "Something went wrong please try again later"},
                status=status.HTTP_400_BAD_REQUEST,
            )

    def subscription_status(self, request, slug, project_id, issue_id):
        try:
            issue_subscriber = IssueSubscriber.objects.filter(
                issue=issue_id,
                subscriber=request.user,
                workspace__slug=slug,
                project=project_id,
            ).exists()
            return Response({"subscribed": issue_subscriber}, status=status.HTTP_200_OK)
        except Exception as e:
            capture_exception(e)
            return Response(
                {"error": "Something went wrong, please try again later"},
                status=status.HTTP_400_BAD_REQUEST,
            )<|MERGE_RESOLUTION|>--- conflicted
+++ resolved
@@ -15,11 +15,8 @@
     Value,
     CharField,
     When,
-<<<<<<< HEAD
     Exists,
-=======
     Max,
->>>>>>> 54a536e2
 )
 from django.core.serializers.json import DjangoJSONEncoder
 from django.utils.decorators import method_decorator
