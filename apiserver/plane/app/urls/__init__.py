from .analytic import urlpatterns as analytic_urls
from .api import urlpatterns as api_urls
from .asset import urlpatterns as asset_urls
from .cycle import urlpatterns as cycle_urls
from .dashboard import urlpatterns as dashboard_urls
from .estimate import urlpatterns as estimate_urls
from .external import urlpatterns as external_urls
from .inbox import urlpatterns as inbox_urls
from .issue import urlpatterns as issue_urls
from .module import urlpatterns as module_urls
from .notification import urlpatterns as notification_urls
from .page import urlpatterns as page_urls
from .project import urlpatterns as project_urls
from .search import urlpatterns as search_urls
from .state import urlpatterns as state_urls
from .user import urlpatterns as user_urls
from .views import urlpatterns as view_urls
from .webhook import urlpatterns as webhook_urls
<<<<<<< HEAD
from .importer import urlpatterns as importer_urls
from .integration import urlpatterns as integration_urls
from .active_cycle import urlpatterns as active_cycle_urls

=======
from .workspace import urlpatterns as workspace_urls
>>>>>>> 5253de31

urlpatterns = [
    *analytic_urls,
    *asset_urls,
    *cycle_urls,
    *dashboard_urls,
    *estimate_urls,
    *external_urls,
    *inbox_urls,
    *issue_urls,
    *module_urls,
    *notification_urls,
    *page_urls,
    *project_urls,
    *search_urls,
    *state_urls,
    *user_urls,
    *view_urls,
    *workspace_urls,
    *api_urls,
    *webhook_urls,
    # ee
    *active_cycle_urls,
    *integration_urls,
    *importer_urls,
]<|MERGE_RESOLUTION|>--- conflicted
+++ resolved
@@ -16,14 +16,12 @@
 from .user import urlpatterns as user_urls
 from .views import urlpatterns as view_urls
 from .webhook import urlpatterns as webhook_urls
-<<<<<<< HEAD
+from .workspace import urlpatterns as workspace_urls
+
 from .importer import urlpatterns as importer_urls
 from .integration import urlpatterns as integration_urls
 from .active_cycle import urlpatterns as active_cycle_urls
 
-=======
-from .workspace import urlpatterns as workspace_urls
->>>>>>> 5253de31
 
 urlpatterns = [
     *analytic_urls,
