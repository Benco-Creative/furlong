--- conflicted
+++ resolved
@@ -20,12 +20,9 @@
     IssueViewSet,
     LabelViewSet,
     IssueDescriptionViewSet,
-<<<<<<< HEAD
     BulkIssueOperationsEndpoint,
     BulkArchiveIssuesEndpoint,
-=======
     ArchivedIssueDescriptionViewSet,
->>>>>>> fbfa5369
 )
 
 urlpatterns = [
@@ -331,11 +328,11 @@
         name="project-issue-draft",
     ),
     path(
-<<<<<<< HEAD
         "workspaces/<str:slug>/projects/<uuid:project_id>/bulk-operation-issues/",
         BulkIssueOperationsEndpoint.as_view(),
         name="bulk-operations-issues",
-=======
+    ),
+    path(
         "workspaces/<str:slug>/projects/<uuid:project_id>/issue-drafts/<uuid:pk>/description/",
         IssueDraftViewSet.as_view(
             {
@@ -344,6 +341,5 @@
             }
         ),
         name="draft-issue-description",
->>>>>>> fbfa5369
     ),
 ]