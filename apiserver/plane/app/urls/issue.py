--- conflicted
+++ resolved
@@ -289,34 +289,9 @@
         name="issue-relation",
     ),
     ## End Issue Relation
-<<<<<<< HEAD
-=======
-    ## Issue Drafts
-    path(
-        "workspaces/<str:slug>/projects/<uuid:project_id>/issue-drafts/",
-        IssueDraftViewSet.as_view(
-            {
-                "get": "list",
-                "post": "create",
-            }
-        ),
-        name="project-issue-draft",
-    ),
-    path(
-        "workspaces/<str:slug>/projects/<uuid:project_id>/issue-drafts/<uuid:pk>/",
-        IssueDraftViewSet.as_view(
-            {
-                "get": "retrieve",
-                "patch": "partial_update",
-                "delete": "destroy",
-            }
-        ),
-        name="project-issue-draft",
-    ),
     path(
         "workspaces/<str:slug>/projects/<uuid:project_id>/deleted-issues/",
         DeletedIssuesListViewSet.as_view(),
         name="deleted-issues",
     ),
->>>>>>> 20e56929
 ]