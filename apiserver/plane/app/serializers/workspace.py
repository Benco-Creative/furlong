--- conflicted
+++ resolved
@@ -62,10 +62,7 @@
 
 class WorkspaceMemberMeSerializer(BaseSerializer):
     draft_issue_count = serializers.IntegerField(read_only=True)
-<<<<<<< HEAD
-=======
     active_cycles_count = serializers.IntegerField(read_only=True)
->>>>>>> c4c58f67
 
     class Meta:
         model = WorkspaceMember
