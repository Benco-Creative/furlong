--- conflicted
+++ resolved
@@ -19,11 +19,8 @@
     WorkspaceMemberAdminSerializer,
     WorkspaceMemberMeSerializer,
     WorkspaceUserPropertiesSerializer,
-<<<<<<< HEAD
     WorkspaceUserLinkSerializer
-=======
     WorkspaceUserMeSerializer,
->>>>>>> 0530ee76
 )
 from .project import (
     ProjectSerializer,
