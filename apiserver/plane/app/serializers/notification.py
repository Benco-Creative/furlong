# Module imports
from .base import BaseSerializer
from .user import UserLiteSerializer
from plane.db.models import Notification, EmailNotificationLog, UserNotificationPreference



class NotificationSerializer(BaseSerializer):
    triggered_by_details = UserLiteSerializer(
        read_only=True, source="triggered_by"
    )

    class Meta:
        model = Notification
<<<<<<< HEAD
        fields = "__all__"


class UserNotificationPreferenceSerializer(BaseSerializer):

    class Meta:
        model = UserNotificationPreference
        fields = "__all__"


class EmailNotificationLogSerializer(BaseSerializer):

    class Meta:
        model = EmailNotificationLog
        fields = "__all__"
=======
        fields = "__all__"
>>>>>>> 75b8e335
<|MERGE_RESOLUTION|>--- conflicted
+++ resolved
@@ -12,7 +12,6 @@
 
     class Meta:
         model = Notification
-<<<<<<< HEAD
         fields = "__all__"
 
 
@@ -28,6 +27,3 @@
     class Meta:
         model = EmailNotificationLog
         fields = "__all__"
-=======
-        fields = "__all__"
->>>>>>> 75b8e335
