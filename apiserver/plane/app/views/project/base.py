--- conflicted
+++ resolved
@@ -48,11 +48,7 @@
     ProjectMember,
     State,
     Workspace,
-<<<<<<< HEAD
     WorkspaceMember,
-=======
-    IssueType,
->>>>>>> 91727b4c
 )
 from plane.utils.cache import cache_response
 from plane.bgtasks.webhook_task import model_activity
@@ -599,18 +595,11 @@
             workspace__slug=slug,
         ).delete()
 
-<<<<<<< HEAD
+        return Response(status=status.HTTP_204_NO_CONTENT)
+
+
+class ProjectArchiveUnarchiveEndpoint(BaseAPIView):
     @allow_permission([ROLE.ADMIN, ROLE.MEMBER])
-=======
-        return Response(status=status.HTTP_204_NO_CONTENT)
-
-
-class ProjectArchiveUnarchiveEndpoint(BaseAPIView):
-    permission_classes = [
-        ProjectBasePermission,
-    ]
-
->>>>>>> 91727b4c
     def post(self, request, slug, project_id):
         project = Project.objects.get(pk=project_id, workspace__slug=slug)
         project.archived_at = timezone.now()
