--- conflicted
+++ resolved
@@ -1344,13 +1344,7 @@
             .annotate(cycle_id=F("issue_cycle__cycle_id"))
             .annotate(module_id=F("issue_module__module_id"))
             .annotate(
-<<<<<<< HEAD
-                sub_issues_count=Issue.issue_objects.filter(
-                    parent=OuterRef("id")
-                )
-=======
                 link_count=IssueLink.objects.filter(issue=OuterRef("id"))
->>>>>>> be62662b
                 .order_by()
                 .annotate(count=Func(F("id"), function="Count"))
                 .values("count")
@@ -1364,13 +1358,7 @@
                 .values("count")
             )
             .annotate(
-<<<<<<< HEAD
-                attachment_count=IssueAttachment.objects.filter(
-                    issue=OuterRef("id")
-                )
-=======
                 sub_issues_count=Issue.issue_objects.filter(parent=OuterRef("id"))
->>>>>>> be62662b
                 .order_by()
                 .annotate(count=Func(F("id"), function="Count"))
                 .values("count")
