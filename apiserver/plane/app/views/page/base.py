# Python imports
import json
import base64
from datetime import datetime
from django.core.serializers.json import DjangoJSONEncoder

# Django imports
from django.db import connection
from django.db.models import Exists, OuterRef, Q, Value, UUIDField
from django.utils.decorators import method_decorator
from django.views.decorators.gzip import gzip_page
from django.http import StreamingHttpResponse
from django.contrib.postgres.aggregates import ArrayAgg
from django.contrib.postgres.fields import ArrayField
from django.db.models.functions import Coalesce

# Third party imports
from rest_framework import status
from rest_framework.response import Response


from plane.app.permissions import ProjectEntityPermission
from plane.app.serializers import (
    PageLogSerializer,
    PageSerializer,
    SubPageSerializer,
    PageDetailSerializer,
)
from plane.db.models import (
    Page,
    PageLog,
    UserFavorite,
    ProjectMember,
    ProjectPage,
    DeployBoard,
)

# Module imports
from ..base import BaseAPIView, BaseViewSet

from plane.bgtasks.page_transaction_task import page_transaction
from plane.bgtasks.page_version_task import page_version


def unarchive_archive_page_and_descendants(page_id, archived_at):
    # Your SQL query
    sql = """
    WITH RECURSIVE descendants AS (
        SELECT id FROM pages WHERE id = %s
        UNION ALL
        SELECT pages.id FROM pages, descendants WHERE pages.parent_id = descendants.id
    )
    UPDATE pages SET archived_at = %s WHERE id IN (SELECT id FROM descendants);
    """

    # Execute the SQL query
    with connection.cursor() as cursor:
        cursor.execute(sql, [page_id, archived_at])


class PageViewSet(BaseViewSet):
    serializer_class = PageSerializer
    model = Page
    permission_classes = [
        ProjectEntityPermission,
    ]
    search_fields = [
        "name",
    ]

    def get_queryset(self):
        subquery = UserFavorite.objects.filter(
            user=self.request.user,
            entity_type="page",
            entity_identifier=OuterRef("pk"),
            workspace__slug=self.kwargs.get("slug"),
        )
        return self.filter_queryset(
            super()
            .get_queryset()
            .filter(workspace__slug=self.kwargs.get("slug"))
            .filter(
                projects__project_projectmember__member=self.request.user,
                projects__project_projectmember__is_active=True,
                projects__archived_at__isnull=True,
            )
            .filter(parent__isnull=True)
            .filter(Q(owned_by=self.request.user) | Q(access=0))
            .prefetch_related("projects")
            .select_related("workspace")
            .select_related("owned_by")
            .annotate(is_favorite=Exists(subquery))
            .order_by(self.request.GET.get("order_by", "-created_at"))
            .prefetch_related("labels")
            .order_by("-is_favorite", "-created_at")
            .annotate(
                project=Exists(
                    ProjectPage.objects.filter(
                        page_id=OuterRef("id"),
                        project_id=self.kwargs.get("project_id"),
                    )
                )
            )
            .annotate(
                label_ids=Coalesce(
                    ArrayAgg(
                        "page_labels__label_id",
                        distinct=True,
                        filter=~Q(page_labels__label_id__isnull=True),
                    ),
                    Value([], output_field=ArrayField(UUIDField())),
                ),
                project_ids=Coalesce(
                    ArrayAgg(
                        "projects__id",
                        distinct=True,
                        filter=~Q(projects__id=True),
                    ),
                    Value([], output_field=ArrayField(UUIDField())),
                ),
            )
            .filter(project=True)
            .annotate(
                anchor=DeployBoard.objects.filter(
                    entity_name="page",
                    entity_identifier=OuterRef("pk"),
                    workspace__slug=self.kwargs.get("slug"),
                ).values("anchor")
            )
            .distinct()
        )

    def create(self, request, slug, project_id):
        serializer = PageSerializer(
            data=request.data,
            context={
                "project_id": project_id,
                "owned_by_id": request.user.id,
                "description_html": request.data.get(
                    "description_html", "<p></p>"
                ),
            },
        )

        if serializer.is_valid():
            serializer.save()
            # capture the page transaction
            page_transaction.delay(request.data, None, serializer.data["id"])
            page = self.get_queryset().get(pk=serializer.data["id"])
            serializer = PageDetailSerializer(page)
            return Response(serializer.data, status=status.HTTP_201_CREATED)
        return Response(serializer.errors, status=status.HTTP_400_BAD_REQUEST)

    def partial_update(self, request, slug, project_id, pk):
        try:
            page = Page.objects.get(
                pk=pk,
                workspace__slug=slug,
                projects__id=project_id,
            )

            if page.is_locked:
                return Response(
                    {"error": "Page is locked"},
                    status=status.HTTP_400_BAD_REQUEST,
                )

            parent = request.data.get("parent", None)
            if parent:
                _ = Page.objects.get(
                    pk=parent,
                    workspace__slug=slug,
                    projects__id=project_id,
                )

            # Only update access if the page owner is the requesting  user
            if (
                page.access != request.data.get("access", page.access)
                and page.owned_by_id != request.user.id
            ):
                return Response(
                    {
                        "error": "Access cannot be updated since this page is owned by someone else"
                    },
                    status=status.HTTP_400_BAD_REQUEST,
                )

            serializer = PageDetailSerializer(
                page, data=request.data, partial=True
            )
            page_description = page.description_html
            if serializer.is_valid():
                serializer.save()
                # capture the page transaction
                if request.data.get("description_html"):
                    page_transaction.delay(
                        new_value=request.data,
                        old_value=json.dumps(
                            {
                                "description_html": page_description,
                            },
                            cls=DjangoJSONEncoder,
                        ),
                        page_id=pk,
                    )

                return Response(serializer.data, status=status.HTTP_200_OK)
            return Response(
                serializer.errors, status=status.HTTP_400_BAD_REQUEST
            )
        except Page.DoesNotExist:
            return Response(
                {
                    "error": "Access cannot be updated since this page is owned by someone else"
                },
                status=status.HTTP_400_BAD_REQUEST,
            )

    def retrieve(self, request, slug, project_id, pk=None):
        page = self.get_queryset().filter(pk=pk).first()
        if page is None:
            return Response(
                {"error": "Page not found"},
                status=status.HTTP_404_NOT_FOUND,
            )
        else:
            issue_ids = PageLog.objects.filter(
                page_id=pk, entity_name="issue"
            ).values_list("entity_identifier", flat=True)
            data = PageDetailSerializer(page).data
            data["issue_ids"] = issue_ids
            return Response(
                data,
                status=status.HTTP_200_OK,
            )

    def lock(self, request, slug, project_id, pk):
        page = Page.objects.filter(
            pk=pk, workspace__slug=slug, projects__id=project_id
        ).first()

        page.is_locked = True
        page.save()
        return Response(status=status.HTTP_204_NO_CONTENT)

    def unlock(self, request, slug, project_id, pk):
        page = Page.objects.filter(
            pk=pk, workspace__slug=slug, projects__id=project_id
        ).first()

        page.is_locked = False
        page.save()

        return Response(status=status.HTTP_204_NO_CONTENT)

    def list(self, request, slug, project_id):
        queryset = self.get_queryset()
        pages = PageSerializer(queryset, many=True).data
        return Response(pages, status=status.HTTP_200_OK)

    def archive(self, request, slug, project_id, pk):
        page = Page.objects.get(
            pk=pk, workspace__slug=slug, projects__id=project_id
        )

        # only the owner or admin can archive the page
        if (
            ProjectMember.objects.filter(
                project_id=project_id,
                member=request.user,
                is_active=True,
                role__lte=15,
            ).exists()
            and request.user.id != page.owned_by_id
        ):
            return Response(
                {"error": "Only the owner or admin can archive the page"},
                status=status.HTTP_400_BAD_REQUEST,
            )

        unarchive_archive_page_and_descendants(pk, datetime.now())

        return Response(
            {"archived_at": str(datetime.now())},
            status=status.HTTP_200_OK,
        )

    def unarchive(self, request, slug, project_id, pk):
        page = Page.objects.get(
            pk=pk, workspace__slug=slug, projects__id=project_id
        )

        # only the owner or admin can un archive the page
        if (
            ProjectMember.objects.filter(
                project_id=project_id,
                member=request.user,
                is_active=True,
                role__lte=15,
            ).exists()
            and request.user.id != page.owned_by_id
        ):
            return Response(
                {"error": "Only the owner or admin can un archive the page"},
                status=status.HTTP_400_BAD_REQUEST,
            )

        # if parent page is archived then the page will be un archived breaking the hierarchy
        if page.parent_id and page.parent.archived_at:
            page.parent = None
            page.save(update_fields=["parent"])

        unarchive_archive_page_and_descendants(pk, None)

        return Response(status=status.HTTP_204_NO_CONTENT)

    def destroy(self, request, slug, project_id, pk):
        page = Page.objects.get(
            pk=pk, workspace__slug=slug, projects__id=project_id
        )

        # only the owner and admin can delete the page
        if (
            ProjectMember.objects.filter(
                project_id=project_id,
                member=request.user,
                is_active=True,
                role__gt=20,
            ).exists()
            or request.user.id != page.owned_by_id
        ):
            return Response(
                {"error": "Only the owner and admin can delete the page"},
                status=status.HTTP_400_BAD_REQUEST,
            )

        if page.archived_at is None:
            return Response(
                {"error": "The page should be archived before deleting"},
                status=status.HTTP_400_BAD_REQUEST,
            )

        # remove parent from all the children
        _ = Page.objects.filter(
            parent_id=pk, projects__id=project_id, workspace__slug=slug
        ).update(parent=None)

        page.delete()
        return Response(status=status.HTTP_204_NO_CONTENT)


class PageFavoriteViewSet(BaseViewSet):
    permission_classes = [
        ProjectEntityPermission,
    ]

    model = UserFavorite

    def create(self, request, slug, project_id, pk):
        _ = UserFavorite.objects.create(
            project_id=project_id,
            entity_identifier=pk,
            entity_type="page",
            user=request.user,
        )
        return Response(status=status.HTTP_204_NO_CONTENT)

    def destroy(self, request, slug, project_id, pk):
        page_favorite = UserFavorite.objects.get(
            project=project_id,
            user=request.user,
            workspace__slug=slug,
            entity_identifier=pk,
            entity_type="page",
        )
        page_favorite.delete()
        return Response(status=status.HTTP_204_NO_CONTENT)


class PageLogEndpoint(BaseAPIView):
    permission_classes = [
        ProjectEntityPermission,
    ]

    serializer_class = PageLogSerializer
    model = PageLog

    def post(self, request, slug, project_id, page_id):
        serializer = PageLogSerializer(data=request.data)
        if serializer.is_valid():
            serializer.save(project_id=project_id, page_id=page_id)
            return Response(serializer.data, status=status.HTTP_201_CREATED)
        return Response(serializer.errors, status=status.HTTP_400_BAD_REQUEST)

    def patch(self, request, slug, project_id, page_id, transaction):
        page_transaction = PageLog.objects.get(
            workspace__slug=slug,
            project_id=project_id,
            page_id=page_id,
            transaction=transaction,
        )
        serializer = PageLogSerializer(
            page_transaction, data=request.data, partial=True
        )
        if serializer.is_valid():
            serializer.save()
            return Response(serializer.data, status=status.HTTP_200_OK)
        return Response(serializer.errors, status=status.HTTP_400_BAD_REQUEST)

    def delete(self, request, slug, project_id, page_id, transaction):
        transaction = PageLog.objects.get(
            workspace__slug=slug,
            project_id=project_id,
            page_id=page_id,
            transaction=transaction,
        )
        # Delete the transaction object
        transaction.delete()
        return Response(status=status.HTTP_204_NO_CONTENT)


class SubPagesEndpoint(BaseAPIView):
    permission_classes = [
        ProjectEntityPermission,
    ]

    @method_decorator(gzip_page)
    def get(self, request, slug, project_id, page_id):
        pages = (
            PageLog.objects.filter(
                page_id=page_id,
                workspace__slug=slug,
                entity_name__in=["forward_link", "back_link"],
            )
            .select_related("project")
            .select_related("workspace")
        )
        return Response(
            SubPageSerializer(pages, many=True).data, status=status.HTTP_200_OK
        )


class PagesDescriptionViewSet(BaseViewSet):
    permission_classes = [
        ProjectEntityPermission,
    ]

    def retrieve(self, request, slug, project_id, pk):
        page = (
            Page.objects.filter(
                pk=pk, workspace__slug=slug, projects__id=project_id
            )
            .filter(Q(owned_by=self.request.user) | Q(access=0))
            .first()
        )
        binary_data = page.description_binary

        def stream_data():
            if binary_data:
                yield binary_data
            else:
                yield b""

        response = StreamingHttpResponse(
            stream_data(), content_type="application/octet-stream"
        )
        response["Content-Disposition"] = (
            'attachment; filename="page_description.bin"'
        )
        return response

    def partial_update(self, request, slug, project_id, pk):
        page = (
            Page.objects.filter(
                pk=pk, workspace__slug=slug, projects__id=project_id
            )
            .filter(Q(owned_by=self.request.user) | Q(access=0))
            .first()
        )

        if page.is_locked:
            return Response(
                {"error": "Page is locked"},
                status=471,
            )

        if page.archived_at:
            return Response(
                {"error": "Page is archived"},
                status=472,
            )

        # Serialize the existing instance
        existing_instance = json.dumps(
            {
                "description_html": page.description_html,
            },
            cls=DjangoJSONEncoder,
        )

        # Get the base64 data from the request
        base64_data = request.data.get("description_binary")

        # If base64 data is provided
        if base64_data:
            # Decode the base64 data to bytes
            new_binary_data = base64.b64decode(base64_data)
            # capture the page transaction
            if request.data.get("description_html"):
                page_transaction.delay(
                    new_value=request.data,
<<<<<<< HEAD
                    old_value=existing_instance,
                    page_id=pk,
                )
=======
                    old_value=json.dumps(
                        {
                            "description_html": page.description_html,
                        },
                        cls=DjangoJSONEncoder,
                    ),
                    page_id=pk,
                )

>>>>>>> d6185160
            # Store the updated binary data
            page.description_binary = new_binary_data
            page.description_html = request.data.get("description_html")
            page.save()
            # Return a success response
            page_version.delay(
                page_id=page.id,
                existing_instance=existing_instance,
                user_id=request.user.id,
            )
            return Response({"message": "Updated successfully"})
        else:
            return Response({"error": "No binary data provided"})<|MERGE_RESOLUTION|>--- conflicted
+++ resolved
@@ -509,21 +509,9 @@
             if request.data.get("description_html"):
                 page_transaction.delay(
                     new_value=request.data,
-<<<<<<< HEAD
                     old_value=existing_instance,
                     page_id=pk,
                 )
-=======
-                    old_value=json.dumps(
-                        {
-                            "description_html": page.description_html,
-                        },
-                        cls=DjangoJSONEncoder,
-                    ),
-                    page_id=pk,
-                )
-
->>>>>>> d6185160
             # Store the updated binary data
             page.description_binary = new_binary_data
             page.description_html = request.data.get("description_html")
