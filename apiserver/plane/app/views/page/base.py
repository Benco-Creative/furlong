--- conflicted
+++ resolved
@@ -121,17 +121,9 @@
             context={
                 "project_id": project_id,
                 "owned_by_id": request.user.id,
-<<<<<<< HEAD
                 "description": request.data.get("description", {}),
-                "description_binary": request.data.get(
-                    "description_binary", None
-                ),
-                "description_html": request.data.get(
-                    "description_html", "<p></p>"
-                ),
-=======
+                "description_binary": request.data.get("description_binary", None),
                 "description_html": request.data.get("description_html", "<p></p>"),
->>>>>>> b72d1807
             },
         )
 
@@ -480,17 +472,7 @@
 
 
 class PagesDescriptionViewSet(BaseViewSet):
-<<<<<<< HEAD
-    @allow_permission(
-        [
-            ROLE.ADMIN,
-            ROLE.MEMBER,
-            ROLE.GUEST,
-        ]
-    )
-=======
-    @allow_permission([ROLE.ADMIN, ROLE.MEMBER, ROLE.GUEST])
->>>>>>> b72d1807
+    @allow_permission([ROLE.ADMIN, ROLE.MEMBER, ROLE.GUEST])
     def retrieve(self, request, slug, project_id, pk):
         page = (
             Page.objects.filter(pk=pk, workspace__slug=slug, projects__id=project_id)
@@ -579,9 +561,7 @@
     @allow_permission([ROLE.ADMIN, ROLE.MEMBER, ROLE.GUEST])
     def post(self, request, slug, project_id, page_id):
         page = Page.objects.filter(
-            pk=page_id,
-            workspace__slug=slug,
-            projects__id=project_id,
+            pk=page_id, workspace__slug=slug, projects__id=project_id
         ).values()
         new_page_data = list(page)[0]
         new_page_data.name = f"{new_page_data.name} (Copy)"
