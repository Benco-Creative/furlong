# Python imports
import zoneinfo
import json

# Django imports
from django.urls import resolve
from django.conf import settings
from django.utils import timezone
from django.db import IntegrityError
from django.core.exceptions import ObjectDoesNotExist, ValidationError
from django.core.serializers.json import DjangoJSONEncoder

# Third part imports
from rest_framework import status
from rest_framework import status
from rest_framework.viewsets import ModelViewSet
from rest_framework.response import Response
from rest_framework.exceptions import APIException
from rest_framework.views import APIView
from rest_framework.filters import SearchFilter
from rest_framework.permissions import IsAuthenticated
from sentry_sdk import capture_exception
from django_filters.rest_framework import DjangoFilterBackend

# Module imports
from plane.utils.paginator import BasePaginator
from plane.bgtasks.webhook_task import send_webhook


class TimezoneMixin:
    """
    This enables timezone conversion according
    to the user set timezone
    """

    def initial(self, request, *args, **kwargs):
        super().initial(request, *args, **kwargs)
        if request.user.is_authenticated:
            timezone.activate(zoneinfo.ZoneInfo(request.user.user_timezone))
        else:
            timezone.deactivate()


class WebhookMixin:
    webhook_event = None
    bulk = False

    def finalize_response(self, request, response, *args, **kwargs):
        response = super().finalize_response(request, response, *args, **kwargs)
<<<<<<< HEAD
=======

        # Check for the case should webhook be sent
>>>>>>> f5c42d55
        if (
            self.webhook_event
            and self.request.method in ["POST", "PATCH"]
            and response.status_code in [200, 201, 204]
        ):
<<<<<<< HEAD
            # Get the id
            object_id = (
                response.data.get("id") if isinstance(response.data, dict) else None
            )

            send_webhook.delay(
                event=self.webhook_event,
                event_id=object_id,
=======
            # Push the object to delay
            send_webhook.delay(
                event=self.webhook_event,
                payload=response.data,
                kw=self.kwargs,
>>>>>>> f5c42d55
                action=self.request.method,
                slug=self.workspace_slug,
                bulk=self.bulk,
            )
        return response



class BaseViewSet(TimezoneMixin, ModelViewSet, BasePaginator):
    model = None

    permission_classes = [
        IsAuthenticated,
    ]

    filter_backends = (
        DjangoFilterBackend,
        SearchFilter,
    )

    filterset_fields = []

    search_fields = []

    def get_queryset(self):
        try:
            return self.model.objects.all()
        except Exception as e:
            capture_exception(e)
            raise APIException("Please check the view", status.HTTP_400_BAD_REQUEST)

    def handle_exception(self, exc):
        """
        Handle any exception that occurs, by returning an appropriate response,
        or re-raising the error.
        """
        try:
            response = super().handle_exception(exc)
            return response
        except Exception as e:
            if isinstance(e, IntegrityError):
                return Response(
                    {"error": "The payload is not valid"},
                    status=status.HTTP_400_BAD_REQUEST,
                )

            if isinstance(e, ValidationError):
                return Response(
                    {"error": "Please provide valid detail"},
                    status=status.HTTP_400_BAD_REQUEST,
                )

            if isinstance(e, ObjectDoesNotExist):
                model_name = str(exc).split(" matching query does not exist.")[0]
                return Response(
                    {"error": f"{model_name} does not exist."},
                    status=status.HTTP_404_NOT_FOUND,
                )

            if isinstance(e, KeyError):
                capture_exception(e)
                return Response(
                    {"error": f"key {e} does not exist"},
                    status=status.HTTP_400_BAD_REQUEST,
                )
            
            print(e) if settings.DEBUG else print("Server Error")
            capture_exception(e)
            return Response({"error": "Something went wrong please try again later"}, status=status.HTTP_500_INTERNAL_SERVER_ERROR)


    def dispatch(self, request, *args, **kwargs):
        try:
            response = super().dispatch(request, *args, **kwargs)

            if settings.DEBUG:
                from django.db import connection

                print(
                    f"{request.method} - {request.get_full_path()} of Queries: {len(connection.queries)}"
                )

            return response
        except Exception as exc:
            response = self.handle_exception(exc)
            return exc

    @property
    def workspace_slug(self):
        return self.kwargs.get("slug", None)

    @property
    def project_id(self):
        project_id = self.kwargs.get("project_id", None)
        if project_id:
            return project_id

        if resolve(self.request.path_info).url_name == "project":
            return self.kwargs.get("pk", None)


class BaseAPIView(TimezoneMixin, APIView, BasePaginator):
    permission_classes = [
        IsAuthenticated,
    ]

    filter_backends = (
        DjangoFilterBackend,
        SearchFilter,
    )

    filterset_fields = []

    search_fields = []

    def filter_queryset(self, queryset):
        for backend in list(self.filter_backends):
            queryset = backend().filter_queryset(self.request, queryset, self)
        return queryset

    def handle_exception(self, exc):
        """
        Handle any exception that occurs, by returning an appropriate response,
        or re-raising the error.
        """
        try:
            response = super().handle_exception(exc)
            return response
        except Exception as e:
            if isinstance(e, IntegrityError):
                return Response(
                    {"error": "The payload is not valid"},
                    status=status.HTTP_400_BAD_REQUEST,
                )

            if isinstance(e, ValidationError):
                return Response(
                    {"error": "Please provide valid detail"},
                    status=status.HTTP_400_BAD_REQUEST,
                )

            if isinstance(e, ObjectDoesNotExist):
                model_name = str(exc).split(" matching query does not exist.")[0]
                return Response(
                    {"error": f"{model_name} does not exist."},
                    status=status.HTTP_404_NOT_FOUND,
                )
            
            if isinstance(e, KeyError):
                return Response({"error": f"key {e} does not exist"}, status=status.HTTP_400_BAD_REQUEST)

            if settings.DEBUG:
                print(e)
            capture_exception(e)
            return Response({"error": "Something went wrong please try again later"}, status=status.HTTP_500_INTERNAL_SERVER_ERROR)


    def dispatch(self, request, *args, **kwargs):
        try:
            response = super().dispatch(request, *args, **kwargs)

            if settings.DEBUG:
                from django.db import connection

                print(
                    f"{request.method} - {request.get_full_path()} of Queries: {len(connection.queries)}"
                )
            return response

        except Exception as exc:
            response = self.handle_exception(exc)
            return exc

    @property
    def workspace_slug(self):
        return self.kwargs.get("slug", None)

    @property
    def project_id(self):
        return self.kwargs.get("project_id", None)<|MERGE_RESOLUTION|>--- conflicted
+++ resolved
@@ -47,38 +47,24 @@
 
     def finalize_response(self, request, response, *args, **kwargs):
         response = super().finalize_response(request, response, *args, **kwargs)
-<<<<<<< HEAD
-=======
 
         # Check for the case should webhook be sent
->>>>>>> f5c42d55
         if (
             self.webhook_event
-            and self.request.method in ["POST", "PATCH"]
+            and self.request.method in ["POST", "PATCH", "DELETE"]
             and response.status_code in [200, 201, 204]
         ):
-<<<<<<< HEAD
-            # Get the id
-            object_id = (
-                response.data.get("id") if isinstance(response.data, dict) else None
-            )
-
-            send_webhook.delay(
-                event=self.webhook_event,
-                event_id=object_id,
-=======
             # Push the object to delay
             send_webhook.delay(
                 event=self.webhook_event,
                 payload=response.data,
                 kw=self.kwargs,
->>>>>>> f5c42d55
                 action=self.request.method,
                 slug=self.workspace_slug,
                 bulk=self.bulk,
             )
+
         return response
-
 
 
 class BaseViewSet(TimezoneMixin, ModelViewSet, BasePaginator):
