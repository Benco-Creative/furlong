from .project.base import (
    ProjectViewSet,
    ProjectIdentifierEndpoint,
    ProjectUserViewsEndpoint,
    ProjectFavoritesViewSet,
    ProjectPublicCoverImagesEndpoint,
    DeployBoardViewSet,
    ProjectArchiveUnarchiveEndpoint,
)

from .project.invite import (
    UserProjectInvitationsViewset,
    ProjectInvitationsViewset,
    ProjectJoinEndpoint,
)

from .project.member import (
    ProjectMemberViewSet,
    ProjectMemberUserEndpoint,
    UserProjectRolesEndpoint,
)

from .user.base import (
    UserEndpoint,
    UpdateUserOnBoardedEndpoint,
    UpdateUserTourCompletedEndpoint,
    UserActivityEndpoint,
)


from .base import BaseAPIView, BaseViewSet

from .workspace.base import (
    WorkSpaceViewSet,
    UserWorkSpacesEndpoint,
    WorkSpaceAvailabilityCheckEndpoint,
    UserWorkspaceDashboardEndpoint,
    WorkspaceThemeViewSet,
    ExportWorkspaceUserActivityEndpoint,
)

from .workspace.draft import WorkspaceDraftIssueViewSet

from .workspace.home import WorkspaceHomePreferenceViewSet

from .workspace.favorite import (
    WorkspaceFavoriteEndpoint,
    WorkspaceFavoriteGroupEndpoint,
)
from .workspace.recent_visit import UserRecentVisitViewSet
from .workspace.user_preference import WorkspaceUserPreferenceViewSet

from .workspace.member import (
    WorkSpaceMemberViewSet,
    WorkspaceMemberUserEndpoint,
    WorkspaceProjectMemberEndpoint,
    WorkspaceMemberUserViewsEndpoint,
)
from .workspace.invite import (
    WorkspaceInvitationsViewset,
    WorkspaceJoinEndpoint,
    UserWorkspaceInvitationsViewSet,
)
from .workspace.label import WorkspaceLabelsEndpoint
from .workspace.state import WorkspaceStatesEndpoint
from .workspace.user import (
    UserLastProjectWithWorkspaceEndpoint,
    WorkspaceUserProfileIssuesEndpoint,
    WorkspaceUserPropertiesEndpoint,
    WorkspaceUserProfileEndpoint,
    WorkspaceUserActivityEndpoint,
    WorkspaceUserProfileStatsEndpoint,
    UserActivityGraphEndpoint,
    UserIssueCompletedGraphEndpoint,
)
from .workspace.estimate import WorkspaceEstimatesEndpoint
from .workspace.module import WorkspaceModulesEndpoint
from .workspace.cycle import WorkspaceCyclesEndpoint
from .workspace.quick_link import QuickLinkViewSet
from .workspace.sticky import WorkspaceStickyViewSet

from .state.base import StateViewSet
from .view.base import (
    WorkspaceViewViewSet,
    WorkspaceViewIssuesViewSet,
    IssueViewViewSet,
    IssueViewFavoriteViewSet,
)
from .cycle.base import (
    CycleViewSet,
    CycleDateCheckEndpoint,
    CycleFavoriteViewSet,
    TransferCycleIssueEndpoint,
    CycleUserPropertiesEndpoint,
    CycleAnalyticsEndpoint,
    CycleProgressEndpoint,
)
from .cycle.issue import CycleIssueViewSet
from .cycle.archive import CycleArchiveUnarchiveEndpoint

from .asset.base import FileAssetEndpoint, UserAssetsEndpoint, FileAssetViewSet
from .asset.v2 import (
    WorkspaceFileAssetEndpoint,
    UserAssetsV2Endpoint,
    StaticFileAssetEndpoint,
    AssetRestoreEndpoint,
    ProjectAssetEndpoint,
    ProjectBulkAssetEndpoint,
    AssetCheckEndpoint,
<<<<<<< HEAD
    DuplicateAssetEndpoint,
=======
    WorkspaceAssetDownloadEndpoint,
    ProjectAssetDownloadEndpoint,
>>>>>>> 6fe0415d
)
from .issue.base import (
    IssueListEndpoint,
    IssueViewSet,
    IssueUserDisplayPropertyEndpoint,
    BulkDeleteIssuesEndpoint,
    DeletedIssuesListViewSet,
    IssuePaginatedViewSet,
    IssueDetailEndpoint,
    IssueBulkUpdateDateEndpoint,
    IssueMetaEndpoint,
    IssueDetailIdentifierEndpoint,
)

from .issue.activity import IssueActivityEndpoint

from .issue.archive import IssueArchiveViewSet, BulkArchiveIssuesEndpoint

from .issue.attachment import (
    IssueAttachmentEndpoint,
    # V2
    IssueAttachmentV2Endpoint,
)

from .issue.comment import IssueCommentViewSet, CommentReactionViewSet

from .issue.label import LabelViewSet, BulkCreateIssueLabelsEndpoint

from .issue.link import IssueLinkViewSet

from .issue.relation import IssueRelationViewSet

from .issue.reaction import IssueReactionViewSet

from .issue.sub_issue import SubIssuesEndpoint

from .issue.subscriber import IssueSubscriberViewSet

from .issue.version import IssueVersionEndpoint, WorkItemDescriptionVersionEndpoint

from .module.base import (
    ModuleViewSet,
    ModuleLinkViewSet,
    ModuleFavoriteViewSet,
    ModuleUserPropertiesEndpoint,
)

from .module.issue import ModuleIssueViewSet

from .module.archive import ModuleArchiveUnarchiveEndpoint

from .api import ApiTokenEndpoint, ServiceApiTokenEndpoint

from .page.base import (
    PageViewSet,
    PageFavoriteViewSet,
    PageLogEndpoint,
    SubPagesEndpoint,
    PagesDescriptionViewSet,
    PageDuplicateEndpoint,
)
from .page.version import PageVersionEndpoint

from .search.base import GlobalSearchEndpoint, SearchEndpoint
from .search.issue import IssueSearchEndpoint


from .external.base import (
    GPTIntegrationEndpoint,
    UnsplashEndpoint,
    WorkspaceGPTIntegrationEndpoint,
)
from .estimate.base import (
    ProjectEstimatePointEndpoint,
    BulkEstimatePointEndpoint,
    EstimatePointEndpoint,
)

from .intake.base import (
    IntakeViewSet,
    IntakeIssueViewSet,
    IntakeWorkItemDescriptionVersionEndpoint,
)

from .analytic.base import (
    AnalyticsEndpoint,
    AnalyticViewViewset,
    SavedAnalyticEndpoint,
    ExportAnalyticsEndpoint,
    DefaultAnalyticsEndpoint,
    ProjectStatsEndpoint,
)

from .analytic.advance import (
    AdvanceAnalyticsEndpoint,
    AdvanceAnalyticsStatsEndpoint,
    AdvanceAnalyticsChartEndpoint,
)

from .analytic.project_analytics import (
    ProjectAdvanceAnalyticsEndpoint,
    ProjectAdvanceAnalyticsStatsEndpoint,
    ProjectAdvanceAnalyticsChartEndpoint,
)

from .notification.base import (
    NotificationViewSet,
    UnreadNotificationEndpoint,
    UserNotificationPreferenceEndpoint,
)

from .exporter.base import ExportIssuesEndpoint


from .webhook.base import (
    WebhookEndpoint,
    WebhookLogsEndpoint,
    WebhookSecretRegenerateEndpoint,
)

from .error_404 import custom_404_view

from .notification.base import MarkAllReadNotificationViewSet
from .user.base import AccountEndpoint, ProfileEndpoint, UserSessionEndpoint

from .timezone.base import TimezoneEndpoint<|MERGE_RESOLUTION|>--- conflicted
+++ resolved
@@ -107,12 +107,9 @@
     ProjectAssetEndpoint,
     ProjectBulkAssetEndpoint,
     AssetCheckEndpoint,
-<<<<<<< HEAD
     DuplicateAssetEndpoint,
-=======
     WorkspaceAssetDownloadEndpoint,
     ProjectAssetDownloadEndpoint,
->>>>>>> 6fe0415d
 )
 from .issue.base import (
     IssueListEndpoint,
