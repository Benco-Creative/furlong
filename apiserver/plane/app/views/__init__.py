--- conflicted
+++ resolved
@@ -186,17 +186,12 @@
     SearchEndpoint,
 )
 
-<<<<<<< HEAD
 from .search.base import GlobalSearchEndpoint
-from .search.issue import IssueSearchEndpoint
-
-=======
 from .search.issue import IssueSearchEndpoint
 from .search.workspace import (
     WorkspaceSearchEndpoint,
     WorkspaceEntitySearchEndpoint,
 )
->>>>>>> cc013852
 
 from .external.base import (
     GPTIntegrationEndpoint,
