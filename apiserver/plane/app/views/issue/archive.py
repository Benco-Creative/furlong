# Python imports
import json
import base64

# Django imports
from django.core.serializers.json import DjangoJSONEncoder
from django.db.models import (
    F,
    Func,
    OuterRef,
    Q,
    Prefetch,
    Exists,
)
<<<<<<< HEAD
from django.utils import timezone
=======
from django.core.serializers.json import DjangoJSONEncoder
from django.http import StreamingHttpResponse
>>>>>>> fbfa5369
from django.utils.decorators import method_decorator
from django.views.decorators.gzip import gzip_page

# Third Party imports
from rest_framework import status
from rest_framework.response import Response

from plane.app.permissions import (
    ProjectEntityPermission,
)
from plane.app.serializers import (
    IssueFlatSerializer,
    IssueSerializer,
    IssueDetailSerializer
)
from plane.bgtasks.issue_activites_task import issue_activity
from plane.db.models import (
    Issue,
    IssueAttachment,
    IssueLink,
    IssueSubscriber,
    IssueReaction,
)
from plane.utils.grouper import (
    issue_group_values,
    issue_on_results,
    issue_queryset_grouper,
)
from plane.utils.issue_filters import issue_filters
from plane.utils.order_queryset import order_issue_queryset
from plane.utils.paginator import (
    GroupedOffsetPaginator,
    SubGroupedOffsetPaginator,
)

# Module imports
from .. import BaseViewSet, BaseAPIView


class IssueArchiveViewSet(BaseViewSet):
    permission_classes = [
        ProjectEntityPermission,
    ]
    serializer_class = IssueFlatSerializer
    model = Issue

    def get_queryset(self):
        return (
            Issue.objects.annotate(
                sub_issues_count=Issue.objects.filter(parent=OuterRef("id"))
                .order_by()
                .annotate(count=Func(F("id"), function="Count"))
                .values("count")
            )
            .filter(archived_at__isnull=False)
            .filter(project_id=self.kwargs.get("project_id"))
            .filter(workspace__slug=self.kwargs.get("slug"))
            .select_related("workspace", "project", "state", "parent")
            .prefetch_related("assignees", "labels", "issue_module__module")
            .annotate(cycle_id=F("issue_cycle__cycle_id"))
            .annotate(
                link_count=IssueLink.objects.filter(issue=OuterRef("id"))
                .order_by()
                .annotate(count=Func(F("id"), function="Count"))
                .values("count")
            )
            .annotate(
                attachment_count=IssueAttachment.objects.filter(
                    issue=OuterRef("id")
                )
                .order_by()
                .annotate(count=Func(F("id"), function="Count"))
                .values("count")
            )
            .annotate(
                sub_issues_count=Issue.issue_objects.filter(
                    parent=OuterRef("id")
                )
                .order_by()
                .annotate(count=Func(F("id"), function="Count"))
                .values("count")
            )
        )

    @method_decorator(gzip_page)
    def list(self, request, slug, project_id):
        filters = issue_filters(request.query_params, "GET")
        show_sub_issues = request.GET.get("show_sub_issues", "true")

        order_by_param = request.GET.get("order_by", "-created_at")

        issue_queryset = self.get_queryset().filter(**filters)

        issue_queryset = (
            issue_queryset
            if show_sub_issues == "true"
            else issue_queryset.filter(parent__isnull=True)
        )
        # Issue queryset
        issue_queryset, order_by_param = order_issue_queryset(
            issue_queryset=issue_queryset,
            order_by_param=order_by_param,
        )

        # Group by
        group_by = request.GET.get("group_by", False)
        sub_group_by = request.GET.get("sub_group_by", False)

        # issue queryset
        issue_queryset = issue_queryset_grouper(
            queryset=issue_queryset,
            group_by=group_by,
            sub_group_by=sub_group_by,
        )

        if group_by:
            # Check group and sub group value paginate
            if sub_group_by:
                if group_by == sub_group_by:
                    return Response(
                        {
                            "error": "Group by and sub group by cannot have same parameters"
                        },
                        status=status.HTTP_400_BAD_REQUEST,
                    )
                else:
                    # group and sub group pagination
                    return self.paginate(
                        request=request,
                        order_by=order_by_param,
                        queryset=issue_queryset,
                        on_results=lambda issues: issue_on_results(
                            group_by=group_by,
                            issues=issues,
                            sub_group_by=sub_group_by,
                        ),
                        paginator_cls=SubGroupedOffsetPaginator,
                        group_by_fields=issue_group_values(
                            field=group_by,
                            slug=slug,
                            project_id=project_id,
                            filters=filters,
                        ),
                        sub_group_by_fields=issue_group_values(
                            field=sub_group_by,
                            slug=slug,
                            project_id=project_id,
                            filters=filters,
                        ),
                        group_by_field_name=group_by,
                        sub_group_by_field_name=sub_group_by,
                        count_filter=Q(
                            Q(issue_inbox__status=1)
                            | Q(issue_inbox__status=-1)
                            | Q(issue_inbox__status=2)
                            | Q(issue_inbox__isnull=True),
                            archived_at__isnull=True,
                            is_draft=False,
                        ),
                    )
            # Group Paginate
            else:
                # Group paginate
                return self.paginate(
                    request=request,
                    order_by=order_by_param,
                    queryset=issue_queryset,
                    on_results=lambda issues: issue_on_results(
                        group_by=group_by,
                        issues=issues,
                        sub_group_by=sub_group_by,
                    ),
                    paginator_cls=GroupedOffsetPaginator,
                    group_by_fields=issue_group_values(
                        field=group_by,
                        slug=slug,
                        project_id=project_id,
                        filters=filters,
                    ),
                    group_by_field_name=group_by,
                    count_filter=Q(
                        Q(issue_inbox__status=1)
                        | Q(issue_inbox__status=-1)
                        | Q(issue_inbox__status=2)
                        | Q(issue_inbox__isnull=True),
                        archived_at__isnull=True,
                        is_draft=False,
                    ),
                )
        else:
            # List Paginate
            return self.paginate(
                order_by=order_by_param,
                request=request,
                queryset=issue_queryset,
                on_results=lambda issues: issue_on_results(
                    group_by=group_by, issues=issues, sub_group_by=sub_group_by
                ),
            )

    def retrieve(self, request, slug, project_id, pk=None):
        issue = (
            self.get_queryset()
            .filter(pk=pk)
            .prefetch_related(
                Prefetch(
                    "issue_reactions",
                    queryset=IssueReaction.objects.select_related(
                        "issue", "actor"
                    ),
                )
            )
            .prefetch_related(
                Prefetch(
                    "issue_attachment",
                    queryset=IssueAttachment.objects.select_related("issue"),
                )
            )
            .prefetch_related(
                Prefetch(
                    "issue_link",
                    queryset=IssueLink.objects.select_related("created_by"),
                )
            )
            .annotate(
                is_subscribed=Exists(
                    IssueSubscriber.objects.filter(
                        workspace__slug=slug,
                        project_id=project_id,
                        issue_id=OuterRef("pk"),
                        subscriber=request.user,
                    )
                )
            )
        ).first()
        if not issue:
            return Response(
                {"error": "The required object does not exist."},
                status=status.HTTP_404_NOT_FOUND,
            )
        serializer = IssueDetailSerializer(issue, expand=self.expand)
        return Response(serializer.data, status=status.HTTP_200_OK)

    def archive(self, request, slug, project_id, pk=None):
        issue = Issue.issue_objects.get(
            workspace__slug=slug,
            project_id=project_id,
            pk=pk,
        )
        if issue.state.group not in ["completed", "cancelled"]:
            return Response(
                {
                    "error": "Can only archive completed or cancelled state group issue"
                },
                status=status.HTTP_400_BAD_REQUEST,
            )
        issue_activity.delay(
            type="issue.activity.updated",
            requested_data=json.dumps(
                {
                    "archived_at": str(timezone.now().date()),
                    "automation": False,
                }
            ),
            actor_id=str(request.user.id),
            issue_id=str(issue.id),
            project_id=str(project_id),
            current_instance=json.dumps(
                IssueSerializer(issue).data, cls=DjangoJSONEncoder
            ),
            epoch=int(timezone.now().timestamp()),
            notification=True,
            origin=request.META.get("HTTP_ORIGIN"),
        )
        issue.archived_at = timezone.now().date()
        issue.save()

        return Response(
            {"archived_at": str(issue.archived_at)}, status=status.HTTP_200_OK
        )

    def unarchive(self, request, slug, project_id, pk=None):
        issue = Issue.objects.get(
            workspace__slug=slug,
            project_id=project_id,
            archived_at__isnull=False,
            pk=pk,
        )
        issue_activity.delay(
            type="issue.activity.updated",
            requested_data=json.dumps({"archived_at": None}),
            actor_id=str(request.user.id),
            issue_id=str(issue.id),
            project_id=str(project_id),
            current_instance=json.dumps(
                IssueSerializer(issue).data, cls=DjangoJSONEncoder
            ),
            epoch=int(timezone.now().timestamp()),
            notification=True,
            origin=request.META.get("HTTP_ORIGIN"),
        )
        issue.archived_at = None
        issue.save()

        return Response(status=status.HTTP_204_NO_CONTENT)


<<<<<<< HEAD
class BulkArchiveIssuesEndpoint(BaseAPIView):
=======
class ArchivedIssueDescriptionViewSet(BaseViewSet):
>>>>>>> fbfa5369
    permission_classes = [
        ProjectEntityPermission,
    ]

<<<<<<< HEAD
    def post(self, request, slug, project_id):
        issue_ids = request.data.get("issue_ids", [])

        if not len(issue_ids):
            return Response(
                {"error": "Issue IDs are required"},
                status=status.HTTP_400_BAD_REQUEST,
            )

        issues = Issue.objects.filter(
            workspace__slug=slug, project_id=project_id, pk__in=issue_ids
        ).select_related("state")
        bulk_archive_issues = []
        for issue in issues:
            if issue.state.group not in ["completed", "cancelled"]:
                return Response(
                    {
                        "error_code": 4091,
                        "error_message": "INVALID_ARCHIVE_STATE_GROUP"
                    },
                    status=status.HTTP_400_BAD_REQUEST,
                )
            issue_activity.delay(
                type="issue.activity.updated",
                requested_data=json.dumps(
                    {
                        "archived_at": str(timezone.now().date()),
                        "automation": False,
                    }
                ),
                actor_id=str(request.user.id),
                issue_id=str(issue.id),
                project_id=str(project_id),
                current_instance=json.dumps(
                    IssueSerializer(issue).data, cls=DjangoJSONEncoder
                ),
                epoch=int(timezone.now().timestamp()),
                notification=True,
                origin=request.META.get("HTTP_ORIGIN"),
            )
            issue.archived_at = timezone.now().date()
            bulk_archive_issues.append(issue)
        Issue.objects.bulk_update(bulk_archive_issues, ["archived_at"])

        return Response(
            {"archived_at": str(timezone.now().date())},
            status=status.HTTP_200_OK,
        )
=======
    def retrieve(self, request, slug, project_id, pk):
        issue = Issue.objects.get(
            pk=pk, workspace__slug=slug, project_id=project_id
        )
        binary_data = issue.description_binary

        def stream_data():
            if binary_data:
                yield binary_data
            else:
                yield b""

        response = StreamingHttpResponse(
            stream_data(), content_type="application/octet-stream"
        )
        response["Content-Disposition"] = (
            'attachment; filename="issue_description.bin"'
        )
        return response

    def partial_update(self, request, slug, project_id, pk):
        issue = Issue.objects.get(
            pk=pk, workspace__slug=slug, project_id=project_id
        )

        base64_data = request.data.get("description_binary")

        if base64_data:
            # Decode the base64 data to bytes
            new_binary_data = base64.b64decode(base64_data)

            # Store the updated binary data
            issue.description_binary = new_binary_data
            issue.description_html = request.data.get("description_html")
            issue.save()
            return Response({"message": "Updated successfully"})
        else:
            return Response({"error": "No binary data provided"})
>>>>>>> fbfa5369
<|MERGE_RESOLUTION|>--- conflicted
+++ resolved
@@ -12,12 +12,8 @@
     Prefetch,
     Exists,
 )
-<<<<<<< HEAD
 from django.utils import timezone
-=======
-from django.core.serializers.json import DjangoJSONEncoder
 from django.http import StreamingHttpResponse
->>>>>>> fbfa5369
 from django.utils.decorators import method_decorator
 from django.views.decorators.gzip import gzip_page
 
@@ -325,65 +321,11 @@
         return Response(status=status.HTTP_204_NO_CONTENT)
 
 
-<<<<<<< HEAD
-class BulkArchiveIssuesEndpoint(BaseAPIView):
-=======
 class ArchivedIssueDescriptionViewSet(BaseViewSet):
->>>>>>> fbfa5369
     permission_classes = [
         ProjectEntityPermission,
     ]
 
-<<<<<<< HEAD
-    def post(self, request, slug, project_id):
-        issue_ids = request.data.get("issue_ids", [])
-
-        if not len(issue_ids):
-            return Response(
-                {"error": "Issue IDs are required"},
-                status=status.HTTP_400_BAD_REQUEST,
-            )
-
-        issues = Issue.objects.filter(
-            workspace__slug=slug, project_id=project_id, pk__in=issue_ids
-        ).select_related("state")
-        bulk_archive_issues = []
-        for issue in issues:
-            if issue.state.group not in ["completed", "cancelled"]:
-                return Response(
-                    {
-                        "error_code": 4091,
-                        "error_message": "INVALID_ARCHIVE_STATE_GROUP"
-                    },
-                    status=status.HTTP_400_BAD_REQUEST,
-                )
-            issue_activity.delay(
-                type="issue.activity.updated",
-                requested_data=json.dumps(
-                    {
-                        "archived_at": str(timezone.now().date()),
-                        "automation": False,
-                    }
-                ),
-                actor_id=str(request.user.id),
-                issue_id=str(issue.id),
-                project_id=str(project_id),
-                current_instance=json.dumps(
-                    IssueSerializer(issue).data, cls=DjangoJSONEncoder
-                ),
-                epoch=int(timezone.now().timestamp()),
-                notification=True,
-                origin=request.META.get("HTTP_ORIGIN"),
-            )
-            issue.archived_at = timezone.now().date()
-            bulk_archive_issues.append(issue)
-        Issue.objects.bulk_update(bulk_archive_issues, ["archived_at"])
-
-        return Response(
-            {"archived_at": str(timezone.now().date())},
-            status=status.HTTP_200_OK,
-        )
-=======
     def retrieve(self, request, slug, project_id, pk):
         issue = Issue.objects.get(
             pk=pk, workspace__slug=slug, project_id=project_id
@@ -421,5 +363,4 @@
             issue.save()
             return Response({"message": "Updated successfully"})
         else:
-            return Response({"error": "No binary data provided"})
->>>>>>> fbfa5369
+            return Response({"error": "No binary data provided"})