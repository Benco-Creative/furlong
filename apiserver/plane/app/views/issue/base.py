# Python imports
import json

from django.core.serializers.json import DjangoJSONEncoder
from django.db.models import (
    Exists,
    F,
    Func,
    OuterRef,
    Prefetch,
    Q,
)

# Django imports
from django.utils import timezone
from django.utils.decorators import method_decorator
from django.views.decorators.gzip import gzip_page
<<<<<<< HEAD
from rest_framework import status

# Third Party imports
from rest_framework.response import Response

=======
from django.contrib.postgres.aggregates import ArrayAgg
from django.contrib.postgres.fields import ArrayField
from django.db.models import UUIDField
from django.db.models.functions import Coalesce

# Third Party imports
from rest_framework.response import Response
from rest_framework import status

# Module imports
from .. import BaseViewSet, BaseAPIView, WebhookMixin
from plane.app.serializers import (
    IssuePropertySerializer,
    IssueSerializer,
    IssueCreateSerializer,
    IssueDetailSerializer,
)
>>>>>>> 1c3619a4
from plane.app.permissions import (
    ProjectEntityPermission,
    ProjectLitePermission,
)
from plane.app.serializers import (
    IssueCreateSerializer,
    IssueDetailSerializer,
    IssuePropertySerializer,
    IssueSerializer,
)
from plane.bgtasks.issue_activites_task import issue_activity
from plane.db.models import (
    Issue,
<<<<<<< HEAD
    IssueAttachment,
    IssueLink,
    IssueProperty,
    IssueReaction,
    IssueSubscriber,
    Project,
)
from plane.utils.grouper import (
    issue_group_values,
    issue_on_results,
    issue_queryset_grouper,
)
from plane.utils.issue_filters import issue_filters
from plane.utils.order_queryset import order_issue_queryset
from plane.utils.paginator import (
    GroupedOffsetPaginator,
    SubGroupedOffsetPaginator,
)

# Module imports
from .. import BaseAPIView, BaseViewSet, WebhookMixin
=======
    IssueProperty,
    IssueLink,
    IssueAttachment,
    IssueSubscriber,
    IssueReaction,
)
from plane.bgtasks.issue_activites_task import issue_activity
from plane.utils.issue_filters import issue_filters
>>>>>>> 1c3619a4


class IssueListEndpoint(BaseAPIView):

    permission_classes = [
        ProjectEntityPermission,
    ]

    def get(self, request, slug, project_id):
        issue_ids = request.GET.get("issues", False)

        if not issue_ids:
            return Response(
                {"error": "Issues are required"},
                status=status.HTTP_400_BAD_REQUEST,
            )

        issue_ids = [
            issue_id for issue_id in issue_ids.split(",") if issue_id != ""
        ]

        queryset = (
            Issue.issue_objects.filter(
                workspace__slug=slug, project_id=project_id, pk__in=issue_ids
            )
            .filter(workspace__slug=self.kwargs.get("slug"))
            .select_related("workspace", "project", "state", "parent")
            .prefetch_related("assignees", "labels", "issue_module__module")
            .annotate(cycle_id=F("issue_cycle__cycle_id"))
            .annotate(
                link_count=IssueLink.objects.filter(issue=OuterRef("id"))
                .order_by()
                .annotate(count=Func(F("id"), function="Count"))
                .values("count")
            )
            .annotate(
                attachment_count=IssueAttachment.objects.filter(
                    issue=OuterRef("id")
                )
                .order_by()
                .annotate(count=Func(F("id"), function="Count"))
                .values("count")
            )
            .annotate(
                sub_issues_count=Issue.issue_objects.filter(
                    parent=OuterRef("id")
                )
                .order_by()
                .annotate(count=Func(F("id"), function="Count"))
                .values("count")
            )
<<<<<<< HEAD
=======
            .annotate(
                label_ids=Coalesce(
                    ArrayAgg(
                        "labels__id",
                        distinct=True,
                        filter=~Q(labels__id__isnull=True),
                    ),
                    Value([], output_field=ArrayField(UUIDField())),
                ),
                assignee_ids=Coalesce(
                    ArrayAgg(
                        "assignees__id",
                        distinct=True,
                        filter=~Q(assignees__id__isnull=True)
                        & Q(assignees__member_project__is_active=True),
                    ),
                    Value([], output_field=ArrayField(UUIDField())),
                ),
                module_ids=Coalesce(
                    ArrayAgg(
                        "issue_module__module_id",
                        distinct=True,
                        filter=~Q(issue_module__module_id__isnull=True),
                    ),
                    Value([], output_field=ArrayField(UUIDField())),
                ),
            )
>>>>>>> 1c3619a4
        ).distinct()

        filters = issue_filters(request.query_params, "GET")

        order_by_param = request.GET.get("order_by", "-created_at")
        issue_queryset = queryset.filter(**filters)
        # Issue queryset
        issue_queryset = order_issue_queryset(
            issue_queryset=issue_queryset,
            order_by_param=order_by_param,
        )

        # Group by
        group_by = request.GET.get("group_by", False)
        sub_group_by = request.GET.get("sub_group_by", False)

        # issue queryset
        issue_queryset = issue_queryset_grouper(
            queryset=issue_queryset,
            group_by=group_by,
            sub_group_by=sub_group_by,
        )

        if group_by:
            # Check group and sub group value paginate
            if sub_group_by:
                if group_by == sub_group_by:
                    return Response(
                        {
                            "error": "Group by and sub group by cannot have same parameters"
                        },
                        status=status.HTTP_400_BAD_REQUEST,
                    )
                else:
                    # group and sub group pagination
                    return self.paginate(
                        request=request,
                        order_by=(
                            "priority_order"
                            if order_by_param in ["priority", "-priority"]
                            else order_by_param
                        ),
                        queryset=issue_queryset,
                        on_results=lambda issues: issue_on_results(
                            group_by=group_by,
                            issues=issues,
                            sub_group_by=sub_group_by,
                        ),
                        paginator_cls=SubGroupedOffsetPaginator,
                        group_by_fields=issue_group_values(
                            field=group_by,
                            slug=slug,
                            project_id=project_id,
                            filters=filters,
                        ),
                        sub_group_by_fields=issue_group_values(
                            field=sub_group_by,
                            slug=slug,
                            project_id=project_id,
                            filters=filters,
                        ),
                        group_by_field_name=group_by,
                        sub_group_by_field_name=sub_group_by,
                        count_filter=Q(
                            Q(issue_inbox__status=1)
                            | Q(issue_inbox__status=-1)
                            | Q(issue_inbox__status=2)
                            | Q(issue_inbox__isnull=True),
                            archived_at__isnull=True,
                            is_draft=False,
                        ),
                    )
            # Group Paginate
            else:
                # Group paginate
                return self.paginate(
                    request=request,
                    order_by=(
                        "priority_order"
                        if order_by_param in ["priority", "-priority"]
                        else order_by_param
                    ),
                    queryset=issue_queryset,
                    on_results=lambda issues: issue_on_results(
                        group_by=group_by,
                        issues=issues,
                        sub_group_by=sub_group_by,
                    ),
                    paginator_cls=GroupedOffsetPaginator,
                    group_by_fields=issue_group_values(
                        field=group_by,
                        slug=slug,
                        project_id=project_id,
                        filters=filters,
                    ),
                    group_by_field_name=group_by,
                    count_filter=Q(
                        Q(issue_inbox__status=1)
                        | Q(issue_inbox__status=-1)
                        | Q(issue_inbox__status=2)
                        | Q(issue_inbox__isnull=True),
                        archived_at__isnull=True,
                        is_draft=False,
                    ),
                )
        else:
            # List Paginate
            return self.paginate(
                order_by=(
                    "-priority_order"
                    if order_by_param in ["priority", "-priority"]
                    else order_by_param
                ),
                request=request,
                queryset=issue_queryset,
                on_results=lambda issues: issue_on_results(
                    group_by=group_by, issues=issues, sub_group_by=sub_group_by
                ),
            )


class IssueViewSet(WebhookMixin, BaseViewSet):
    def get_serializer_class(self):
        return (
            IssueCreateSerializer
            if self.action in ["create", "update", "partial_update"]
            else IssueSerializer
        )

    model = Issue
    webhook_event = "issue"
    permission_classes = [
        ProjectEntityPermission,
    ]

    search_fields = [
        "name",
    ]

    filterset_fields = [
        "state__name",
        "assignees__id",
        "workspace__id",
    ]

    def get_queryset(self):
        return (
            Issue.issue_objects.filter(
                project_id=self.kwargs.get("project_id")
            )
            .filter(workspace__slug=self.kwargs.get("slug"))
            .select_related("workspace", "project", "state", "parent")
            .prefetch_related("assignees", "labels", "issue_module__module")
            .annotate(cycle_id=F("issue_cycle__cycle_id"))
            .annotate(
                link_count=IssueLink.objects.filter(issue=OuterRef("id"))
                .order_by()
                .annotate(count=Func(F("id"), function="Count"))
                .values("count")
            )
            .annotate(
                attachment_count=IssueAttachment.objects.filter(
                    issue=OuterRef("id")
                )
                .order_by()
                .annotate(count=Func(F("id"), function="Count"))
                .values("count")
            )
            .annotate(
                sub_issues_count=Issue.issue_objects.filter(
                    parent=OuterRef("id")
                )
                .order_by()
                .annotate(count=Func(F("id"), function="Count"))
                .values("count")
            )
<<<<<<< HEAD
=======
            .annotate(
                label_ids=Coalesce(
                    ArrayAgg(
                        "labels__id",
                        distinct=True,
                        filter=~Q(labels__id__isnull=True),
                    ),
                    Value([], output_field=ArrayField(UUIDField())),
                ),
                assignee_ids=Coalesce(
                    ArrayAgg(
                        "assignees__id",
                        distinct=True,
                        filter=~Q(assignees__id__isnull=True)
                        & Q(assignees__member_project__is_active=True),
                    ),
                    Value([], output_field=ArrayField(UUIDField())),
                ),
                module_ids=Coalesce(
                    ArrayAgg(
                        "issue_module__module_id",
                        distinct=True,
                        filter=~Q(issue_module__module_id__isnull=True),
                    ),
                    Value([], output_field=ArrayField(UUIDField())),
                ),
            )
>>>>>>> 1c3619a4
        ).distinct()

    @method_decorator(gzip_page)
    def list(self, request, slug, project_id):
        filters = issue_filters(request.query_params, "GET")
        order_by_param = request.GET.get("order_by", "-created_at")

        issue_queryset = self.get_queryset().filter(**filters)
        # Custom ordering for priority and state

        # Issue queryset
        issue_queryset = order_issue_queryset(
            issue_queryset=issue_queryset,
            order_by_param=order_by_param,
        )

        # Group by
        group_by = request.GET.get("group_by", False)
        sub_group_by = request.GET.get("sub_group_by", False)

        # issue queryset
        issue_queryset = issue_queryset_grouper(
            queryset=issue_queryset,
            group_by=group_by,
            sub_group_by=sub_group_by,
        )

        if group_by:
            if sub_group_by:
                if group_by == sub_group_by:
                    return Response(
                        {
                            "error": "Group by and sub group by cannot have same parameters"
                        },
                        status=status.HTTP_400_BAD_REQUEST,
                    )
                else:
                    return self.paginate(
                        request=request,
                        order_by=(
                            "priority_order"
                            if order_by_param in ["priority", "-priority"]
                            else order_by_param
                        ),
                        queryset=issue_queryset,
                        on_results=lambda issues: issue_on_results(
                            group_by=group_by,
                            issues=issues,
                            sub_group_by=sub_group_by,
                        ),
                        paginator_cls=SubGroupedOffsetPaginator,
                        group_by_fields=issue_group_values(
                            field=group_by,
                            slug=slug,
                            project_id=project_id,
                            filters=filters,
                        ),
                        sub_group_by_fields=issue_group_values(
                            field=sub_group_by,
                            slug=slug,
                            project_id=project_id,
                            filters=filters,
                        ),
                        group_by_field_name=group_by,
                        sub_group_by_field_name=sub_group_by,
                        count_filter=Q(
                            Q(issue_inbox__status=1)
                            | Q(issue_inbox__status=-1)
                            | Q(issue_inbox__status=2)
                            | Q(issue_inbox__isnull=True),
                            archived_at__isnull=True,
                            is_draft=False,
                        ),
                    )
            else:
                # Group paginate
                return self.paginate(
                    request=request,
                    order_by=(
                        "priority_order"
                        if order_by_param in ["priority", "-priority"]
                        else order_by_param
                    ),
                    queryset=issue_queryset,
                    on_results=lambda issues: issue_on_results(
                        group_by=group_by,
                        issues=issues,
                        sub_group_by=sub_group_by,
                    ),
                    paginator_cls=GroupedOffsetPaginator,
                    group_by_fields=issue_group_values(
                        field=group_by,
                        slug=slug,
                        project_id=project_id,
                        filters=filters,
                    ),
                    group_by_field_name=group_by,
                    count_filter=Q(
                        Q(issue_inbox__status=1)
                        | Q(issue_inbox__status=-1)
                        | Q(issue_inbox__status=2)
                        | Q(issue_inbox__isnull=True),
                        archived_at__isnull=True,
                        is_draft=False,
                    ),
                )
        else:
            return self.paginate(
                order_by=(
                    "priority_order"
                    if order_by_param in ["priority", "-priority"]
                    else order_by_param
                ),
                request=request,
                queryset=issue_queryset,
                on_results=lambda issues: issue_on_results(
                    group_by=group_by, issues=issues, sub_group_by=sub_group_by
                ),
            )

    def create(self, request, slug, project_id):
        project = Project.objects.get(pk=project_id)

        serializer = IssueCreateSerializer(
            data=request.data,
            context={
                "project_id": project_id,
                "workspace_id": project.workspace_id,
                "default_assignee_id": project.default_assignee_id,
            },
        )

        if serializer.is_valid():
            serializer.save()

            # Track the issue
            issue_activity.delay(
                type="issue.activity.created",
                requested_data=json.dumps(
                    self.request.data, cls=DjangoJSONEncoder
                ),
                actor_id=str(request.user.id),
                issue_id=str(serializer.data.get("id", None)),
                project_id=str(project_id),
                current_instance=None,
                epoch=int(timezone.now().timestamp()),
                notification=True,
                origin=request.META.get("HTTP_ORIGIN"),
            )
            issue = (
                issue_queryset_grouper(
                    queryset=self.get_queryset().filter(
                        pk=serializer.data["id"]
                    ),
                    group_by=None,
                    sub_group_by=None,
                )
                .values(
                    "id",
                    "name",
                    "state_id",
                    "sort_order",
                    "completed_at",
                    "estimate_point",
                    "priority",
                    "start_date",
                    "target_date",
                    "sequence_id",
                    "project_id",
                    "parent_id",
                    "cycle_id",
                    "module_ids",
                    "label_ids",
                    "assignee_ids",
                    "sub_issues_count",
                    "created_at",
                    "updated_at",
                    "created_by",
                    "updated_by",
                    "attachment_count",
                    "link_count",
                    "is_draft",
                    "archived_at",
                )
                .first()
            )
            return Response(issue, status=status.HTTP_201_CREATED)
        return Response(serializer.errors, status=status.HTTP_400_BAD_REQUEST)

    def retrieve(self, request, slug, project_id, pk=None):
        issue = (
            self.get_queryset()
            .filter(pk=pk)
            .prefetch_related(
                Prefetch(
                    "issue_reactions",
                    queryset=IssueReaction.objects.select_related(
                        "issue", "actor"
                    ),
                )
            )
            .prefetch_related(
                Prefetch(
                    "issue_attachment",
                    queryset=IssueAttachment.objects.select_related("issue"),
                )
            )
            .prefetch_related(
                Prefetch(
                    "issue_link",
                    queryset=IssueLink.objects.select_related("created_by"),
                )
            )
            .annotate(
                is_subscribed=Exists(
                    IssueSubscriber.objects.filter(
                        workspace__slug=slug,
                        project_id=project_id,
                        issue_id=OuterRef("pk"),
                        subscriber=request.user,
                    )
                )
            )
        ).first()
        if not issue:
            return Response(
                {"error": "The required object does not exist."},
                status=status.HTTP_404_NOT_FOUND,
            )

        serializer = IssueDetailSerializer(issue, expand=self.expand)
        return Response(serializer.data, status=status.HTTP_200_OK)

    def partial_update(self, request, slug, project_id, pk=None):
        issue = self.get_queryset().filter(pk=pk).first()

        if not issue:
            return Response(
                {"error": "Issue not found"},
                status=status.HTTP_404_NOT_FOUND,
            )

        current_instance = json.dumps(
            IssueSerializer(issue).data, cls=DjangoJSONEncoder
        )

        requested_data = json.dumps(self.request.data, cls=DjangoJSONEncoder)
        serializer = IssueCreateSerializer(
            issue, data=request.data, partial=True
        )
        if serializer.is_valid():
            serializer.save()
            issue_activity.delay(
                type="issue.activity.updated",
                requested_data=requested_data,
                actor_id=str(request.user.id),
                issue_id=str(pk),
                project_id=str(project_id),
                current_instance=current_instance,
                epoch=int(timezone.now().timestamp()),
                notification=True,
                origin=request.META.get("HTTP_ORIGIN"),
            )
            issue = self.get_queryset().filter(pk=pk).first()
            return Response(status=status.HTTP_204_NO_CONTENT)
        return Response(serializer.errors, status=status.HTTP_400_BAD_REQUEST)

    def destroy(self, request, slug, project_id, pk=None):
        issue = Issue.objects.get(
            workspace__slug=slug, project_id=project_id, pk=pk
        )
        issue.delete()
        issue_activity.delay(
            type="issue.activity.deleted",
            requested_data=json.dumps({"issue_id": str(pk)}),
            actor_id=str(request.user.id),
            issue_id=str(pk),
            project_id=str(project_id),
            current_instance={},
            epoch=int(timezone.now().timestamp()),
            notification=True,
            origin=request.META.get("HTTP_ORIGIN"),
        )
        return Response(status=status.HTTP_204_NO_CONTENT)


class IssueUserDisplayPropertyEndpoint(BaseAPIView):
    permission_classes = [
        ProjectLitePermission,
    ]

    def patch(self, request, slug, project_id):
        issue_property = IssueProperty.objects.get(
            user=request.user,
            project_id=project_id,
        )

        issue_property.filters = request.data.get(
            "filters", issue_property.filters
        )
        issue_property.display_filters = request.data.get(
            "display_filters", issue_property.display_filters
        )
        issue_property.display_properties = request.data.get(
            "display_properties", issue_property.display_properties
        )
        issue_property.save()
        serializer = IssuePropertySerializer(issue_property)
        return Response(serializer.data, status=status.HTTP_201_CREATED)

    def get(self, request, slug, project_id):
        issue_property, _ = IssueProperty.objects.get_or_create(
            user=request.user, project_id=project_id
        )
        serializer = IssuePropertySerializer(issue_property)
        return Response(serializer.data, status=status.HTTP_200_OK)


class BulkDeleteIssuesEndpoint(BaseAPIView):
    permission_classes = [
        ProjectEntityPermission,
    ]

    def delete(self, request, slug, project_id):
        issue_ids = request.data.get("issue_ids", [])

        if not len(issue_ids):
            return Response(
                {"error": "Issue IDs are required"},
                status=status.HTTP_400_BAD_REQUEST,
            )

        issues = Issue.issue_objects.filter(
            workspace__slug=slug, project_id=project_id, pk__in=issue_ids
        )

        total_issues = len(issues)

        issues.delete()

        return Response(
            {"message": f"{total_issues} issues were deleted"},
            status=status.HTTP_200_OK,
        )<|MERGE_RESOLUTION|>--- conflicted
+++ resolved
@@ -1,27 +1,10 @@
 # Python imports
 import json
-
-from django.core.serializers.json import DjangoJSONEncoder
-from django.db.models import (
-    Exists,
-    F,
-    Func,
-    OuterRef,
-    Prefetch,
-    Q,
-)
 
 # Django imports
 from django.utils import timezone
 from django.utils.decorators import method_decorator
 from django.views.decorators.gzip import gzip_page
-<<<<<<< HEAD
-from rest_framework import status
-
-# Third Party imports
-from rest_framework.response import Response
-
-=======
 from django.contrib.postgres.aggregates import ArrayAgg
 from django.contrib.postgres.fields import ArrayField
 from django.db.models import UUIDField
@@ -39,7 +22,6 @@
     IssueCreateSerializer,
     IssueDetailSerializer,
 )
->>>>>>> 1c3619a4
 from plane.app.permissions import (
     ProjectEntityPermission,
     ProjectLitePermission,
@@ -53,7 +35,6 @@
 from plane.bgtasks.issue_activites_task import issue_activity
 from plane.db.models import (
     Issue,
-<<<<<<< HEAD
     IssueAttachment,
     IssueLink,
     IssueProperty,
@@ -75,16 +56,6 @@
 
 # Module imports
 from .. import BaseAPIView, BaseViewSet, WebhookMixin
-=======
-    IssueProperty,
-    IssueLink,
-    IssueAttachment,
-    IssueSubscriber,
-    IssueReaction,
-)
-from plane.bgtasks.issue_activites_task import issue_activity
-from plane.utils.issue_filters import issue_filters
->>>>>>> 1c3619a4
 
 
 class IssueListEndpoint(BaseAPIView):
@@ -136,36 +107,6 @@
                 .annotate(count=Func(F("id"), function="Count"))
                 .values("count")
             )
-<<<<<<< HEAD
-=======
-            .annotate(
-                label_ids=Coalesce(
-                    ArrayAgg(
-                        "labels__id",
-                        distinct=True,
-                        filter=~Q(labels__id__isnull=True),
-                    ),
-                    Value([], output_field=ArrayField(UUIDField())),
-                ),
-                assignee_ids=Coalesce(
-                    ArrayAgg(
-                        "assignees__id",
-                        distinct=True,
-                        filter=~Q(assignees__id__isnull=True)
-                        & Q(assignees__member_project__is_active=True),
-                    ),
-                    Value([], output_field=ArrayField(UUIDField())),
-                ),
-                module_ids=Coalesce(
-                    ArrayAgg(
-                        "issue_module__module_id",
-                        distinct=True,
-                        filter=~Q(issue_module__module_id__isnull=True),
-                    ),
-                    Value([], output_field=ArrayField(UUIDField())),
-                ),
-            )
->>>>>>> 1c3619a4
         ).distinct()
 
         filters = issue_filters(request.query_params, "GET")
@@ -342,36 +283,6 @@
                 .annotate(count=Func(F("id"), function="Count"))
                 .values("count")
             )
-<<<<<<< HEAD
-=======
-            .annotate(
-                label_ids=Coalesce(
-                    ArrayAgg(
-                        "labels__id",
-                        distinct=True,
-                        filter=~Q(labels__id__isnull=True),
-                    ),
-                    Value([], output_field=ArrayField(UUIDField())),
-                ),
-                assignee_ids=Coalesce(
-                    ArrayAgg(
-                        "assignees__id",
-                        distinct=True,
-                        filter=~Q(assignees__id__isnull=True)
-                        & Q(assignees__member_project__is_active=True),
-                    ),
-                    Value([], output_field=ArrayField(UUIDField())),
-                ),
-                module_ids=Coalesce(
-                    ArrayAgg(
-                        "issue_module__module_id",
-                        distinct=True,
-                        filter=~Q(issue_module__module_id__isnull=True),
-                    ),
-                    Value([], output_field=ArrayField(UUIDField())),
-                ),
-            )
->>>>>>> 1c3619a4
         ).distinct()
 
     @method_decorator(gzip_page)
