# Python imports
import json
import base64

# Django imports
from django.contrib.postgres.aggregates import ArrayAgg
from django.contrib.postgres.fields import ArrayField
from django.core.serializers.json import DjangoJSONEncoder
from django.db.models import (
    Exists,
    F,
    Func,
    OuterRef,
    Prefetch,
    Q,
    UUIDField,
    Value,
)
from django.db.models.functions import Coalesce
<<<<<<< HEAD
from django.http import StreamingHttpResponse
=======
>>>>>>> 9145234a
from django.utils import timezone
from django.utils.decorators import method_decorator
from django.views.decorators.gzip import gzip_page

# Third Party imports
from rest_framework import status
from rest_framework.response import Response
<<<<<<< HEAD
=======

# Module imports
>>>>>>> 9145234a
from plane.app.permissions import (
    ProjectEntityPermission,
    ProjectLitePermission,
)
from plane.app.serializers import (
    IssueCreateSerializer,
    IssueDetailSerializer,
    IssuePropertySerializer,
    IssueSerializer,
)
from plane.bgtasks.issue_activites_task import issue_activity
from plane.db.models import (
    Issue,
    IssueAttachment,
    IssueLink,
    IssueProperty,
    IssueReaction,
    IssueSubscriber,
    Project,
)
from plane.utils.grouper import (
    issue_group_values,
    issue_on_results,
    issue_queryset_grouper,
)
from plane.utils.issue_filters import issue_filters
from plane.utils.order_queryset import order_issue_queryset
from plane.utils.paginator import (
    GroupedOffsetPaginator,
    SubGroupedOffsetPaginator,
)
from .. import BaseAPIView, BaseViewSet
from plane.utils.user_timezone_converter import user_timezone_converter

# Module imports


class IssueListEndpoint(BaseAPIView):

    permission_classes = [
        ProjectEntityPermission,
    ]

    def get(self, request, slug, project_id):
        issue_ids = request.GET.get("issues", False)

        if not issue_ids:
            return Response(
                {"error": "Issues are required"},
                status=status.HTTP_400_BAD_REQUEST,
            )

        issue_ids = [
            issue_id for issue_id in issue_ids.split(",") if issue_id != ""
        ]

        queryset = (
            Issue.issue_objects.filter(
                workspace__slug=slug, project_id=project_id, pk__in=issue_ids
            )
            .filter(workspace__slug=self.kwargs.get("slug"))
            .select_related("workspace", "project", "state", "parent")
            .prefetch_related("assignees", "labels", "issue_module__module")
            .annotate(cycle_id=F("issue_cycle__cycle_id"))
            .annotate(
                link_count=IssueLink.objects.filter(issue=OuterRef("id"))
                .order_by()
                .annotate(count=Func(F("id"), function="Count"))
                .values("count")
            )
            .annotate(
                attachment_count=IssueAttachment.objects.filter(
                    issue=OuterRef("id")
                )
                .order_by()
                .annotate(count=Func(F("id"), function="Count"))
                .values("count")
            )
            .annotate(
                sub_issues_count=Issue.issue_objects.filter(
                    parent=OuterRef("id")
                )
                .order_by()
                .annotate(count=Func(F("id"), function="Count"))
                .values("count")
            )
        ).distinct()

        filters = issue_filters(request.query_params, "GET")

        order_by_param = request.GET.get("order_by", "-created_at")
        issue_queryset = queryset.filter(**filters)
        # Issue queryset
        issue_queryset, _ = order_issue_queryset(
            issue_queryset=issue_queryset,
            order_by_param=order_by_param,
        )

        # Group by
        group_by = request.GET.get("group_by", False)
        sub_group_by = request.GET.get("sub_group_by", False)

        # issue queryset
        issue_queryset = issue_queryset_grouper(
            queryset=issue_queryset,
            group_by=group_by,
            sub_group_by=sub_group_by,
        )

        if self.fields or self.expand:
            issues = IssueSerializer(
                queryset, many=True, fields=self.fields, expand=self.expand
            ).data
        else:
            issues = issue_queryset.values(
                "id",
                "name",
                "state_id",
                "sort_order",
                "completed_at",
                "estimate_point",
                "priority",
                "start_date",
                "target_date",
                "sequence_id",
                "project_id",
                "parent_id",
                "cycle_id",
                "module_ids",
                "label_ids",
                "assignee_ids",
                "sub_issues_count",
                "created_at",
                "updated_at",
                "created_by",
                "updated_by",
                "attachment_count",
                "link_count",
                "is_draft",
                "archived_at",
            )
            datetime_fields = ["created_at", "updated_at"]
            issues = user_timezone_converter(
                issues, datetime_fields, request.user.user_timezone
            )
        return Response(issues, status=status.HTTP_200_OK)


class IssueViewSet(BaseViewSet):
    def get_serializer_class(self):
        return (
            IssueCreateSerializer
            if self.action in ["create", "update", "partial_update"]
            else IssueSerializer
        )

    model = Issue
    webhook_event = "issue"
    permission_classes = [
        ProjectEntityPermission,
    ]

    search_fields = [
        "name",
    ]

    filterset_fields = [
        "state__name",
        "assignees__id",
        "workspace__id",
    ]

    def get_queryset(self):
        return (
            Issue.issue_objects.filter(
                project_id=self.kwargs.get("project_id")
            )
            .filter(workspace__slug=self.kwargs.get("slug"))
            .select_related("workspace", "project", "state", "parent")
            .prefetch_related("assignees", "labels", "issue_module__module")
            .annotate(cycle_id=F("issue_cycle__cycle_id"))
            .annotate(
                link_count=IssueLink.objects.filter(issue=OuterRef("id"))
                .order_by()
                .annotate(count=Func(F("id"), function="Count"))
                .values("count")
            )
            .annotate(
                attachment_count=IssueAttachment.objects.filter(
                    issue=OuterRef("id")
                )
                .order_by()
                .annotate(count=Func(F("id"), function="Count"))
                .values("count")
            )
            .annotate(
                sub_issues_count=Issue.issue_objects.filter(
                    parent=OuterRef("id")
                )
                .order_by()
                .annotate(count=Func(F("id"), function="Count"))
                .values("count")
            )
        ).distinct()

    @method_decorator(gzip_page)
    def list(self, request, slug, project_id):
        filters = issue_filters(request.query_params, "GET")
        order_by_param = request.GET.get("order_by", "-created_at")

        issue_queryset = self.get_queryset().filter(**filters)
        # Custom ordering for priority and state

        # Issue queryset
        issue_queryset, order_by_param = order_issue_queryset(
            issue_queryset=issue_queryset,
            order_by_param=order_by_param,
        )

        # Group by
        group_by = request.GET.get("group_by", False)
        sub_group_by = request.GET.get("sub_group_by", False)

        # issue queryset
        issue_queryset = issue_queryset_grouper(
            queryset=issue_queryset,
            group_by=group_by,
            sub_group_by=sub_group_by,
        )

        if group_by:
            if sub_group_by:
                if group_by == sub_group_by:
                    return Response(
                        {
                            "error": "Group by and sub group by cannot have same parameters"
                        },
                        status=status.HTTP_400_BAD_REQUEST,
                    )
                else:
                    return self.paginate(
                        request=request,
                        order_by=order_by_param,
                        queryset=issue_queryset,
                        on_results=lambda issues: issue_on_results(
                            group_by=group_by,
                            issues=issues,
                            sub_group_by=sub_group_by,
                        ),
                        paginator_cls=SubGroupedOffsetPaginator,
                        group_by_fields=issue_group_values(
                            field=group_by,
                            slug=slug,
                            project_id=project_id,
                            filters=filters,
                        ),
                        sub_group_by_fields=issue_group_values(
                            field=sub_group_by,
                            slug=slug,
                            project_id=project_id,
                            filters=filters,
                        ),
                        group_by_field_name=group_by,
                        sub_group_by_field_name=sub_group_by,
                        count_filter=Q(
                            Q(issue_inbox__status=1)
                            | Q(issue_inbox__status=-1)
                            | Q(issue_inbox__status=2)
                            | Q(issue_inbox__isnull=True),
                            archived_at__isnull=True,
                            is_draft=False,
                        ),
                    )
            else:
                # Group paginate
                return self.paginate(
                    request=request,
                    order_by=order_by_param,
                    queryset=issue_queryset,
                    on_results=lambda issues: issue_on_results(
                        group_by=group_by,
                        issues=issues,
                        sub_group_by=sub_group_by,
                    ),
                    paginator_cls=GroupedOffsetPaginator,
                    group_by_fields=issue_group_values(
                        field=group_by,
                        slug=slug,
                        project_id=project_id,
                        filters=filters,
                    ),
                    group_by_field_name=group_by,
                    count_filter=Q(
                        Q(issue_inbox__status=1)
                        | Q(issue_inbox__status=-1)
                        | Q(issue_inbox__status=2)
                        | Q(issue_inbox__isnull=True),
                        archived_at__isnull=True,
                        is_draft=False,
                    ),
                )
        else:
            return self.paginate(
                order_by=order_by_param,
                request=request,
                queryset=issue_queryset,
                on_results=lambda issues: issue_on_results(
                    group_by=group_by, issues=issues, sub_group_by=sub_group_by
                ),
            )

    def create(self, request, slug, project_id):
        project = Project.objects.get(pk=project_id)

        serializer = IssueCreateSerializer(
            data=request.data,
            context={
                "project_id": project_id,
                "workspace_id": project.workspace_id,
                "default_assignee_id": project.default_assignee_id,
            },
        )

        if serializer.is_valid():
            serializer.save()

            # Track the issue
            issue_activity.delay(
                type="issue.activity.created",
                requested_data=json.dumps(
                    self.request.data, cls=DjangoJSONEncoder
                ),
                actor_id=str(request.user.id),
                issue_id=str(serializer.data.get("id", None)),
                project_id=str(project_id),
                current_instance=None,
                epoch=int(timezone.now().timestamp()),
                notification=True,
                origin=request.META.get("HTTP_ORIGIN"),
            )
            issue = (
                issue_queryset_grouper(
                    queryset=self.get_queryset().filter(
                        pk=serializer.data["id"]
                    ),
                    group_by=None,
                    sub_group_by=None,
                )
                .values(
                    "id",
                    "name",
                    "state_id",
                    "sort_order",
                    "completed_at",
                    "estimate_point",
                    "priority",
                    "start_date",
                    "target_date",
                    "sequence_id",
                    "project_id",
                    "parent_id",
                    "cycle_id",
                    "module_ids",
                    "label_ids",
                    "assignee_ids",
                    "sub_issues_count",
                    "created_at",
                    "updated_at",
                    "created_by",
                    "updated_by",
                    "attachment_count",
                    "link_count",
                    "is_draft",
                    "archived_at",
                )
                .first()
            )
            datetime_fields = ["created_at", "updated_at"]
            issue = user_timezone_converter(
                issue, datetime_fields, request.user.user_timezone
            )
            return Response(issue, status=status.HTTP_201_CREATED)
        return Response(serializer.errors, status=status.HTTP_400_BAD_REQUEST)

    def retrieve(self, request, slug, project_id, pk=None):
        issue = (
            self.get_queryset()
            .filter(pk=pk)
            .annotate(
                label_ids=Coalesce(
                    ArrayAgg(
                        "labels__id",
                        distinct=True,
                        filter=~Q(labels__id__isnull=True),
                    ),
                    Value([], output_field=ArrayField(UUIDField())),
                ),
                assignee_ids=Coalesce(
                    ArrayAgg(
                        "assignees__id",
                        distinct=True,
                        filter=~Q(assignees__id__isnull=True)
                        & Q(assignees__member_project__is_active=True),
                    ),
                    Value([], output_field=ArrayField(UUIDField())),
                ),
                module_ids=Coalesce(
                    ArrayAgg(
                        "issue_module__module_id",
                        distinct=True,
                        filter=~Q(issue_module__module_id__isnull=True),
                    ),
                    Value([], output_field=ArrayField(UUIDField())),
                ),
            )
            .prefetch_related(
                Prefetch(
                    "issue_reactions",
                    queryset=IssueReaction.objects.select_related(
                        "issue", "actor"
                    ),
                )
            )
            .prefetch_related(
                Prefetch(
                    "issue_attachment",
                    queryset=IssueAttachment.objects.select_related("issue"),
                )
            )
            .prefetch_related(
                Prefetch(
                    "issue_link",
                    queryset=IssueLink.objects.select_related("created_by"),
                )
            )
            .annotate(
                is_subscribed=Exists(
                    IssueSubscriber.objects.filter(
                        workspace__slug=slug,
                        project_id=project_id,
                        issue_id=OuterRef("pk"),
                        subscriber=request.user,
                    )
                )
            )
        ).first()
        if not issue:
            return Response(
                {"error": "The required object does not exist."},
                status=status.HTTP_404_NOT_FOUND,
            )

        serializer = IssueDetailSerializer(issue, expand=self.expand)
        return Response(serializer.data, status=status.HTTP_200_OK)

    def partial_update(self, request, slug, project_id, pk=None):
        issue = self.get_queryset().filter(pk=pk).first()

        if not issue:
            return Response(
                {"error": "Issue not found"},
                status=status.HTTP_404_NOT_FOUND,
            )

        current_instance = json.dumps(
            IssueSerializer(issue).data, cls=DjangoJSONEncoder
        )

        requested_data = json.dumps(self.request.data, cls=DjangoJSONEncoder)
        serializer = IssueCreateSerializer(
            issue, data=request.data, partial=True
        )
        if serializer.is_valid():
            serializer.save()
            issue_activity.delay(
                type="issue.activity.updated",
                requested_data=requested_data,
                actor_id=str(request.user.id),
                issue_id=str(pk),
                project_id=str(project_id),
                current_instance=current_instance,
                epoch=int(timezone.now().timestamp()),
                notification=True,
                origin=request.META.get("HTTP_ORIGIN"),
            )
            issue = self.get_queryset().filter(pk=pk).first()
            return Response(status=status.HTTP_204_NO_CONTENT)
        return Response(serializer.errors, status=status.HTTP_400_BAD_REQUEST)

    def destroy(self, request, slug, project_id, pk=None):
        issue = Issue.objects.get(
            workspace__slug=slug, project_id=project_id, pk=pk
        )
        issue.delete()
        issue_activity.delay(
            type="issue.activity.deleted",
            requested_data=json.dumps({"issue_id": str(pk)}),
            actor_id=str(request.user.id),
            issue_id=str(pk),
            project_id=str(project_id),
            current_instance={},
            epoch=int(timezone.now().timestamp()),
            notification=True,
            origin=request.META.get("HTTP_ORIGIN"),
        )
        return Response(status=status.HTTP_204_NO_CONTENT)


class IssueUserDisplayPropertyEndpoint(BaseAPIView):
    permission_classes = [
        ProjectLitePermission,
    ]

    def patch(self, request, slug, project_id):
        issue_property = IssueProperty.objects.get(
            user=request.user,
            project_id=project_id,
        )

        issue_property.filters = request.data.get(
            "filters", issue_property.filters
        )
        issue_property.display_filters = request.data.get(
            "display_filters", issue_property.display_filters
        )
        issue_property.display_properties = request.data.get(
            "display_properties", issue_property.display_properties
        )
        issue_property.save()
        serializer = IssuePropertySerializer(issue_property)
        return Response(serializer.data, status=status.HTTP_201_CREATED)

    def get(self, request, slug, project_id):
        issue_property, _ = IssueProperty.objects.get_or_create(
            user=request.user, project_id=project_id
        )
        serializer = IssuePropertySerializer(issue_property)
        return Response(serializer.data, status=status.HTTP_200_OK)


class BulkDeleteIssuesEndpoint(BaseAPIView):
    permission_classes = [
        ProjectEntityPermission,
    ]

    def delete(self, request, slug, project_id):
        issue_ids = request.data.get("issue_ids", [])

        if not len(issue_ids):
            return Response(
                {"error": "Issue IDs are required"},
                status=status.HTTP_400_BAD_REQUEST,
            )

        issues = Issue.issue_objects.filter(
            workspace__slug=slug, project_id=project_id, pk__in=issue_ids
        )

        total_issues = len(issues)

        issues.delete()

        return Response(
            {"message": f"{total_issues} issues were deleted"},
            status=status.HTTP_200_OK,
        )


class IssueDescriptionViewSet(BaseViewSet):
    permission_classes = [
        ProjectEntityPermission,
    ]

    def retrieve(self, request, slug, project_id, pk):
        issue = Issue.objects.get(
            pk=pk, workspace__slug=slug, project_id=project_id
        )
        binary_data = issue.description_binary

        def stream_data():
            if binary_data:
                yield binary_data
            else:
                yield b""

        response = StreamingHttpResponse(
            stream_data(), content_type="application/octet-stream"
        )
        response["Content-Disposition"] = (
            'attachment; filename="issue_description.bin"'
        )
        return response

    def partial_update(self, request, slug, project_id, pk):
        issue = Issue.objects.get(
            pk=pk, workspace__slug=slug, project_id=project_id
        )

        base64_data = request.data.get("description_binary")

        if base64_data:
            # Decode the base64 data to bytes
            new_binary_data = base64.b64decode(base64_data)

            # Store the updated binary data
            issue.description_binary = new_binary_data
            issue.description_html = request.data.get("description_html")
            issue.save()
            return Response({"message": "Updated successfully"})
        else:
            return Response({"error": "No binary data provided"})<|MERGE_RESOLUTION|>--- conflicted
+++ resolved
@@ -17,10 +17,6 @@
     Value,
 )
 from django.db.models.functions import Coalesce
-<<<<<<< HEAD
-from django.http import StreamingHttpResponse
-=======
->>>>>>> 9145234a
 from django.utils import timezone
 from django.utils.decorators import method_decorator
 from django.views.decorators.gzip import gzip_page
@@ -28,11 +24,8 @@
 # Third Party imports
 from rest_framework import status
 from rest_framework.response import Response
-<<<<<<< HEAD
-=======
 
 # Module imports
->>>>>>> 9145234a
 from plane.app.permissions import (
     ProjectEntityPermission,
     ProjectLitePermission,
@@ -66,8 +59,6 @@
 )
 from .. import BaseAPIView, BaseViewSet
 from plane.utils.user_timezone_converter import user_timezone_converter
-
-# Module imports
 
 
 class IssueListEndpoint(BaseAPIView):
