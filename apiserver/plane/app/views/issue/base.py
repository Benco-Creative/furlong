# Python imports
import json

# Django imports
from django.contrib.postgres.aggregates import ArrayAgg
from django.contrib.postgres.fields import ArrayField
from django.core.serializers.json import DjangoJSONEncoder
from django.db.models import (
    Exists,
    F,
    Func,
    OuterRef,
    Prefetch,
    Q,
    UUIDField,
    Value,
    Subquery,
    Count
)
from django.db.models.functions import Coalesce
from django.utils import timezone
from django.utils.decorators import method_decorator
from django.views.decorators.gzip import gzip_page

# Third Party imports
from rest_framework import status
from rest_framework.response import Response

# Module imports
from plane.app.permissions import allow_permission, ROLE
from plane.app.serializers import (
    IssueCreateSerializer,
    IssueDetailSerializer,
    IssueUserPropertySerializer,
    IssueSerializer,
)
from plane.bgtasks.issue_activities_task import issue_activity
from plane.db.models import (
    Issue,
    FileAsset,
    IssueLink,
    IssueUserProperty,
    IssueReaction,
    IssueSubscriber,
    Project,
    ProjectMember,
    CycleIssue,
    UserRecentVisit,
    Cycle
)
from plane.ee.models import EntityIssueStateActivity, Customer
from plane.utils.grouper import (
    issue_group_values,
    issue_on_results,
    issue_queryset_grouper,
)
from plane.utils.issue_filters import issue_filters
from plane.utils.order_queryset import order_issue_queryset
from plane.utils.paginator import (
    GroupedOffsetPaginator,
    SubGroupedOffsetPaginator,
)
from .. import BaseAPIView, BaseViewSet
from plane.utils.timezone_converter import user_timezone_converter
from plane.bgtasks.recent_visited_task import recent_visited_task
from plane.utils.global_paginator import paginate
from plane.bgtasks.webhook_task import model_activity
from plane.bgtasks.issue_description_version_task import issue_description_version_task
from plane.ee.utils.workflow import WorkflowStateManager


class IssueListEndpoint(BaseAPIView):
    @allow_permission([ROLE.ADMIN, ROLE.MEMBER, ROLE.GUEST])
    def get(self, request, slug, project_id):
        issue_ids = request.GET.get("issues", False)

        if not issue_ids:
            return Response(
                {"error": "Issues are required"},
                status=status.HTTP_400_BAD_REQUEST,
            )

        issue_ids = [
            issue_id for issue_id in issue_ids.split(",") if issue_id != ""
        ]

        queryset = (
            Issue.issue_objects.filter(
                workspace__slug=slug, project_id=project_id, pk__in=issue_ids
            )
            .filter(workspace__slug=self.kwargs.get("slug"))
            .select_related("workspace", "project", "state", "parent")
            .prefetch_related("assignees", "labels", "issue_module__module")
            .annotate(
                cycle_id=Subquery(
                    CycleIssue.objects.filter(
                        issue=OuterRef("id"), deleted_at__isnull=True
                    ).values("cycle_id")[:1]
                )
            )
            .annotate(
                link_count=IssueLink.objects.filter(issue=OuterRef("id"))
                .order_by()
                .annotate(count=Func(F("id"), function="Count"))
                .values("count")
            )
            .annotate(
                attachment_count=FileAsset.objects.filter(
                    issue_id=OuterRef("id"),
                    entity_type=FileAsset.EntityTypeContext.ISSUE_ATTACHMENT,
                )
                .order_by()
                .annotate(count=Func(F("id"), function="Count"))
                .values("count")
            )
            .annotate(
                sub_issues_count=Issue.issue_objects.filter(
                    parent=OuterRef("id")
                )
                .order_by()
                .annotate(count=Func(F("id"), function="Count"))
                .values("count")
            )
        ).distinct()

        filters = issue_filters(request.query_params, "GET")

        order_by_param = request.GET.get("order_by", "-created_at")
        issue_queryset = queryset.filter(**filters)
        # Issue queryset
        issue_queryset, _ = order_issue_queryset(
            issue_queryset=issue_queryset, order_by_param=order_by_param
        )

        # Group by
        group_by = request.GET.get("group_by", False)
        sub_group_by = request.GET.get("sub_group_by", False)

        # issue queryset
        issue_queryset = issue_queryset_grouper(
            queryset=issue_queryset,
            group_by=group_by,
            sub_group_by=sub_group_by,
        )

        recent_visited_task.delay(
            slug=slug,
            project_id=project_id,
            entity_name="project",
            entity_identifier=project_id,
            user_id=request.user.id,
        )

        if self.fields or self.expand:
            issues = IssueSerializer(
                queryset, many=True, fields=self.fields, expand=self.expand
            ).data
        else:
            issues = issue_queryset.values(
                "id",
                "name",
                "state_id",
                "sort_order",
                "completed_at",
                "estimate_point",
                "priority",
                "start_date",
                "target_date",
                "sequence_id",
                "project_id",
                "parent_id",
                "cycle_id",
                "module_ids",
                "label_ids",
                "assignee_ids",
                "sub_issues_count",
                "created_at",
                "updated_at",
                "created_by",
                "updated_by",
                "attachment_count",
                "link_count",
                "is_draft",
                "archived_at",
                "deleted_at",
                "type_id",
            )
            datetime_fields = ["created_at", "updated_at"]
            issues = user_timezone_converter(
                issues, datetime_fields, request.user.user_timezone
            )
        return Response(issues, status=status.HTTP_200_OK)


class IssueViewSet(BaseViewSet):
    def get_serializer_class(self):
        return (
            IssueCreateSerializer
            if self.action in ["create", "update", "partial_update"]
            else IssueSerializer
        )

    model = Issue
    webhook_event = "issue"

    search_fields = ["name"]

    filterset_fields = ["state__name", "assignees__id", "workspace__id"]

    def get_queryset(self):
        return (
            Issue.issue_objects.filter(
                project_id=self.kwargs.get("project_id")
            )
            .filter(workspace__slug=self.kwargs.get("slug"))
            .select_related("workspace", "project", "state", "parent")
            .prefetch_related("assignees", "labels", "issue_module__module")
            .annotate(
                cycle_id=Subquery(
                    CycleIssue.objects.filter(
                        issue=OuterRef("id"), deleted_at__isnull=True
                    ).values("cycle_id")[:1]
                )
            )
            .annotate(
                link_count=IssueLink.objects.filter(issue=OuterRef("id"))
                .order_by()
                .annotate(count=Func(F("id"), function="Count"))
                .values("count")
            )
            .annotate(
                attachment_count=FileAsset.objects.filter(
                    issue_id=OuterRef("id"),
                    entity_type=FileAsset.EntityTypeContext.ISSUE_ATTACHMENT,
                )
                .order_by()
                .annotate(count=Func(F("id"), function="Count"))
                .values("count")
            )
            .annotate(
                sub_issues_count=Issue.issue_objects.filter(
                    parent=OuterRef("id")
                )
                .order_by()
                .annotate(count=Func(F("id"), function="Count"))
                .values("count")
            )
        ).distinct()

    @method_decorator(gzip_page)
    @allow_permission([ROLE.ADMIN, ROLE.MEMBER, ROLE.GUEST])
    def list(self, request, slug, project_id):
        extra_filters = {}
        if request.GET.get("updated_at__gt", None) is not None:
            extra_filters = {
                "updated_at__gt": request.GET.get("updated_at__gt")
            }

        project = Project.objects.get(pk=project_id, workspace__slug=slug)
        filters = issue_filters(request.query_params, "GET")
        order_by_param = request.GET.get("order_by", "-created_at")

        issue_queryset = self.get_queryset().filter(**filters, **extra_filters)
        # Custom ordering for priority and state

        # Issue queryset
        issue_queryset, order_by_param = order_issue_queryset(
            issue_queryset=issue_queryset, order_by_param=order_by_param
        )

        # Group by
        group_by = request.GET.get("group_by", False)
        sub_group_by = request.GET.get("sub_group_by", False)

        # issue queryset
        issue_queryset = issue_queryset_grouper(
            queryset=issue_queryset,
            group_by=group_by,
            sub_group_by=sub_group_by,
        )

        recent_visited_task.delay(
            slug=slug,
            project_id=project_id,
            entity_name="project",
            entity_identifier=project_id,
            user_id=request.user.id,
        )
        if (
            ProjectMember.objects.filter(
                workspace__slug=slug,
                project_id=project_id,
                member=request.user,
                role=5,
                is_active=True,
            ).exists()
            and not project.guest_view_all_features
        ):
            issue_queryset = issue_queryset.filter(created_by=request.user)

        if group_by:
            if sub_group_by:
                if group_by == sub_group_by:
                    return Response(
                        {
                            "error": "Group by and sub group by cannot have same parameters"
                        },
                        status=status.HTTP_400_BAD_REQUEST,
                    )
                else:
                    return self.paginate(
                        request=request,
                        order_by=order_by_param,
                        queryset=issue_queryset,
                        on_results=lambda issues: issue_on_results(
                            group_by=group_by,
                            issues=issues,
                            sub_group_by=sub_group_by,
                        ),
                        paginator_cls=SubGroupedOffsetPaginator,
                        group_by_fields=issue_group_values(
                            field=group_by,
                            slug=slug,
                            project_id=project_id,
                            filters=filters,
                        ),
                        sub_group_by_fields=issue_group_values(
                            field=sub_group_by,
                            slug=slug,
                            project_id=project_id,
                            filters=filters,
                        ),
                        group_by_field_name=group_by,
                        sub_group_by_field_name=sub_group_by,
                        count_filter=Q(
                            Q(issue_intake__status=1)
                            | Q(issue_intake__status=-1)
                            | Q(issue_intake__status=2)
                            | Q(issue_intake__isnull=True),
                            archived_at__isnull=True,
                            is_draft=False,
                        ),
                    )
            else:
                # Group paginate
                return self.paginate(
                    request=request,
                    order_by=order_by_param,
                    queryset=issue_queryset,
                    on_results=lambda issues: issue_on_results(
                        group_by=group_by,
                        issues=issues,
                        sub_group_by=sub_group_by,
                    ),
                    paginator_cls=GroupedOffsetPaginator,
                    group_by_fields=issue_group_values(
                        field=group_by,
                        slug=slug,
                        project_id=project_id,
                        filters=filters,
                    ),
                    group_by_field_name=group_by,
                    count_filter=Q(
                        Q(issue_intake__status=1)
                        | Q(issue_intake__status=-1)
                        | Q(issue_intake__status=2)
                        | Q(issue_intake__isnull=True),
                        archived_at__isnull=True,
                        is_draft=False,
                    ),
                )
        else:
            return self.paginate(
                order_by=order_by_param,
                request=request,
                queryset=issue_queryset,
                on_results=lambda issues: issue_on_results(
                    group_by=group_by, issues=issues, sub_group_by=sub_group_by
                ),
            )

    @allow_permission([ROLE.ADMIN, ROLE.MEMBER])
    def create(self, request, slug, project_id):
        project = Project.objects.get(pk=project_id)

        serializer = IssueCreateSerializer(
            data=request.data,
            context={
                "project_id": project_id,
                "workspace_id": project.workspace_id,
                "default_assignee_id": project.default_assignee_id,
            },
        )
        if request.data.get("state_id"):
            workflow_state_manager = WorkflowStateManager(
                project_id=project_id, slug=slug
            )
            if workflow_state_manager._validate_issue_creation(
                state_id=request.data.get("state_id"),
            ):
                return Response(
                    {"error": "You cannot create a work item in this state"},
                    status=status.HTTP_403_FORBIDDEN,
                )

        if serializer.is_valid():
            serializer.save()

            # Track the issue
            issue_activity.delay(
                type="issue.activity.created",
                requested_data=json.dumps(
                    self.request.data, cls=DjangoJSONEncoder
                ),
                actor_id=str(request.user.id),
                issue_id=str(serializer.data.get("id", None)),
                project_id=str(project_id),
                current_instance=None,
                epoch=int(timezone.now().timestamp()),
                notification=True,
                origin=request.META.get("HTTP_ORIGIN"),
            )
            issue = (
                issue_queryset_grouper(
                    queryset=self.get_queryset().filter(
                        pk=serializer.data["id"]
                    ),
                    group_by=None,
                    sub_group_by=None,
                )
                .values(
                    "id",
                    "name",
                    "state_id",
                    "sort_order",
                    "completed_at",
                    "estimate_point",
                    "priority",
                    "start_date",
                    "target_date",
                    "sequence_id",
                    "project_id",
                    "parent_id",
                    "cycle_id",
                    "module_ids",
                    "label_ids",
                    "assignee_ids",
                    "sub_issues_count",
                    "created_at",
                    "updated_at",
                    "created_by",
                    "updated_by",
                    "attachment_count",
                    "link_count",
                    "is_draft",
                    "archived_at",
                    "deleted_at",
                    "type_id",
                )
                .first()
            )
            datetime_fields = ["created_at", "updated_at"]
            issue = user_timezone_converter(
                issue, datetime_fields, request.user.user_timezone
            )
            # Send the model activity
            model_activity.delay(
                model_name="issue",
                model_id=str(serializer.data["id"]),
                requested_data=request.data,
                current_instance=None,
                actor_id=request.user.id,
                slug=slug,
                origin=request.META.get("HTTP_ORIGIN"),
            )
            # updated issue description version
            issue_description_version_task.delay(
                updated_issue=json.dumps(request.data, cls=DjangoJSONEncoder),
                issue_id=str(serializer.data["id"]),
                user_id=request.user.id,
                is_creating=True,
            )
            return Response(issue, status=status.HTTP_201_CREATED)
        return Response(serializer.errors, status=status.HTTP_400_BAD_REQUEST)

    @allow_permission(
        allowed_roles=[ROLE.ADMIN, ROLE.MEMBER, ROLE.GUEST],
        creator=True,
        model=Issue,
    )
    def retrieve(self, request, slug, project_id, pk=None):
        project = Project.objects.get(pk=project_id, workspace__slug=slug)

        issue = (
            Issue.objects.filter(project_id=self.kwargs.get("project_id"))
            .filter(workspace__slug=self.kwargs.get("slug"))
            .filter(Q(type__is_epic=False) | Q(type__isnull=True))
            .select_related("workspace", "project", "state", "parent")
            .prefetch_related("assignees", "labels", "issue_module__module")
            .annotate(
                cycle_id=Subquery(
                    CycleIssue.objects.filter(issue=OuterRef("id")).values("cycle_id")[
                        :1
                    ]
                )
            )
            .annotate(
                link_count=IssueLink.objects.filter(issue=OuterRef("id"))
                .order_by()
                .annotate(count=Func(F("id"), function="Count"))
                .values("count")
            )
            .annotate(
                attachment_count=FileAsset.objects.filter(
                    issue_id=OuterRef("id"),
                    entity_type=FileAsset.EntityTypeContext.ISSUE_ATTACHMENT,
                )
                .order_by()
                .annotate(count=Func(F("id"), function="Count"))
                .values("count")
            )
            .annotate(
                sub_issues_count=Issue.issue_objects.filter(
                    parent=OuterRef("id")
                )
                .order_by()
                .annotate(count=Func(F("id"), function="Count"))
                .values("count")
            )
            .filter(pk=pk)
            .annotate(
                label_ids=Coalesce(
                    ArrayAgg(
                        "labels__id",
                        distinct=True,
                        filter=Q(
                            ~Q(labels__id__isnull=True)
                            & Q(label_issue__deleted_at__isnull=True)
                        ),
                    ),
                    Value([], output_field=ArrayField(UUIDField())),
                ),
                assignee_ids=Coalesce(
                    ArrayAgg(
                        "assignees__id",
                        distinct=True,
                        filter=Q(
                            ~Q(assignees__id__isnull=True)
                            & Q(assignees__member_project__is_active=True)
                            & Q(issue_assignee__deleted_at__isnull=True)
                        ),
                    ),
                    Value([], output_field=ArrayField(UUIDField())),
                ),
                module_ids=Coalesce(
                    ArrayAgg(
                        "issue_module__module_id",
                        distinct=True,
                        filter=Q(
                            ~Q(issue_module__module_id__isnull=True)
                            & Q(issue_module__module__archived_at__isnull=True)
                            & Q(issue_module__deleted_at__isnull=True)
                        ),
                    ),
                    Value([], output_field=ArrayField(UUIDField())),
                ),
            )
            .prefetch_related(
                Prefetch(
                    "issue_reactions",
                    queryset=IssueReaction.objects.select_related(
                        "issue", "actor"
                    ),
                )
            )
            .prefetch_related(
                Prefetch(
                    "issue_link",
                    queryset=IssueLink.objects.select_related("created_by"),
                )
            )
            .annotate(
                is_subscribed=Exists(
                    IssueSubscriber.objects.filter(
                        workspace__slug=slug,
                        project_id=project_id,
                        issue_id=OuterRef("pk"),
                        subscriber=request.user,
                    )
                )
            )
        ).first()
        if not issue:
            return Response(
                {"error": "The required object does not exist."},
                status=status.HTTP_404_NOT_FOUND,
            )

        """
        if the role is guest and guest_view_all_features is false and owned by is not
        the requesting user then dont show the issue
        """

        if (
            ProjectMember.objects.filter(
                workspace__slug=slug,
                project_id=project_id,
                member=request.user,
                role=5,
                is_active=True,
            ).exists()
            and not project.guest_view_all_features
            and not issue.created_by == request.user
        ):
            return Response(
                {"error": "You are not allowed to view this issue"},
                status=status.HTTP_400_BAD_REQUEST,
            )

        recent_visited_task.delay(
            slug=slug,
            entity_name="issue",
            entity_identifier=pk,
            user_id=request.user.id,
            project_id=project_id,
        )

        serializer = IssueDetailSerializer(issue, expand=self.expand)
        return Response(serializer.data, status=status.HTTP_200_OK)

    @allow_permission(
        allowed_roles=[ROLE.ADMIN, ROLE.MEMBER], creator=True, model=Issue
    )
    def partial_update(self, request, slug, project_id, pk=None):
        issue = (
            self.get_queryset()
            .annotate(
                label_ids=Coalesce(
                    ArrayAgg(
                        "labels__id",
                        distinct=True,
                        filter=Q(
                            ~Q(labels__id__isnull=True)
                            & Q(label_issue__deleted_at__isnull=True)
                        ),
                    ),
                    Value([], output_field=ArrayField(UUIDField())),
                ),
                assignee_ids=Coalesce(
                    ArrayAgg(
                        "assignees__id",
                        distinct=True,
                        filter=Q(
                            ~Q(assignees__id__isnull=True)
                            & Q(assignees__member_project__is_active=True)
                            & Q(issue_assignee__deleted_at__isnull=True)
                        ),
                    ),
                    Value([], output_field=ArrayField(UUIDField())),
                ),
                module_ids=Coalesce(
                    ArrayAgg(
                        "issue_module__module_id",
                        distinct=True,
                        filter=Q(
                            ~Q(issue_module__module_id__isnull=True)
                            & Q(issue_module__module__archived_at__isnull=True)
                            & Q(issue_module__deleted_at__isnull=True)
                        ),
                    ),
                    Value([], output_field=ArrayField(UUIDField())),
                ),
            )
            .filter(pk=pk)
            .first()
        )

        if not issue:
            return Response(
                {"error": "Issue not found"}, status=status.HTTP_404_NOT_FOUND
            )

        current_instance = json.dumps(
            IssueSerializer(issue).data, cls=DjangoJSONEncoder
        )
        estimate_type = Project.objects.filter(
            workspace__slug=slug,
            pk=project_id,
            estimate__isnull=False,
            estimate__type="points",
        ).exists()

        # Check if state is updated then is the transition allowed
        workflow_state_manager = WorkflowStateManager(project_id=project_id, slug=slug)
        if request.data.get(
            "state_id"
        ) and not workflow_state_manager.validate_state_transition(
            issue=issue,
            new_state_id=request.data.get("state_id"),
            user_id=request.user.id,
        ):
            return Response(
                {"error": "State transition is not allowed"},
                status=status.HTTP_403_FORBIDDEN,
            )

        requested_data = json.dumps(self.request.data, cls=DjangoJSONEncoder)
        serializer = IssueCreateSerializer(
<<<<<<< HEAD
            issue, data=request.data, partial=True, context={"project_id": project_id}
=======
            issue, data=request.data, partial=True
>>>>>>> aef77090
        )
        if serializer.is_valid():
            serializer.save()
            issue_activity.delay(
                type="issue.activity.updated",
                requested_data=requested_data,
                actor_id=str(request.user.id),
                issue_id=str(pk),
                project_id=str(project_id),
                current_instance=current_instance,
                epoch=int(timezone.now().timestamp()),
                notification=True,
                origin=request.META.get("HTTP_ORIGIN"),
            )

            if issue.cycle_id and (
                request.data.get("state_id") or request.data.get("estimate_point")
            ):
                cycle = Cycle.objects.get(pk=issue.cycle_id)
                if cycle.version == 2:
                    EntityIssueStateActivity.objects.create(
                        cycle_id=issue.cycle_id,
                        state_id=issue.state_id,
                        issue_id=issue.id,
                        state_group=issue.state.group,
                        action="UPDATED",
                        entity_type="CYCLE",
                        estimate_point_id=issue.estimate_point_id,
                        estimate_value=(
                            issue.estimate_point.value
                            if estimate_type and issue.estimate_point
                            else None
                        ),
                        workspace_id=issue.workspace_id,
                        created_by_id=request.user.id,
                        updated_by_id=request.user.id,
                    )

            model_activity.delay(
                model_name="issue",
                model_id=str(serializer.data.get("id", None)),
                requested_data=request.data,
                current_instance=current_instance,
                actor_id=request.user.id,
                slug=slug,
                origin=request.META.get("HTTP_ORIGIN"),
            )
            # updated issue description version
            issue_description_version_task.delay(
                updated_issue=current_instance,
                issue_id=str(serializer.data.get("id", None)),
                user_id=request.user.id,
            )
            return Response(status=status.HTTP_204_NO_CONTENT)
        return Response(serializer.errors, status=status.HTTP_400_BAD_REQUEST)

    @allow_permission([ROLE.ADMIN], creator=True, model=Issue)
    def destroy(self, request, slug, project_id, pk=None):
        issue = Issue.objects.get(
            Q(type__is_epic=False) | Q(type__isnull=True),
            workspace__slug=slug,
            project_id=project_id,
            pk=pk,
        )

        issue.delete()
        # delete the issue from recent visits
        UserRecentVisit.objects.filter(
            project_id=project_id,
            workspace__slug=slug,
            entity_identifier=pk,
            entity_name="issue",
        ).delete(soft=False)
        issue_activity.delay(
            type="issue.activity.deleted",
            requested_data=json.dumps({"issue_id": str(pk)}),
            actor_id=str(request.user.id),
            issue_id=str(pk),
            project_id=str(project_id),
            current_instance={},
            epoch=int(timezone.now().timestamp()),
            notification=True,
            origin=request.META.get("HTTP_ORIGIN"),
        )
        return Response(status=status.HTTP_204_NO_CONTENT)


class IssueUserDisplayPropertyEndpoint(BaseAPIView):
    @allow_permission([ROLE.ADMIN, ROLE.MEMBER, ROLE.GUEST])
    def patch(self, request, slug, project_id):
        issue_property = IssueUserProperty.objects.get(
            user=request.user, project_id=project_id
        )

        issue_property.filters = request.data.get(
            "filters", issue_property.filters
        )
        issue_property.display_filters = request.data.get(
            "display_filters", issue_property.display_filters
        )
        issue_property.display_properties = request.data.get(
            "display_properties", issue_property.display_properties
        )
        issue_property.save()
        serializer = IssueUserPropertySerializer(issue_property)
        return Response(serializer.data, status=status.HTTP_201_CREATED)

    @allow_permission([ROLE.ADMIN, ROLE.MEMBER, ROLE.GUEST])
    def get(self, request, slug, project_id):
        issue_property, _ = IssueUserProperty.objects.get_or_create(
            user=request.user, project_id=project_id
        )
        serializer = IssueUserPropertySerializer(issue_property)
        return Response(serializer.data, status=status.HTTP_200_OK)


class BulkDeleteIssuesEndpoint(BaseAPIView):
    @allow_permission([ROLE.ADMIN])
    def delete(self, request, slug, project_id):
        issue_ids = request.data.get("issue_ids", [])

        if not len(issue_ids):
            return Response(
                {"error": "Issue IDs are required"},
                status=status.HTTP_400_BAD_REQUEST,
            )

        issues = Issue.issue_objects.filter(
            workspace__slug=slug, project_id=project_id, pk__in=issue_ids
        )

        total_issues = len(issues)

        issues.delete()

        return Response(
            {"message": f"{total_issues} issues were deleted"},
            status=status.HTTP_200_OK,
        )


class DeletedIssuesListViewSet(BaseAPIView):
    @allow_permission([ROLE.ADMIN, ROLE.MEMBER, ROLE.GUEST])
    def get(self, request, slug, project_id):
        filters = {}
        if request.GET.get("updated_at__gt", None) is not None:
            filters = {"updated_at__gt": request.GET.get("updated_at__gt")}
        deleted_issues = (
            Issue.all_objects.filter(
                workspace__slug=slug, project_id=project_id
            )
            .filter(Q(archived_at__isnull=False) | Q(deleted_at__isnull=False))
            .filter(**filters)
            .values_list("id", flat=True)
        )

        return Response(deleted_issues, status=status.HTTP_200_OK)


class IssuePaginatedViewSet(BaseViewSet):
    def get_queryset(self):
        workspace_slug = self.kwargs.get("slug")
        project_id = self.kwargs.get("project_id")

        issue_queryset = Issue.issue_objects.filter(
            workspace__slug=workspace_slug, project_id=project_id
        )

        return (
            issue_queryset.select_related(
                "workspace", "project", "state", "parent"
            )
            .prefetch_related("assignees", "labels", "issue_module__module")
            .annotate(
                cycle_id=Subquery(
                    CycleIssue.objects.filter(
                        issue=OuterRef("id"), deleted_at__isnull=True
                    ).values("cycle_id")[:1]
                )
            )
            .annotate(
                link_count=IssueLink.objects.filter(issue=OuterRef("id"))
                .order_by()
                .annotate(count=Func(F("id"), function="Count"))
                .values("count")
            )
            .annotate(
                attachment_count=FileAsset.objects.filter(
                    issue_id=OuterRef("id"),
                    entity_type=FileAsset.EntityTypeContext.ISSUE_ATTACHMENT,
                )
                .order_by()
                .annotate(count=Func(F("id"), function="Count"))
                .values("count")
            )
            .annotate(
                sub_issues_count=Issue.issue_objects.filter(
                    parent=OuterRef("id")
                )
                .order_by()
                .annotate(count=Func(F("id"), function="Count"))
                .values("count")
            )
        ).distinct()

    def process_paginated_result(self, fields, results, timezone):
        paginated_data = results.values(*fields)

        # converting the datetime fields in paginated data
        datetime_fields = ["created_at", "updated_at"]
        paginated_data = user_timezone_converter(
            paginated_data, datetime_fields, timezone
        )

        return paginated_data

    @allow_permission([ROLE.ADMIN, ROLE.MEMBER, ROLE.GUEST])
    def list(self, request, slug, project_id):
        cursor = request.GET.get("cursor", None)
        is_description_required = request.GET.get("description", "false")
        updated_at = request.GET.get("updated_at__gt", None)

        # required fields
        required_fields = [
            "id",
            "name",
            "state_id",
            "state__group",
            "sort_order",
            "completed_at",
            "estimate_point",
            "priority",
            "start_date",
            "target_date",
            "sequence_id",
            "project_id",
            "parent_id",
            "cycle_id",
            "created_at",
            "updated_at",
            "created_by",
            "updated_by",
            "is_draft",
            "archived_at",
            "module_ids",
            "label_ids",
            "assignee_ids",
            "link_count",
            "attachment_count",
            "sub_issues_count",
            "type_id",
        ]

        if str(is_description_required).lower() == "true":
            required_fields.append("description_html")

        # querying issues
        base_queryset = Issue.issue_objects.filter(
            workspace__slug=slug, project_id=project_id
        )

        base_queryset = base_queryset.order_by("updated_at")
        queryset = self.get_queryset().order_by("updated_at")

        # validation for guest user
        project = Project.objects.get(pk=project_id, workspace__slug=slug)
        project_member = ProjectMember.objects.filter(
            workspace__slug=slug,
            project_id=project_id,
            member=request.user,
            role=5,
            is_active=True,
        )
        if project_member.exists() and not project.guest_view_all_features:
            base_queryset = base_queryset.filter(created_by=request.user)
            queryset = queryset.filter(created_by=request.user)

        # filtering issues by greater then updated_at given by the user
        if updated_at:
            base_queryset = base_queryset.filter(updated_at__gt=updated_at)
            queryset = queryset.filter(updated_at__gt=updated_at)

        queryset = queryset.annotate(
            label_ids=Coalesce(
                ArrayAgg(
                    "labels__id",
                    distinct=True,
                    filter=Q(
                        ~Q(labels__id__isnull=True)
                        & Q(label_issue__deleted_at__isnull=True)
                    ),
                ),
                Value([], output_field=ArrayField(UUIDField())),
            ),
            assignee_ids=Coalesce(
                ArrayAgg(
                    "assignees__id",
                    distinct=True,
                    filter=Q(
                        ~Q(assignees__id__isnull=True)
                        & Q(assignees__member_project__is_active=True)
                        & Q(issue_assignee__deleted_at__isnull=True)
                    ),
                ),
                Value([], output_field=ArrayField(UUIDField())),
            ),
            module_ids=Coalesce(
                ArrayAgg(
                    "issue_module__module_id",
                    distinct=True,
                    filter=Q(
                        ~Q(issue_module__module_id__isnull=True)
                        & Q(issue_module__module__archived_at__isnull=True)
                        & Q(issue_module__deleted_at__isnull=True)
                    ),
                ),
                Value([], output_field=ArrayField(UUIDField())),
            ),
        )

        paginated_data = paginate(
            base_queryset=base_queryset,
            queryset=queryset,
            cursor=cursor,
            on_result=lambda results: self.process_paginated_result(
                required_fields, results, request.user.user_timezone
            ),
        )

        return Response(paginated_data, status=status.HTTP_200_OK)


class IssueDetailEndpoint(BaseAPIView):
    @allow_permission([ROLE.ADMIN, ROLE.MEMBER, ROLE.GUEST])
    def get(self, request, slug, project_id):
        filters = issue_filters(request.query_params, "GET")
        issue = (
            Issue.issue_objects.filter(
                workspace__slug=slug, project_id=project_id
            )
            .select_related("workspace", "project", "state", "parent")
            .prefetch_related("assignees", "labels", "issue_module__module")
            .annotate(
                cycle_id=Subquery(
                    CycleIssue.objects.filter(
                        issue=OuterRef("id"), deleted_at__isnull=True
                    ).values("cycle_id")[:1]
                )
            )
            .annotate(
                label_ids=Coalesce(
                    ArrayAgg(
                        "labels__id",
                        distinct=True,
                        filter=Q(
                            ~Q(labels__id__isnull=True)
                            & Q(label_issue__deleted_at__isnull=True)
                        ),
                    ),
                    Value([], output_field=ArrayField(UUIDField())),
                ),
                assignee_ids=Coalesce(
                    ArrayAgg(
                        "assignees__id",
                        distinct=True,
                        filter=Q(
                            ~Q(assignees__id__isnull=True)
                            & Q(assignees__member_project__is_active=True)
                            & Q(issue_assignee__deleted_at__isnull=True)
                        ),
                    ),
                    Value([], output_field=ArrayField(UUIDField())),
                ),
                module_ids=Coalesce(
                    ArrayAgg(
                        "issue_module__module_id",
                        distinct=True,
                        filter=Q(
                            ~Q(issue_module__module_id__isnull=True)
                            & Q(issue_module__module__archived_at__isnull=True)
                            & Q(issue_module__deleted_at__isnull=True)
                        ),
                    ),
                    Value([], output_field=ArrayField(UUIDField())),
                ),
            )
            .annotate(
                link_count=IssueLink.objects.filter(issue=OuterRef("id"))
                .order_by()
                .annotate(count=Func(F("id"), function="Count"))
                .values("count")
            )
            .annotate(
                attachment_count=FileAsset.objects.filter(
                    issue_id=OuterRef("id"),
                    entity_type=FileAsset.EntityTypeContext.ISSUE_ATTACHMENT,
                )
                .order_by()
                .annotate(count=Func(F("id"), function="Count"))
                .values("count")
            )
            .annotate(
                sub_issues_count=Issue.issue_objects.filter(
                    parent=OuterRef("id")
                )
                .order_by()
                .annotate(count=Func(F("id"), function="Count"))
                .values("count")
            )
        )
        issue = issue.filter(**filters)
        order_by_param = request.GET.get("order_by", "-created_at")
        # Issue queryset
        issue, order_by_param = order_issue_queryset(
            issue_queryset=issue, order_by_param=order_by_param
        )
        return self.paginate(
            request=request,
            order_by=order_by_param,
            queryset=(issue),
            on_results=lambda issue: IssueSerializer(
                issue, many=True, fields=self.fields, expand=self.expand
            ).data,
        )


class IssueBulkUpdateDateEndpoint(BaseAPIView):
    def validate_dates(
        self, current_start, current_target, new_start, new_target
    ):
        """
        Validate that start date is before target date.
        """
        start = new_start or current_start
        target = new_target or current_target

        if start and target and start > target:
            return False
        return True

    @allow_permission([ROLE.ADMIN, ROLE.MEMBER])
    def post(self, request, slug, project_id):
        updates = request.data.get("updates", [])

        issue_ids = [update["id"] for update in updates]
        epoch = int(timezone.now().timestamp())

        # Fetch all relevant issues in a single query
        issues = list(Issue.objects.filter(id__in=issue_ids))
        issues_dict = {str(issue.id): issue for issue in issues}
        issues_to_update = []

        for update in updates:
            issue_id = update["id"]
            issue = issues_dict.get(issue_id)

            if not issue:
                continue

            start_date = update.get("start_date")
            target_date = update.get("target_date")
            validate_dates = self.validate_dates(
                issue.start_date, issue.target_date, start_date, target_date
            )
            if not validate_dates:
                return Response(
                    {"message": "Start date cannot exceed target date"},
                    status=status.HTTP_400_BAD_REQUEST,
                )

            if start_date:
                issue_activity.delay(
                    type="issue.activity.updated",
                    requested_data=json.dumps(
                        {"start_date": update.get("start_date")}
                    ),
                    current_instance=json.dumps(
                        {"start_date": str(issue.start_date)}
                    ),
                    issue_id=str(issue_id),
                    actor_id=str(request.user.id),
                    project_id=str(project_id),
                    epoch=epoch,
                )
                issue.start_date = start_date
                issues_to_update.append(issue)

            if target_date:
                issue_activity.delay(
                    type="issue.activity.updated",
                    requested_data=json.dumps(
                        {"target_date": update.get("target_date")}
                    ),
                    current_instance=json.dumps(
                        {"target_date": str(issue.target_date)}
                    ),
                    issue_id=str(issue_id),
                    actor_id=str(request.user.id),
                    project_id=str(project_id),
                    epoch=epoch,
                )
                issue.target_date = target_date
                issues_to_update.append(issue)

        # Bulk update issues
        Issue.objects.bulk_update(
            issues_to_update, ["start_date", "target_date"]
        )

        return Response(
            {"message": "Issues updated successfully"},
            status=status.HTTP_200_OK,
        )


class IssueMetaEndpoint(BaseAPIView):
    @allow_permission([ROLE.ADMIN, ROLE.MEMBER, ROLE.GUEST], level="PROJECT")
    def get(self, request, slug, project_id, issue_id):
        issue = Issue.issue_objects.only("sequence_id", "project__identifier").get(
            id=issue_id, project_id=project_id, workspace__slug=slug
        )
        return Response(
            {
                "sequence_id": issue.sequence_id,
                "project_identifier": issue.project.identifier,
            },
            status=status.HTTP_200_OK,
        )


class IssueDetailIdentifierEndpoint(BaseAPIView):
    def strict_str_to_int(self, s):
        if not s.isdigit() and not (s.startswith("-") and s[1:].isdigit()):
            raise ValueError("Invalid integer string")
        return int(s)

    def get(self, request, slug, project_identifier, issue_identifier):
        # Check if the issue identifier is a valid integer
        try:
            issue_identifier = self.strict_str_to_int(issue_identifier)
        except ValueError:
            return Response(
                {"error": "Invalid issue identifier"},
                status=status.HTTP_400_BAD_REQUEST,
            )

        # Fetch the project
        project = Project.objects.get(
            identifier__iexact=project_identifier, workspace__slug=slug
        )
   

        # Fetch the issue
        issue = (
            Issue.issue_objects.filter(project_id=project.id)
            .filter(workspace__slug=slug)
            .select_related("workspace", "project", "state", "parent")
            .prefetch_related("assignees", "labels", "issue_module__module")
            .annotate(
                cycle_id=Subquery(
                    CycleIssue.objects.filter(issue=OuterRef("id")).values("cycle_id")[
                        :1
                    ]
                )
            )
            .prefetch_related(
                Prefetch("customer_request_issues__customer")
            )
            .annotate(
                link_count=IssueLink.objects.filter(issue=OuterRef("id"))
                .order_by()
                .annotate(count=Func(F("id"), function="Count"))
                .values("count")
            )
            .annotate(
                attachment_count=FileAsset.objects.filter(
                    issue_id=OuterRef("id"),
                    entity_type=FileAsset.EntityTypeContext.ISSUE_ATTACHMENT,
                )
                .order_by()
                .annotate(count=Func(F("id"), function="Count"))
                .values("count")
            )
            .annotate(
                sub_issues_count=Issue.issue_objects.filter(parent=OuterRef("id"))
                .order_by()
                .annotate(count=Func(F("id"), function="Count"))
                .values("count")
            )
            .filter(sequence_id=issue_identifier)
            .annotate(
                label_ids=Coalesce(
                    ArrayAgg(
                        "labels__id",
                        distinct=True,
                        filter=Q(
                            ~Q(labels__id__isnull=True)
                            & Q(label_issue__deleted_at__isnull=True)
                        ),
                    ),
                    Value([], output_field=ArrayField(UUIDField())),
                ),
                assignee_ids=Coalesce(
                    ArrayAgg(
                        "assignees__id",
                        distinct=True,
                        filter=Q(
                            ~Q(assignees__id__isnull=True)
                            & Q(assignees__member_project__is_active=True)
                            & Q(issue_assignee__deleted_at__isnull=True)
                        ),
                    ),
                    Value([], output_field=ArrayField(UUIDField())),
                ),
                module_ids=Coalesce(
                    ArrayAgg(
                        "issue_module__module_id",
                        distinct=True,
                        filter=Q(
                            ~Q(issue_module__module_id__isnull=True)
                            & Q(issue_module__module__archived_at__isnull=True)
                            & Q(issue_module__deleted_at__isnull=True)
                        ),
                    ),
                    Value([], output_field=ArrayField(UUIDField())),
                ),
            )
            .prefetch_related(
                Prefetch(
                    "issue_reactions",
                    queryset=IssueReaction.objects.select_related("issue", "actor"),
                )
            )
            .prefetch_related(
                Prefetch(
                    "issue_link",
                    queryset=IssueLink.objects.select_related("created_by"),
                )
            )
            .annotate(
                is_subscribed=Exists(
                    IssueSubscriber.objects.filter(
                        workspace__slug=slug,
                        project_id=project.id,
                        issue__sequence_id=issue_identifier,
                        subscriber=request.user,
                    )
                )
            )
        ).first()

        # Check if the issue exists
        if not issue:
            return Response(
                {"error": "The required object does not exist."},
                status=status.HTTP_404_NOT_FOUND,
            )
        
        # Check if the user is a member of the project
        if not ProjectMember.objects.filter(
            workspace__slug=slug,
            project_id=project.id,
            member=request.user,
            is_active=True,
        ).exists():
            return Response(
                {
                 "error": "You are not allowed to view this issue",
                 "type": project.network
                },
                status=status.HTTP_403_FORBIDDEN,
            )

        """
        if the role is guest and guest_view_all_features is false and owned by is not
        the requesting user then dont show the issue
        """

        if (
            ProjectMember.objects.filter(
                workspace__slug=slug,
                project_id=project.id,
                member=request.user,
                role=5,
                is_active=True,
            ).exists()
            and not project.guest_view_all_features
            and not issue.created_by == request.user
        ):
            return Response(
                {"error": "You are not allowed to view this issue"},
                status=status.HTTP_400_BAD_REQUEST,
            )

        recent_visited_task.delay(
            slug=slug,
            entity_name="issue",
            entity_identifier=str(issue.id),
            user_id=str(request.user.id),
            project_id=str(project.id),
        )

        # Serialize the issue
        serializer = IssueDetailSerializer(issue, expand=self.expand)
        return Response(serializer.data, status=status.HTTP_200_OK)<|MERGE_RESOLUTION|>--- conflicted
+++ resolved
@@ -706,11 +706,7 @@
 
         requested_data = json.dumps(self.request.data, cls=DjangoJSONEncoder)
         serializer = IssueCreateSerializer(
-<<<<<<< HEAD
             issue, data=request.data, partial=True, context={"project_id": project_id}
-=======
-            issue, data=request.data, partial=True
->>>>>>> aef77090
         )
         if serializer.is_valid():
             serializer.save()
