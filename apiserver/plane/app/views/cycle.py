# Python imports
import json

# Django imports
from django.db.models import (
    Func,
    F,
    Q,
    Exists,
    OuterRef,
    Count,
    Prefetch,
    Sum,
)
from django.core import serializers
from django.utils import timezone
from django.utils.decorators import method_decorator
from django.views.decorators.gzip import gzip_page

# Third party imports
from rest_framework.response import Response
from rest_framework import status

# Module imports
from . import BaseViewSet, BaseAPIView, WebhookMixin
from plane.app.serializers import (
    CycleSerializer,
    CycleIssueSerializer,
    CycleFavoriteSerializer,
    IssueStateSerializer,
    CycleWriteSerializer,
)
from plane.app.permissions import ProjectEntityPermission
from plane.db.models import (
    User,
    Cycle,
    CycleIssue,
    Issue,
    CycleFavorite,
    IssueLink,
    IssueAttachment,
    Label,
)
from plane.bgtasks.issue_activites_task import issue_activity
from plane.utils.grouper import group_results
from plane.utils.issue_filters import issue_filters
from plane.utils.analytics_plot import burndown_plot


class CycleViewSet(WebhookMixin, BaseViewSet):
    serializer_class = CycleSerializer
    model = Cycle
    webhook_event = "cycle"
    permission_classes = [
        ProjectEntityPermission,
    ]

    def perform_create(self, serializer):
        serializer.save(
            project_id=self.kwargs.get("project_id"), owned_by=self.request.user
        )

    def get_queryset(self):
        subquery = CycleFavorite.objects.filter(
            user=self.request.user,
            cycle_id=OuterRef("pk"),
            project_id=self.kwargs.get("project_id"),
            workspace__slug=self.kwargs.get("slug"),
        )
        return self.filter_queryset(
            super()
            .get_queryset()
            .filter(workspace__slug=self.kwargs.get("slug"))
            .filter(project_id=self.kwargs.get("project_id"))
            .filter(project__project_projectmember__member=self.request.user)
            .select_related("project")
            .select_related("workspace")
            .select_related("owned_by")
            .annotate(is_favorite=Exists(subquery))
            .annotate(
                total_issues=Count(
                    "issue_cycle",
                    filter=Q(
                        issue_cycle__issue__archived_at__isnull=True,
                        issue_cycle__issue__is_draft=False,
                    ),
                )
            )
            .annotate(
                completed_issues=Count(
                    "issue_cycle__issue__state__group",
                    filter=Q(
                        issue_cycle__issue__state__group="completed",
                        issue_cycle__issue__archived_at__isnull=True,
                        issue_cycle__issue__is_draft=False,
                    ),
                )
            )
            .annotate(
                cancelled_issues=Count(
                    "issue_cycle__issue__state__group",
                    filter=Q(
                        issue_cycle__issue__state__group="cancelled",
                        issue_cycle__issue__archived_at__isnull=True,
                        issue_cycle__issue__is_draft=False,
                    ),
                )
            )
            .annotate(
                started_issues=Count(
                    "issue_cycle__issue__state__group",
                    filter=Q(
                        issue_cycle__issue__state__group="started",
                        issue_cycle__issue__archived_at__isnull=True,
                        issue_cycle__issue__is_draft=False,
                    ),
                )
            )
            .annotate(
                unstarted_issues=Count(
                    "issue_cycle__issue__state__group",
                    filter=Q(
                        issue_cycle__issue__state__group="unstarted",
                        issue_cycle__issue__archived_at__isnull=True,
                        issue_cycle__issue__is_draft=False,
                    ),
                )
            )
            .annotate(
                backlog_issues=Count(
                    "issue_cycle__issue__state__group",
                    filter=Q(
                        issue_cycle__issue__state__group="backlog",
                        issue_cycle__issue__archived_at__isnull=True,
                        issue_cycle__issue__is_draft=False,
                    ),
                )
            )
            .annotate(total_estimates=Sum("issue_cycle__issue__estimate_point"))
            .annotate(
                completed_estimates=Sum(
                    "issue_cycle__issue__estimate_point",
                    filter=Q(
                        issue_cycle__issue__state__group="completed",
                        issue_cycle__issue__archived_at__isnull=True,
                        issue_cycle__issue__is_draft=False,
                    ),
                )
            )
            .annotate(
                started_estimates=Sum(
                    "issue_cycle__issue__estimate_point",
                    filter=Q(
                        issue_cycle__issue__state__group="started",
                        issue_cycle__issue__archived_at__isnull=True,
                        issue_cycle__issue__is_draft=False,
                    ),
                )
            )
            .prefetch_related(
                Prefetch(
                    "issue_cycle__issue__assignees",
                    queryset=User.objects.only("avatar", "first_name", "id").distinct(),
                )
            )
            .prefetch_related(
                Prefetch(
                    "issue_cycle__issue__labels",
                    queryset=Label.objects.only("name", "color", "id").distinct(),
                )
            )
            .order_by("-is_favorite", "name")
            .distinct()
        )

    def list(self, request, slug, project_id):
        queryset = self.get_queryset()
        cycle_view = request.GET.get("cycle_view", "all")

        queryset = queryset.order_by("-is_favorite","-created_at")

        # Current Cycle
        if cycle_view == "current":
            queryset = queryset.filter(
                start_date__lte=timezone.now(),
                end_date__gte=timezone.now(),
            )

            data = CycleSerializer(queryset, many=True).data

            if len(data):
                assignee_distribution = (
                    Issue.objects.filter(
                        issue_cycle__cycle_id=data[0]["id"],
                        workspace__slug=slug,
                        project_id=project_id,
                    )
                    .annotate(display_name=F("assignees__display_name"))
                    .annotate(assignee_id=F("assignees__id"))
                    .annotate(avatar=F("assignees__avatar"))
                    .values("display_name", "assignee_id", "avatar")
                    .annotate(
                        total_issues=Count(
                            "assignee_id",
                            filter=Q(archived_at__isnull=True, is_draft=False),
                        ),
                    )
                    .annotate(
                        completed_issues=Count(
                            "assignee_id",
                            filter=Q(
                                completed_at__isnull=False,
                                archived_at__isnull=True,
                                is_draft=False,
                            ),
                        )
                    )
                    .annotate(
                        pending_issues=Count(
                            "assignee_id",
                            filter=Q(
                                completed_at__isnull=True,
                                archived_at__isnull=True,
                                is_draft=False,
                            ),
                        )
                    )
                    .order_by("display_name")
                )

                label_distribution = (
                    Issue.objects.filter(
                        issue_cycle__cycle_id=data[0]["id"],
                        workspace__slug=slug,
                        project_id=project_id,
                    )
                    .annotate(label_name=F("labels__name"))
                    .annotate(color=F("labels__color"))
                    .annotate(label_id=F("labels__id"))
                    .values("label_name", "color", "label_id")
                    .annotate(
                        total_issues=Count(
                            "label_id",
                            filter=Q(archived_at__isnull=True, is_draft=False),
                        )
                    )
                    .annotate(
                        completed_issues=Count(
                            "label_id",
                            filter=Q(
                                completed_at__isnull=False,
                                archived_at__isnull=True,
                                is_draft=False,
                            ),
                        )
                    )
                    .annotate(
                        pending_issues=Count(
                            "label_id",
                            filter=Q(
                                completed_at__isnull=True,
                                archived_at__isnull=True,
                                is_draft=False,
                            ),
                        )
                    )
                    .order_by("label_name")
                )
                data[0]["distribution"] = {
                    "assignees": assignee_distribution,
                    "labels": label_distribution,
                    "completion_chart": {},
                }
                if data[0]["start_date"] and data[0]["end_date"]:
                    data[0]["distribution"]["completion_chart"] = burndown_plot(
                        queryset=queryset.first(),
                        slug=slug,
                        project_id=project_id,
                        cycle_id=data[0]["id"],
                    )

            return Response(data, status=status.HTTP_200_OK)

        # Upcoming Cycles
        if cycle_view == "upcoming":
            queryset = queryset.filter(start_date__gt=timezone.now())
            return Response(
                CycleSerializer(queryset, many=True).data, status=status.HTTP_200_OK
            )

        # Completed Cycles
        if cycle_view == "completed":
            queryset = queryset.filter(end_date__lt=timezone.now())
            return Response(
                CycleSerializer(queryset, many=True).data, status=status.HTTP_200_OK
            )

        # Draft Cycles
        if cycle_view == "draft":
            queryset = queryset.filter(
                end_date=None,
                start_date=None,
            )

            return Response(
                CycleSerializer(queryset, many=True).data, status=status.HTTP_200_OK
            )

        # Incomplete Cycles
        if cycle_view == "incomplete":
            queryset = queryset.filter(
                Q(end_date__gte=timezone.now().date()) | Q(end_date__isnull=True),
            )
            return Response(
                CycleSerializer(queryset, many=True).data, status=status.HTTP_200_OK
            )

        # If no matching view is found return all cycles
        return Response(
            CycleSerializer(queryset, many=True).data, status=status.HTTP_200_OK
        )

    def create(self, request, slug, project_id):
        if (
            request.data.get("start_date", None) is None
            and request.data.get("end_date", None) is None
        ) or (
            request.data.get("start_date", None) is not None
            and request.data.get("end_date", None) is not None
        ):
            serializer = CycleSerializer(data=request.data)
            if serializer.is_valid():
                serializer.save(
                    project_id=project_id,
                    owned_by=request.user,
                )
                return Response(serializer.data, status=status.HTTP_201_CREATED)
            return Response(serializer.errors, status=status.HTTP_400_BAD_REQUEST)
        else:
            return Response(
                {
                    "error": "Both start date and end date are either required or are to be null"
                },
                status=status.HTTP_400_BAD_REQUEST,
            )

    def partial_update(self, request, slug, project_id, pk):
        cycle = Cycle.objects.get(workspace__slug=slug, project_id=project_id, pk=pk)

        request_data = request.data

        if cycle.end_date is not None and cycle.end_date < timezone.now().date():
            if "sort_order" in request_data:
                # Can only change sort order
                request_data = {
                    "sort_order": request_data.get("sort_order", cycle.sort_order)
                }
            else:
                return Response(
                    {
                        "error": "The Cycle has already been completed so it cannot be edited"
                    },
                    status=status.HTTP_400_BAD_REQUEST,
                )

        serializer = CycleWriteSerializer(cycle, data=request.data, partial=True)
        if serializer.is_valid():
            serializer.save()
            return Response(serializer.data, status=status.HTTP_200_OK)
        return Response(serializer.errors, status=status.HTTP_400_BAD_REQUEST)

    def retrieve(self, request, slug, project_id, pk):
        queryset = self.get_queryset().get(pk=pk)

        # Assignee Distribution
        assignee_distribution = (
            Issue.objects.filter(
                issue_cycle__cycle_id=pk,
                workspace__slug=slug,
                project_id=project_id,
            )
            .annotate(first_name=F("assignees__first_name"))
            .annotate(last_name=F("assignees__last_name"))
            .annotate(assignee_id=F("assignees__id"))
            .annotate(avatar=F("assignees__avatar"))
            .annotate(display_name=F("assignees__display_name"))
            .values("first_name", "last_name", "assignee_id", "avatar", "display_name")
            .annotate(
                total_issues=Count(
                    "assignee_id",
                    filter=Q(archived_at__isnull=True, is_draft=False),
                ),
            )
            .annotate(
                completed_issues=Count(
                    "assignee_id",
                    filter=Q(
                        completed_at__isnull=False,
                        archived_at__isnull=True,
                        is_draft=False,
                    ),
                )
            )
            .annotate(
                pending_issues=Count(
                    "assignee_id",
                    filter=Q(
                        completed_at__isnull=True,
                        archived_at__isnull=True,
                        is_draft=False,
                    ),
                )
            )
            .order_by("first_name", "last_name")
        )

        # Label Distribution
        label_distribution = (
            Issue.objects.filter(
                issue_cycle__cycle_id=pk,
                workspace__slug=slug,
                project_id=project_id,
            )
            .annotate(label_name=F("labels__name"))
            .annotate(color=F("labels__color"))
            .annotate(label_id=F("labels__id"))
            .values("label_name", "color", "label_id")
            .annotate(
                total_issues=Count(
                    "label_id",
                    filter=Q(archived_at__isnull=True, is_draft=False),
                ),
            )
            .annotate(
                completed_issues=Count(
                    "label_id",
                    filter=Q(
                        completed_at__isnull=False,
                        archived_at__isnull=True,
                        is_draft=False,
                    ),
                )
            )
            .annotate(
                pending_issues=Count(
                    "label_id",
                    filter=Q(
                        completed_at__isnull=True,
                        archived_at__isnull=True,
                        is_draft=False,
                    ),
                )
            )
            .order_by("label_name")
        )

        data = CycleSerializer(queryset).data
        data["distribution"] = {
            "assignees": assignee_distribution,
            "labels": label_distribution,
            "completion_chart": {},
        }

        if queryset.start_date and queryset.end_date:
            data["distribution"]["completion_chart"] = burndown_plot(
                queryset=queryset, slug=slug, project_id=project_id, cycle_id=pk
            )

        return Response(
            data,
            status=status.HTTP_200_OK,
        )

    def destroy(self, request, slug, project_id, pk):
        cycle_issues = list(
            CycleIssue.objects.filter(cycle_id=self.kwargs.get("pk")).values_list(
                "issue", flat=True
            )
        )
        cycle = Cycle.objects.get(workspace__slug=slug, project_id=project_id, pk=pk)

        issue_activity.delay(
            type="cycle.activity.deleted",
            requested_data=json.dumps(
                {
                    "cycle_id": str(pk),
                    "cycle_name": str(cycle.name),
                    "issues": [str(issue_id) for issue_id in cycle_issues],
                }
            ),
            actor_id=str(request.user.id),
            issue_id=str(pk),
            project_id=str(project_id),
            current_instance=None,
            epoch=int(timezone.now().timestamp()),
        )
        # Delete the cycle
        cycle.delete()
        return Response(status=status.HTTP_204_NO_CONTENT)


class CycleIssueViewSet(WebhookMixin, BaseViewSet):
    serializer_class = CycleIssueSerializer
    model = CycleIssue
<<<<<<< HEAD
    webhook_event = "cycle_issue"
=======

    webhook_event = "cycle_issue"
    bulk = True

>>>>>>> f5c42d55
    permission_classes = [
        ProjectEntityPermission,
    ]

    filterset_fields = [
        "issue__labels__id",
        "issue__assignees__id",
    ]

    def get_queryset(self):
        return self.filter_queryset(
            super()
            .get_queryset()
            .annotate(
                sub_issues_count=Issue.issue_objects.filter(parent=OuterRef("issue_id"))
                .order_by()
                .annotate(count=Func(F("id"), function="Count"))
                .values("count")
            )
            .filter(workspace__slug=self.kwargs.get("slug"))
            .filter(project_id=self.kwargs.get("project_id"))
            .filter(project__project_projectmember__member=self.request.user)
            .filter(cycle_id=self.kwargs.get("cycle_id"))
            .select_related("project")
            .select_related("workspace")
            .select_related("cycle")
            .select_related("issue", "issue__state", "issue__project")
            .prefetch_related("issue__assignees", "issue__labels")
            .distinct()
        )

    @method_decorator(gzip_page)
    def list(self, request, slug, project_id, cycle_id):
        order_by = request.GET.get("order_by", "created_at")
        group_by = request.GET.get("group_by", False)
        sub_group_by = request.GET.get("sub_group_by", False)
        filters = issue_filters(request.query_params, "GET")
        issues = (
            Issue.issue_objects.filter(issue_cycle__cycle_id=cycle_id)
            .annotate(
                sub_issues_count=Issue.issue_objects.filter(parent=OuterRef("id"))
                .order_by()
                .annotate(count=Func(F("id"), function="Count"))
                .values("count")
            )
            .annotate(bridge_id=F("issue_cycle__id"))
            .filter(project_id=project_id)
            .filter(workspace__slug=slug)
            .select_related("project")
            .select_related("workspace")
            .select_related("state")
            .select_related("parent")
            .prefetch_related("assignees")
            .prefetch_related("labels")
            .order_by(order_by)
            .filter(**filters)
            .annotate(
                link_count=IssueLink.objects.filter(issue=OuterRef("id"))
                .order_by()
                .annotate(count=Func(F("id"), function="Count"))
                .values("count")
            )
            .annotate(
                attachment_count=IssueAttachment.objects.filter(issue=OuterRef("id"))
                .order_by()
                .annotate(count=Func(F("id"), function="Count"))
                .values("count")
            )
        )

        issues_data = IssueStateSerializer(issues, many=True).data

        if sub_group_by and sub_group_by == group_by:
            return Response(
                {"error": "Group by and sub group by cannot be same"},
                status=status.HTTP_400_BAD_REQUEST,
            )

        if group_by:
            grouped_results = group_results(issues_data, group_by, sub_group_by)
            return Response(
                grouped_results,
                status=status.HTTP_200_OK,
            )

        return Response(
            issues_data, status=status.HTTP_200_OK
        )

    def create(self, request, slug, project_id, cycle_id):
        issues = request.data.get("issues", [])

        if not len(issues):
            return Response(
                {"error": "Issues are required"}, status=status.HTTP_400_BAD_REQUEST
            )

        cycle = Cycle.objects.get(
            workspace__slug=slug, project_id=project_id, pk=cycle_id
        )

        if cycle.end_date is not None and cycle.end_date < timezone.now().date():
            return Response(
                {
                    "error": "The Cycle has already been completed so no new issues can be added"
                },
                status=status.HTTP_400_BAD_REQUEST,
            )

        # Get all CycleIssues already created
        cycle_issues = list(CycleIssue.objects.filter(issue_id__in=issues))
        update_cycle_issue_activity = []
        record_to_create = []
        records_to_update = []

        for issue in issues:
            cycle_issue = [
                cycle_issue
                for cycle_issue in cycle_issues
                if str(cycle_issue.issue_id) in issues
            ]
            # Update only when cycle changes
            if len(cycle_issue):
                if cycle_issue[0].cycle_id != cycle_id:
                    update_cycle_issue_activity.append(
                        {
                            "old_cycle_id": str(cycle_issue[0].cycle_id),
                            "new_cycle_id": str(cycle_id),
                            "issue_id": str(cycle_issue[0].issue_id),
                        }
                    )
                    cycle_issue[0].cycle_id = cycle_id
                    records_to_update.append(cycle_issue[0])
            else:
                record_to_create.append(
                    CycleIssue(
                        project_id=project_id,
                        workspace=cycle.workspace,
                        created_by=request.user,
                        updated_by=request.user,
                        cycle=cycle,
                        issue_id=issue,
                    )
                )

        CycleIssue.objects.bulk_create(
            record_to_create,
            batch_size=10,
            ignore_conflicts=True,
        )
        CycleIssue.objects.bulk_update(
            records_to_update,
            ["cycle"],
            batch_size=10,
        )

        # Capture Issue Activity
        issue_activity.delay(
            type="cycle.activity.created",
            requested_data=json.dumps({"cycles_list": issues}),
            actor_id=str(self.request.user.id),
            issue_id=None,
            project_id=str(self.kwargs.get("project_id", None)),
            current_instance=json.dumps(
                {
                    "updated_cycle_issues": update_cycle_issue_activity,
                    "created_cycle_issues": serializers.serialize(
                        "json", record_to_create
                    ),
                }
            ),
            epoch=int(timezone.now().timestamp()),
        )

        # Return all Cycle Issues
        return Response(
            CycleIssueSerializer(self.get_queryset(), many=True).data,
            status=status.HTTP_200_OK,
        )

    def destroy(self, request, slug, project_id, cycle_id, pk):
        cycle_issue = CycleIssue.objects.get(
            pk=pk, workspace__slug=slug, project_id=project_id, cycle_id=cycle_id
        )
        issue_id = cycle_issue.issue_id
        issue_activity.delay(
            type="cycle.activity.deleted",
            requested_data=json.dumps(
                {
                    "cycle_id": str(self.kwargs.get("cycle_id")),
                    "issues": [str(issue_id)],
                }
            ),
            actor_id=str(self.request.user.id),
            issue_id=str(cycle_issue.issue_id),
            project_id=str(self.kwargs.get("project_id", None)),
            current_instance=None,
            epoch=int(timezone.now().timestamp()),
        )
        cycle_issue.delete()
        return Response(status=status.HTTP_204_NO_CONTENT)


class CycleIssueGroupedEndpoint(BaseAPIView):

    permission_classes = [
        ProjectEntityPermission,
    ]

    def get(self, request, slug, project_id, cycle_id):
        filters = issue_filters(request.query_params, "GET")
        fields = [field for field in request.GET.get("fields", "").split(",") if field]

        issues = (
            Issue.issue_objects.filter(issue_cycle__cycle_id=cycle_id)
            .annotate(
                sub_issues_count=Issue.issue_objects.filter(parent=OuterRef("id"))
                .order_by()
                .annotate(count=Func(F("id"), function="Count"))
                .values("count")
            )
            .annotate(bridge_id=F("issue_cycle__id"))
            .filter(project_id=project_id)
            .filter(workspace__slug=slug)
            .select_related("project")
            .select_related("workspace")
            .select_related("state")
            .select_related("parent")
            .prefetch_related("assignees")
            .prefetch_related("labels")
            .filter(**filters)
            .annotate(
                link_count=IssueLink.objects.filter(issue=OuterRef("id"))
                .order_by()
                .annotate(count=Func(F("id"), function="Count"))
                .values("count")
            )
            .annotate(
                attachment_count=IssueAttachment.objects.filter(issue=OuterRef("id"))
                .order_by()
                .annotate(count=Func(F("id"), function="Count"))
                .values("count")
            )
        )

        issues = IssueStateSerializer(issues, many=True, fields=fields if fields else None).data
        issue_dict = {str(issue["id"]): issue for issue in issues}
        return Response(
            issue_dict,
            status=status.HTTP_200_OK,
        )


class CycleDateCheckEndpoint(BaseAPIView):
    permission_classes = [
        ProjectEntityPermission,
    ]

    def post(self, request, slug, project_id):
        start_date = request.data.get("start_date", False)
        end_date = request.data.get("end_date", False)
        cycle_id = request.data.get("cycle_id")
        if not start_date or not end_date:
            return Response(
                {"error": "Start date and end date both are required"},
                status=status.HTTP_400_BAD_REQUEST,
            )

        cycles = Cycle.objects.filter(
            Q(workspace__slug=slug)
            & Q(project_id=project_id)
            & (
                Q(start_date__lte=start_date, end_date__gte=start_date)
                | Q(start_date__lte=end_date, end_date__gte=end_date)
                | Q(start_date__gte=start_date, end_date__lte=end_date)
            )
        ).exclude(pk=cycle_id)

        if cycles.exists():
            return Response(
                {
                    "error": "You have a cycle already on the given dates, if you want to create a draft cycle you can do that by removing dates",
                    "status": False,
                }
            )
        else:
            return Response({"status": True}, status=status.HTTP_200_OK)


class CycleFavoriteViewSet(BaseViewSet):
    serializer_class = CycleFavoriteSerializer
    model = CycleFavorite

    def get_queryset(self):
        return self.filter_queryset(
            super()
            .get_queryset()
            .filter(workspace__slug=self.kwargs.get("slug"))
            .filter(user=self.request.user)
            .select_related("cycle", "cycle__owned_by")
        )

    def create(self, request, slug, project_id):
        serializer = CycleFavoriteSerializer(data=request.data)
        if serializer.is_valid():
            serializer.save(user=request.user, project_id=project_id)
            return Response(serializer.data, status=status.HTTP_201_CREATED)
        return Response(serializer.errors, status=status.HTTP_400_BAD_REQUEST)

    def destroy(self, request, slug, project_id, cycle_id):
        cycle_favorite = CycleFavorite.objects.get(
            project=project_id,
            user=request.user,
            workspace__slug=slug,
            cycle_id=cycle_id,
        )
        cycle_favorite.delete()
        return Response(status=status.HTTP_204_NO_CONTENT)


class TransferCycleIssueEndpoint(BaseAPIView):
    permission_classes = [
        ProjectEntityPermission,
    ]

    def post(self, request, slug, project_id, cycle_id):
        new_cycle_id = request.data.get("new_cycle_id", False)

        if not new_cycle_id:
            return Response(
                {"error": "New Cycle Id is required"},
                status=status.HTTP_400_BAD_REQUEST,
            )

        new_cycle = Cycle.objects.get(
            workspace__slug=slug, project_id=project_id, pk=new_cycle_id
        )

        if (
            new_cycle.end_date is not None
            and new_cycle.end_date < timezone.now().date()
        ):
            return Response(
                {
                    "error": "The cycle where the issues are transferred is already completed"
                },
                status=status.HTTP_400_BAD_REQUEST,
            )

        cycle_issues = CycleIssue.objects.filter(
            cycle_id=cycle_id,
            project_id=project_id,
            workspace__slug=slug,
            issue__state__group__in=["backlog", "unstarted", "started"],
        )

        updated_cycles = []
        for cycle_issue in cycle_issues:
            cycle_issue.cycle_id = new_cycle_id
            updated_cycles.append(cycle_issue)

        cycle_issues = CycleIssue.objects.bulk_update(
            updated_cycles, ["cycle_id"], batch_size=100
        )

        return Response({"message": "Success"}, status=status.HTTP_200_OK)<|MERGE_RESOLUTION|>--- conflicted
+++ resolved
@@ -502,14 +502,10 @@
 class CycleIssueViewSet(WebhookMixin, BaseViewSet):
     serializer_class = CycleIssueSerializer
     model = CycleIssue
-<<<<<<< HEAD
-    webhook_event = "cycle_issue"
-=======
 
     webhook_event = "cycle_issue"
     bulk = True
 
->>>>>>> f5c42d55
     permission_classes = [
         ProjectEntityPermission,
     ]
