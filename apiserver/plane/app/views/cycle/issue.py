--- conflicted
+++ resolved
@@ -15,14 +15,7 @@
 
 # Module imports
 from .. import BaseViewSet
-<<<<<<< HEAD
 from plane.app.serializers import CycleIssueSerializer
-from plane.bgtasks.issue_activities_task import issue_activity
-from plane.db.models import Cycle, CycleIssue, Issue, FileAsset, IssueLink
-=======
-from plane.app.serializers import (
-    CycleIssueSerializer,
-)
 from plane.db.models import (
     Cycle,
     Issue,
@@ -33,7 +26,6 @@
     Workspace,
 )
 from plane.ee.models import EntityIssueStateActivity
->>>>>>> c4c58f67
 from plane.utils.grouper import (
     issue_group_values,
     issue_on_results,
@@ -296,8 +288,7 @@
                         estimate_point_id=issue_dict[issue_id].estimate_point_id,
                         estimate_value=(
                             issue_dict[issue_id].estimate_point.value
-                            if estimate_type
-                            and issue_dict[issue_id].estimate_point
+                            if estimate_type and issue_dict[issue_id].estimate_point
                             else None
                         ),
                         workspace_id=cycle.workspace_id,
@@ -321,8 +312,7 @@
                         estimate_point_id=issue_dict[issue_id].estimate_point_id,
                         estimate_value=(
                             issue_dict[issue_id].estimate_point.value
-                            if estimate_type
-                            and issue_dict[issue_id].estimate_point
+                            if estimate_type and issue_dict[issue_id].estimate_point
                             else None
                         ),
                         workspace_id=cycle.workspace_id,
