# Python imports
import json
import pytz


# Django imports
from django.contrib.postgres.aggregates import ArrayAgg
from django.contrib.postgres.fields import ArrayField
from django.db.models import (
    Case,
    CharField,
    Count,
    Exists,
    F,
    Func,
    OuterRef,
    Prefetch,
    Q,
    UUIDField,
    Value,
    When,
    Sum,
    FloatField,
)
from django.db import models
from django.db.models.functions import Coalesce, Cast, Concat
from django.utils import timezone
from django.core.serializers.json import DjangoJSONEncoder

# Third party imports
from rest_framework import status
from rest_framework.response import Response
from plane.app.permissions import allow_permission, ROLE
from plane.app.serializers import (
    CycleSerializer,
    CycleUserPropertiesSerializer,
    EntityProgressSerializer,
    CycleWriteSerializer,
)
from plane.bgtasks.issue_activities_task import issue_activity
from plane.db.models import (
    Cycle,
    CycleIssue,
    UserFavorite,
    CycleUserProperties,
    Issue,
    Label,
    User,
    Project,
    ProjectMember,
<<<<<<< HEAD
    UserRecentVisit,
=======
    Workspace,
>>>>>>> cc999ecc
)
from plane.ee.models import EntityIssueStateActivity, EntityProgress
from plane.utils.analytics_plot import burndown_plot
from plane.bgtasks.recent_visited_task import recent_visited_task
from plane.bgtasks.entity_issue_state_progress_task import (
    track_entity_issue_state_progress,
)
from plane.payment.flags.flag import FeatureFlag
from plane.payment.flags.flag_decorator import check_feature_flag

# Module imports
from .. import BaseAPIView, BaseViewSet
from plane.bgtasks.webhook_task import model_activity
from plane.utils.timezone_converter import convert_to_utc, user_timezone_converter


class CycleViewSet(BaseViewSet):
    serializer_class = CycleSerializer
    model = Cycle
    webhook_event = "cycle"

    def get_queryset(self):
        favorite_subquery = UserFavorite.objects.filter(
            user=self.request.user,
            entity_identifier=OuterRef("pk"),
            entity_type="cycle",
            project_id=self.kwargs.get("project_id"),
            workspace__slug=self.kwargs.get("slug"),
        )

        project = Project.objects.get(id=self.kwargs.get("project_id"))

        # Fetch project for the specific record or pass project_id dynamically
        project_timezone = project.timezone

        # Convert the current time (timezone.now()) to the project's timezone
        local_tz = pytz.timezone(project_timezone)
        current_time_in_project_tz = timezone.now().astimezone(local_tz)

        # Convert project local time back to UTC for comparison (start_date is stored in UTC)
        current_time_in_utc = current_time_in_project_tz.astimezone(pytz.utc)

        return self.filter_queryset(
            super()
            .get_queryset()
            .filter(workspace__slug=self.kwargs.get("slug"))
            .filter(project_id=self.kwargs.get("project_id"))
            .filter(
                project__project_projectmember__member=self.request.user,
                project__project_projectmember__is_active=True,
            )
            .filter(project__archived_at__isnull=True)
            .select_related("project", "workspace", "owned_by")
            .prefetch_related(
                Prefetch(
                    "issue_cycle__issue__assignees",
                    queryset=User.objects.only(
                        "avatar_asset", "first_name", "id"
                    ).distinct(),
                )
            )
            .prefetch_related(
                Prefetch(
                    "issue_cycle__issue__labels",
                    queryset=Label.objects.only("name", "color", "id").distinct(),
                )
            )
            .annotate(is_favorite=Exists(favorite_subquery))
            .annotate(
                total_issues=Count(
                    "issue_cycle__issue__id",
                    distinct=True,
                    filter=Q(
                        issue_cycle__issue__archived_at__isnull=True,
                        issue_cycle__issue__is_draft=False,
                        issue_cycle__deleted_at__isnull=True,
                    ),
                )
            )
            .annotate(
                completed_issues=Count(
                    "issue_cycle__issue__id",
                    distinct=True,
                    filter=Q(
                        issue_cycle__issue__state__group="completed",
                        issue_cycle__issue__archived_at__isnull=True,
                        issue_cycle__issue__is_draft=False,
                        issue_cycle__deleted_at__isnull=True,
                    ),
                )
            )
            .annotate(
                pending_issues=Count(
                    "issue_cycle__issue__id",
                    distinct=True,
                    filter=Q(
                        issue_cycle__issue__state__group__in=["backlog", "unstarted", "started"],
                        issue_cycle__issue__archived_at__isnull=True,
                        issue_cycle__issue__is_draft=False,
                        issue_cycle__deleted_at__isnull=True,
                    ),
                )
            )
            .annotate(
                status=Case(
                    When(
                        Q(start_date__lte=current_time_in_utc)
                        & Q(end_date__gte=current_time_in_utc),
                        then=Value("CURRENT"),
                    ),
                    When(start_date__gt=current_time_in_utc, then=Value("UPCOMING")),
                    When(end_date__lt=current_time_in_utc, then=Value("COMPLETED")),
                    When(
                        Q(start_date__isnull=True) & Q(end_date__isnull=True),
                        then=Value("DRAFT"),
                    ),
                    default=Value("DRAFT"),
                    output_field=CharField(),
                )
            )
            .annotate(
                assignee_ids=Coalesce(
                    ArrayAgg(
                        "issue_cycle__issue__assignees__id",
                        distinct=True,
                        filter=~Q(issue_cycle__issue__assignees__id__isnull=True)
                        & (
                            Q(
                                issue_cycle__issue__issue_assignee__deleted_at__isnull=True
                            )
                        ),
                    ),
                    Value([], output_field=ArrayField(UUIDField())),
                )
            )
            .order_by("-is_favorite", "name")
            .distinct()
        )

    @allow_permission([ROLE.ADMIN, ROLE.MEMBER, ROLE.GUEST])
    def list(self, request, slug, project_id):
        queryset = self.get_queryset().filter(archived_at__isnull=True)
        cycle_view = request.GET.get("cycle_view", "all")

        # Update the order by
        queryset = queryset.order_by("-is_favorite", "-created_at")

        project = Project.objects.get(id=self.kwargs.get("project_id"))

        # Fetch project for the specific record or pass project_id dynamically
        project_timezone = project.timezone

        # Convert the current time (timezone.now()) to the project's timezone
        local_tz = pytz.timezone(project_timezone)
        current_time_in_project_tz = timezone.now().astimezone(local_tz)

        # Convert project local time back to UTC for comparison (start_date is stored in UTC)
        current_time_in_utc = current_time_in_project_tz.astimezone(pytz.utc)

        # Current Cycle
        if cycle_view == "current":
            queryset = queryset.filter(
                start_date__lte=current_time_in_utc, end_date__gte=current_time_in_utc
            )

            data = queryset.values(
                # necessary fields
                "id",
                "workspace_id",
                "project_id",
                # model fields
                "name",
                "description",
                "start_date",
                "end_date",
                "owned_by_id",
                "view_props",
                "sort_order",
                "external_source",
                "external_id",
                "progress_snapshot",
                "logo_props",
                "is_favorite",
                "total_issues",
                "completed_issues",
                "pending_issues",
                "assignee_ids",
                "status",
                "version",
                "created_by",
            )
            datetime_fields = ["start_date", "end_date"]
            data = user_timezone_converter(data, datetime_fields, project_timezone)

            if data:
                return Response(data, status=status.HTTP_200_OK)

        data = queryset.values(
            # necessary fields
            "id",
            "workspace_id",
            "project_id",
            # model fields
            "name",
            "description",
            "start_date",
            "end_date",
            "owned_by_id",
            "view_props",
            "sort_order",
            "external_source",
            "external_id",
            "progress_snapshot",
            "logo_props",
            # meta fields
            "is_favorite",
            "total_issues",
            "pending_issues",
            "completed_issues",
            "assignee_ids",
            "status",
            "version",
            "created_by",
        )
        datetime_fields = ["start_date", "end_date"]
        data = user_timezone_converter(
            data, datetime_fields, request.user.user_timezone
        )
        return Response(data, status=status.HTTP_200_OK)

    @allow_permission([ROLE.ADMIN, ROLE.MEMBER])
    def create(self, request, slug, project_id):
        if (
            request.data.get("start_date", None) is None
            and request.data.get("end_date", None) is None
        ) or (
            request.data.get("start_date", None) is not None
            and request.data.get("end_date", None) is not None
        ):
            serializer = CycleWriteSerializer(
                data=request.data, context={"project_id": project_id}
            )
            if serializer.is_valid():
                serializer.save(project_id=project_id, owned_by=request.user)
                cycle = (
                    self.get_queryset()
                    .filter(pk=serializer.data["id"])
                    .values(
                        # necessary fields
                        "id",
                        "workspace_id",
                        "project_id",
                        # model fields
                        "name",
                        "description",
                        "start_date",
                        "end_date",
                        "owned_by_id",
                        "view_props",
                        "sort_order",
                        "external_source",
                        "external_id",
                        "progress_snapshot",
                        "logo_props",
                        "version",
                        # meta fields
                        "is_favorite",
                        "total_issues",
                        "completed_issues",
                        "assignee_ids",
                        "status",
                        "created_by",
                    )
                    .first()
                )

                datetime_fields = ["start_date", "end_date"]
                cycle = user_timezone_converter(
                    cycle, datetime_fields, request.user.user_timezone
                )

                # Send the model activity
                model_activity.delay(
                    model_name="cycle",
                    model_id=str(cycle["id"]),
                    requested_data=request.data,
                    current_instance=None,
                    actor_id=request.user.id,
                    slug=slug,
                    origin=request.META.get("HTTP_ORIGIN"),
                )
                return Response(cycle, status=status.HTTP_201_CREATED)
            return Response(serializer.errors, status=status.HTTP_400_BAD_REQUEST)
        else:
            return Response(
                {
                    "error": "Both start date and end date are either required or are to be null"
                },
                status=status.HTTP_400_BAD_REQUEST,
            )

    @allow_permission([ROLE.ADMIN, ROLE.MEMBER])
    def partial_update(self, request, slug, project_id, pk):
        queryset = self.get_queryset().filter(
            workspace__slug=slug, project_id=project_id, pk=pk
        )
        cycle = queryset.first()
        if cycle.archived_at:
            return Response(
                {"error": "Archived cycle cannot be updated"},
                status=status.HTTP_400_BAD_REQUEST,
            )

        current_instance = json.dumps(
            CycleSerializer(cycle).data, cls=DjangoJSONEncoder
        )

        request_data = request.data

        if cycle.end_date is not None and cycle.end_date < timezone.now():
            if "sort_order" in request_data:
                # Can only change sort order for a completed cycle``
                request_data = {
                    "sort_order": request_data.get("sort_order", cycle.sort_order)
                }
            else:
                return Response(
                    {
                        "error": "The Cycle has already been completed so it cannot be edited"
                    },
                    status=status.HTTP_400_BAD_REQUEST,
                )

        serializer = CycleWriteSerializer(
            cycle, data=request.data, partial=True, context={"project_id": project_id}
        )
        if serializer.is_valid():
            serializer.save()
            cycle = queryset.values(
                # necessary fields
                "id",
                "workspace_id",
                "project_id",
                # model fields
                "name",
                "description",
                "start_date",
                "end_date",
                "owned_by_id",
                "view_props",
                "sort_order",
                "external_source",
                "external_id",
                "progress_snapshot",
                "logo_props",
                "version",
                # meta fields
                "is_favorite",
                "total_issues",
                "completed_issues",
                "assignee_ids",
                "status",
                "created_by",
            ).first()

            datetime_fields = ["start_date", "end_date"]
            cycle = user_timezone_converter(
                cycle, datetime_fields, request.user.user_timezone
            )

            # Send the model activity
            model_activity.delay(
                model_name="cycle",
                model_id=str(cycle["id"]),
                requested_data=request.data,
                current_instance=current_instance,
                actor_id=request.user.id,
                slug=slug,
                origin=request.META.get("HTTP_ORIGIN"),
            )

            return Response(cycle, status=status.HTTP_200_OK)
        return Response(serializer.errors, status=status.HTTP_400_BAD_REQUEST)

    @allow_permission([ROLE.ADMIN, ROLE.MEMBER])
    def retrieve(self, request, slug, project_id, pk):
        queryset = self.get_queryset().filter(archived_at__isnull=True).filter(pk=pk)
        data = (
            self.get_queryset()
            .filter(pk=pk)
            .filter(archived_at__isnull=True)
            .annotate(
                sub_issues=Issue.issue_objects.filter(
                    project_id=self.kwargs.get("project_id"),
                    parent__isnull=False,
                    issue_cycle__cycle_id=pk,
                    issue_cycle__deleted_at__isnull=True,
                )
                .order_by()
                .annotate(count=Func(F("id"), function="Count"))
                .values("count")
            )
            .values(
                # necessary fields
                "id",
                "workspace_id",
                "project_id",
                # model fields
                "name",
                "description",
                "start_date",
                "end_date",
                "owned_by_id",
                "view_props",
                "sort_order",
                "external_source",
                "external_id",
                "progress_snapshot",
                "sub_issues",
                "logo_props",
                "version",
                # meta fields
                "is_favorite",
                "total_issues",
                "completed_issues",
                "assignee_ids",
                "status",
                "created_by",
            )
            .first()
        )

        if data is None:
            return Response(
                {"error": "Cycle not found"}, status=status.HTTP_404_NOT_FOUND
            )

        queryset = queryset.first()
        datetime_fields = ["start_date", "end_date"]
        data = user_timezone_converter(
            data, datetime_fields, request.user.user_timezone
        )

        recent_visited_task.delay(
            slug=slug,
            entity_name="cycle",
            entity_identifier=pk,
            user_id=request.user.id,
            project_id=project_id,
        )
        return Response(data, status=status.HTTP_200_OK)

    @allow_permission([ROLE.ADMIN], creator=True, model=Cycle)
    def destroy(self, request, slug, project_id, pk):
        cycle = Cycle.objects.get(workspace__slug=slug, project_id=project_id, pk=pk)
        if cycle.owned_by_id != request.user.id and not (
            ProjectMember.objects.filter(
                workspace__slug=slug,
                member=request.user,
                role=20,
                project_id=project_id,
                is_active=True,
            ).exists()
        ):
            return Response(
                {"error": "Only admin or owner can delete the cycle"},
                status=status.HTTP_403_FORBIDDEN,
            )

        cycle_issues = list(
            CycleIssue.objects.filter(cycle_id=self.kwargs.get("pk")).values_list(
                "issue", flat=True
            )
        )

        issue_activity.delay(
            type="cycle.activity.deleted",
            requested_data=json.dumps(
                {
                    "cycle_id": str(pk),
                    "cycle_name": str(cycle.name),
                    "issues": [str(issue_id) for issue_id in cycle_issues],
                }
            ),
            actor_id=str(request.user.id),
            issue_id=str(pk),
            project_id=str(project_id),
            current_instance=None,
            epoch=int(timezone.now().timestamp()),
            notification=True,
            origin=request.META.get("HTTP_ORIGIN"),
        )
        # TODO: Soft delete the cycle break the onetoone relationship with cycle issue
        cycle.delete()

        # Delete the user favorite cycle
        UserFavorite.objects.filter(
            user=request.user,
            entity_type="cycle",
            entity_identifier=pk,
            project_id=project_id,
        ).delete()
        # Delete the cycle from recent visits
        UserRecentVisit.objects.filter(
            project_id=project_id,
            workspace__slug=slug,
            entity_identifier=pk,
            entity_name="cycle",
        ).delete(soft=False)
        return Response(status=status.HTTP_204_NO_CONTENT)


class CycleDateCheckEndpoint(BaseAPIView):
    @allow_permission([ROLE.ADMIN, ROLE.MEMBER])
    def post(self, request, slug, project_id):
        start_date = request.data.get("start_date", False)
        end_date = request.data.get("end_date", False)
        cycle_id = request.data.get("cycle_id")
        if not start_date or not end_date:
            return Response(
                {"error": "Start date and end date both are required"},
                status=status.HTTP_400_BAD_REQUEST,
            )

        is_start_date_end_date_equal = (
            True if str(start_date) == str(end_date) else False
        )
        start_date = convert_to_utc(
            date=str(start_date), project_id=project_id, is_start_date=True
        )
        end_date = convert_to_utc(
            date=str(end_date),
            project_id=project_id,
            is_start_date_end_date_equal=is_start_date_end_date_equal,
        )

        # Check if any cycle intersects in the given interval
        cycles = Cycle.objects.filter(
            Q(workspace__slug=slug)
            & Q(project_id=project_id)
            & (
                Q(start_date__lte=start_date, end_date__gte=start_date)
                | Q(start_date__lte=end_date, end_date__gte=end_date)
                | Q(start_date__gte=start_date, end_date__lte=end_date)
            )
        ).exclude(pk=cycle_id)
        if cycles.exists():
            return Response(
                {
                    "error": "You have a cycle already on the given dates, if you want to create a draft cycle you can do that by removing dates",
                    "status": False,
                }
            )
        else:
            return Response({"status": True}, status=status.HTTP_200_OK)


class CycleFavoriteViewSet(BaseViewSet):
    model = UserFavorite

    def get_queryset(self):
        return self.filter_queryset(
            super()
            .get_queryset()
            .filter(workspace__slug=self.kwargs.get("slug"))
            .filter(user=self.request.user)
            .select_related("cycle", "cycle__owned_by")
        )

    @allow_permission([ROLE.ADMIN, ROLE.MEMBER])
    def create(self, request, slug, project_id):
        _ = UserFavorite.objects.create(
            project_id=project_id,
            user=request.user,
            entity_type="cycle",
            entity_identifier=request.data.get("cycle"),
        )
        return Response(status=status.HTTP_204_NO_CONTENT)

    @allow_permission([ROLE.ADMIN, ROLE.MEMBER])
    def destroy(self, request, slug, project_id, cycle_id):
        cycle_favorite = UserFavorite.objects.get(
            project=project_id,
            entity_type="cycle",
            user=request.user,
            workspace__slug=slug,
            entity_identifier=cycle_id,
        )
        cycle_favorite.delete(soft=False)
        return Response(status=status.HTTP_204_NO_CONTENT)


class TransferCycleIssueEndpoint(BaseAPIView):
    @allow_permission([ROLE.ADMIN, ROLE.MEMBER])
    def post(self, request, slug, project_id, cycle_id):
        new_cycle_id = request.data.get("new_cycle_id", False)

        if not new_cycle_id:
            return Response(
                {"error": "New Cycle Id is required"},
                status=status.HTTP_400_BAD_REQUEST,
            )

        new_cycle = Cycle.objects.filter(
            workspace__slug=slug, project_id=project_id, pk=new_cycle_id
        ).first()

        old_cycle = (
            Cycle.objects.filter(
                workspace__slug=slug, project_id=project_id, pk=cycle_id
            )
            .annotate(
                total_issues=Count(
                    "issue_cycle",
                    filter=Q(
                        issue_cycle__issue__archived_at__isnull=True,
                        issue_cycle__issue__is_draft=False,
                        issue_cycle__deleted_at__isnull=True,
                    ),
                )
            )
            .annotate(
                completed_issues=Count(
                    "issue_cycle__issue__state__group",
                    filter=Q(
                        issue_cycle__issue__state__group="completed",
                        issue_cycle__issue__archived_at__isnull=True,
                        issue_cycle__issue__is_draft=False,
                        issue_cycle__issue__deleted_at__isnull=True,
                        issue_cycle__deleted_at__isnull=True,
                    ),
                )
            )
            .annotate(
                cancelled_issues=Count(
                    "issue_cycle__issue__state__group",
                    filter=Q(
                        issue_cycle__issue__state__group="cancelled",
                        issue_cycle__issue__archived_at__isnull=True,
                        issue_cycle__issue__is_draft=False,
                        issue_cycle__issue__deleted_at__isnull=True,
                        issue_cycle__deleted_at__isnull=True,
                    ),
                )
            )
            .annotate(
                started_issues=Count(
                    "issue_cycle__issue__state__group",
                    filter=Q(
                        issue_cycle__issue__state__group="started",
                        issue_cycle__issue__archived_at__isnull=True,
                        issue_cycle__issue__is_draft=False,
                        issue_cycle__issue__deleted_at__isnull=True,
                        issue_cycle__deleted_at__isnull=True,
                    ),
                )
            )
            .annotate(
                unstarted_issues=Count(
                    "issue_cycle__issue__state__group",
                    filter=Q(
                        issue_cycle__issue__state__group="unstarted",
                        issue_cycle__issue__archived_at__isnull=True,
                        issue_cycle__issue__is_draft=False,
                        issue_cycle__issue__deleted_at__isnull=True,
                        issue_cycle__deleted_at__isnull=True,
                    ),
                )
            )
            .annotate(
                backlog_issues=Count(
                    "issue_cycle__issue__state__group",
                    filter=Q(
                        issue_cycle__issue__state__group="backlog",
                        issue_cycle__issue__archived_at__isnull=True,
                        issue_cycle__issue__is_draft=False,
                        issue_cycle__issue__deleted_at__isnull=True,
                        issue_cycle__deleted_at__isnull=True,
                    ),
                )
            )
        )

        estimate_type = Project.objects.filter(
            workspace__slug=slug,
            pk=project_id,
            estimate__isnull=False,
            estimate__type="points",
        ).exists()

        if estimate_type:
            assignee_estimate_data = (
                Issue.issue_objects.filter(
                    issue_cycle__cycle_id=cycle_id,
                    issue_cycle__deleted_at__isnull=True,
                    workspace__slug=slug,
                    project_id=project_id,
                )
                .annotate(display_name=F("assignees__display_name"))
                .annotate(assignee_id=F("assignees__id"))
                .annotate(
                    avatar_url=Case(
                        # If `avatar_asset` exists, use it to generate the asset URL
                        When(
                            assignees__avatar_asset__isnull=False,
                            then=Concat(
                                Value("/api/assets/v2/static/"),
                                "assignees__avatar_asset",  # Assuming avatar_asset has an id or relevant field
                                Value("/"),
                            ),
                        ),
                        # If `avatar_asset` is None, fall back to using `avatar` field directly
                        When(
                            assignees__avatar_asset__isnull=True,
                            then="assignees__avatar",
                        ),
                        default=Value(None),
                        output_field=models.CharField(),
                    )
                )
                .values("display_name", "assignee_id", "avatar_url")
                .annotate(
                    total_estimates=Sum(Cast("estimate_point__value", FloatField()))
                )
                .annotate(
                    completed_estimates=Sum(
                        Cast("estimate_point__value", FloatField()),
                        filter=Q(
                            completed_at__isnull=False,
                            archived_at__isnull=True,
                            is_draft=False,
                        ),
                    )
                )
                .annotate(
                    pending_estimates=Sum(
                        Cast("estimate_point__value", FloatField()),
                        filter=Q(
                            completed_at__isnull=True,
                            archived_at__isnull=True,
                            is_draft=False,
                        ),
                    )
                )
                .order_by("display_name")
            )
            # assignee distribution serialization
            assignee_estimate_distribution = [
                {
                    "display_name": item["display_name"],
                    "assignee_id": (
                        str(item["assignee_id"]) if item["assignee_id"] else None
                    ),
                    "avatar": item.get("avatar"),
                    "avatar_url": item.get("avatar_url"),
                    "total_estimates": item["total_estimates"],
                    "completed_estimates": item["completed_estimates"],
                    "pending_estimates": item["pending_estimates"],
                }
                for item in assignee_estimate_data
            ]

            label_distribution_data = (
                Issue.issue_objects.filter(
                    issue_cycle__cycle_id=cycle_id,
                    issue_cycle__deleted_at__isnull=True,
                    workspace__slug=slug,
                    project_id=project_id,
                )
                .annotate(label_name=F("labels__name"))
                .annotate(color=F("labels__color"))
                .annotate(label_id=F("labels__id"))
                .values("label_name", "color", "label_id")
                .annotate(
                    total_estimates=Sum(Cast("estimate_point__value", FloatField()))
                )
                .annotate(
                    completed_estimates=Sum(
                        Cast("estimate_point__value", FloatField()),
                        filter=Q(
                            completed_at__isnull=False,
                            archived_at__isnull=True,
                            is_draft=False,
                        ),
                    )
                )
                .annotate(
                    pending_estimates=Sum(
                        Cast("estimate_point__value", FloatField()),
                        filter=Q(
                            completed_at__isnull=True,
                            archived_at__isnull=True,
                            is_draft=False,
                        ),
                    )
                )
                .order_by("label_name")
            )

            estimate_completion_chart = burndown_plot(
                queryset=old_cycle.first(),
                slug=slug,
                project_id=project_id,
                plot_type="points",
                cycle_id=cycle_id,
            )
            # Label distribution serialization
            label_estimate_distribution = [
                {
                    "label_name": item["label_name"],
                    "color": item["color"],
                    "label_id": (str(item["label_id"]) if item["label_id"] else None),
                    "total_estimates": item["total_estimates"],
                    "completed_estimates": item["completed_estimates"],
                    "pending_estimates": item["pending_estimates"],
                }
                for item in label_distribution_data
            ]

        # Get the assignee distribution
        assignee_distribution = (
            Issue.issue_objects.filter(
                issue_cycle__cycle_id=cycle_id,
                issue_cycle__deleted_at__isnull=True,
                workspace__slug=slug,
                project_id=project_id,
            )
            .annotate(display_name=F("assignees__display_name"))
            .annotate(assignee_id=F("assignees__id"))
            .annotate(
                avatar_url=Case(
                    # If `avatar_asset` exists, use it to generate the asset URL
                    When(
                        assignees__avatar_asset__isnull=False,
                        then=Concat(
                            Value("/api/assets/v2/static/"),
                            "assignees__avatar_asset",  # Assuming avatar_asset has an id or relevant field
                            Value("/"),
                        ),
                    ),
                    # If `avatar_asset` is None, fall back to using `avatar` field directly
                    When(
                        assignees__avatar_asset__isnull=True, then="assignees__avatar"
                    ),
                    default=Value(None),
                    output_field=models.CharField(),
                )
            )
            .values("display_name", "assignee_id", "avatar_url")
            .annotate(
                total_issues=Count(
                    "id", filter=Q(archived_at__isnull=True, is_draft=False)
                )
            )
            .annotate(
                completed_issues=Count(
                    "id",
                    filter=Q(
                        completed_at__isnull=False,
                        archived_at__isnull=True,
                        is_draft=False,
                    ),
                )
            )
            .annotate(
                pending_issues=Count(
                    "id",
                    filter=Q(
                        completed_at__isnull=True,
                        archived_at__isnull=True,
                        is_draft=False,
                    ),
                )
            )
            .order_by("display_name")
        )
        # assignee distribution serialized
        assignee_distribution_data = [
            {
                "display_name": item["display_name"],
                "assignee_id": (
                    str(item["assignee_id"]) if item["assignee_id"] else None
                ),
                "avatar": item.get("avatar"),
                "avatar_url": item.get("avatar_url"),
                "total_issues": item["total_issues"],
                "completed_issues": item["completed_issues"],
                "pending_issues": item["pending_issues"],
            }
            for item in assignee_distribution
        ]

        # Get the label distribution
        label_distribution = (
            Issue.issue_objects.filter(
                issue_cycle__cycle_id=cycle_id,
                issue_cycle__deleted_at__isnull=True,
                workspace__slug=slug,
                project_id=project_id,
            )
            .annotate(label_name=F("labels__name"))
            .annotate(color=F("labels__color"))
            .annotate(label_id=F("labels__id"))
            .values("label_name", "color", "label_id")
            .annotate(
                total_issues=Count(
                    "id", filter=Q(archived_at__isnull=True, is_draft=False)
                )
            )
            .annotate(
                completed_issues=Count(
                    "id",
                    filter=Q(
                        completed_at__isnull=False,
                        archived_at__isnull=True,
                        is_draft=False,
                    ),
                )
            )
            .annotate(
                pending_issues=Count(
                    "id",
                    filter=Q(
                        completed_at__isnull=True,
                        archived_at__isnull=True,
                        is_draft=False,
                    ),
                )
            )
            .order_by("label_name")
        )

        # Label distribution serilization
        label_distribution_data = [
            {
                "label_name": item["label_name"],
                "color": item["color"],
                "label_id": (str(item["label_id"]) if item["label_id"] else None),
                "total_issues": item["total_issues"],
                "completed_issues": item["completed_issues"],
                "pending_issues": item["pending_issues"],
            }
            for item in label_distribution
        ]

        # Pass the new_cycle queryset to burndown_plot
        completion_chart = burndown_plot(
            queryset=old_cycle.first(),
            slug=slug,
            project_id=project_id,
            plot_type="issues",
            cycle_id=cycle_id,
        )

        current_cycle = Cycle.objects.filter(
            workspace__slug=slug, project_id=project_id, pk=cycle_id
        ).first()

        current_cycle.progress_snapshot = {
            "total_issues": old_cycle.first().total_issues,
            "completed_issues": old_cycle.first().completed_issues,
            "cancelled_issues": old_cycle.first().cancelled_issues,
            "started_issues": old_cycle.first().started_issues,
            "unstarted_issues": old_cycle.first().unstarted_issues,
            "backlog_issues": old_cycle.first().backlog_issues,
            "distribution": {
                "labels": label_distribution_data,
                "assignees": assignee_distribution_data,
                "completion_chart": completion_chart,
            },
            "estimate_distribution": (
                {}
                if not estimate_type
                else {
                    "labels": label_estimate_distribution,
                    "assignees": assignee_estimate_distribution,
                    "completion_chart": estimate_completion_chart,
                }
            ),
        }
        current_cycle.save(update_fields=["progress_snapshot"])

        if new_cycle.end_date is not None and new_cycle.end_date < timezone.now():
            return Response(
                {
                    "error": "The cycle where the issues are transferred is already completed"
                },
                status=status.HTTP_400_BAD_REQUEST,
            )

        cycle_issues = CycleIssue.objects.filter(
            cycle_id=cycle_id,
            project_id=project_id,
            workspace__slug=slug,
            issue__state__group__in=["backlog", "unstarted", "started"],
        )

        updated_cycles = []
        update_cycle_issue_activity = []
        for cycle_issue in cycle_issues:
            cycle_issue.cycle_id = new_cycle_id
            updated_cycles.append(cycle_issue)
            update_cycle_issue_activity.append(
                {
                    "old_cycle_id": str(cycle_id),
                    "new_cycle_id": str(new_cycle_id),
                    "issue_id": str(cycle_issue.issue_id),
                }
            )

        _ = CycleIssue.objects.bulk_update(updated_cycles, ["cycle_id"], batch_size=100)

        estimate_type = Project.objects.filter(
            workspace__slug=slug,
            pk=project_id,
            estimate__isnull=False,
            estimate__type="points",
        ).exists()

        if old_cycle.first().version == 2:
            EntityIssueStateActivity.objects.bulk_create(
                [
                    EntityIssueStateActivity(
                        cycle_id=cycle_id,
                        state_id=cycle_issue.issue.state_id,
                        issue_id=cycle_issue.issue_id,
                        state_group=cycle_issue.issue.state.group,
                        action="REMOVED",
                        entity_type="CYCLE",
                        estimate_point_id=cycle_issue.issue.estimate_point_id,
                        estimate_value=(
                            cycle_issue.issue.estimate_point.value
                            if estimate_type and cycle_issue.issue.estimate_point
                            else None
                        ),
                        workspace_id=cycle_issue.workspace_id,
                        created_by_id=request.user.id,
                        updated_by_id=request.user.id,
                    )
                    for cycle_issue in cycle_issues
                ],
                batch_size=10,
            )

        if new_cycle.version == 2:
            EntityIssueStateActivity.objects.bulk_create(
                [
                    EntityIssueStateActivity(
                        cycle_id=new_cycle_id,
                        state_id=cycle_issue.issue.state_id,
                        issue_id=cycle_issue.issue_id,
                        state_group=cycle_issue.issue.state.group,
                        action="ADDED",
                        entity_type="CYCLE",
                        estimate_point_id=cycle_issue.issue.estimate_point_id,
                        estimate_value=(
                            cycle_issue.issue.estimate_point.value
                            if estimate_type and cycle_issue.issue.estimate_point
                            else None
                        ),
                        workspace_id=cycle_issue.workspace_id,
                        created_by_id=request.user.id,
                        updated_by_id=request.user.id,
                    )
                    for cycle_issue in cycle_issues
                ],
                batch_size=10,
            )

        # Capture Issue Activity
        issue_activity.delay(
            type="cycle.activity.created",
            requested_data=json.dumps({"cycles_list": []}),
            actor_id=str(self.request.user.id),
            issue_id=None,
            project_id=str(self.kwargs.get("project_id", None)),
            current_instance=json.dumps(
                {
                    "updated_cycle_issues": update_cycle_issue_activity,
                    "created_cycle_issues": "[]",
                }
            ),
            epoch=int(timezone.now().timestamp()),
            notification=True,
            origin=request.META.get("HTTP_ORIGIN"),
        )

        return Response({"message": "Success"}, status=status.HTTP_200_OK)


class CycleUserPropertiesEndpoint(BaseAPIView):
    @allow_permission([ROLE.ADMIN, ROLE.MEMBER, ROLE.GUEST])
    def patch(self, request, slug, project_id, cycle_id):
        cycle_properties = CycleUserProperties.objects.get(
            user=request.user,
            cycle_id=cycle_id,
            project_id=project_id,
            workspace__slug=slug,
        )

        cycle_properties.filters = request.data.get("filters", cycle_properties.filters)
        cycle_properties.display_filters = request.data.get(
            "display_filters", cycle_properties.display_filters
        )
        cycle_properties.display_properties = request.data.get(
            "display_properties", cycle_properties.display_properties
        )
        cycle_properties.save()

        serializer = CycleUserPropertiesSerializer(cycle_properties)
        return Response(serializer.data, status=status.HTTP_201_CREATED)

    @allow_permission([ROLE.ADMIN, ROLE.MEMBER, ROLE.GUEST])
    def get(self, request, slug, project_id, cycle_id):
        cycle_properties, _ = CycleUserProperties.objects.get_or_create(
            user=request.user,
            project_id=project_id,
            cycle_id=cycle_id,
            workspace__slug=slug,
        )
        serializer = CycleUserPropertiesSerializer(cycle_properties)
        return Response(serializer.data, status=status.HTTP_200_OK)


class CycleProgressEndpoint(BaseAPIView):
    @allow_permission([ROLE.ADMIN, ROLE.MEMBER, ROLE.GUEST])
    def get(self, request, slug, project_id, cycle_id):
        aggregate_estimates = (
            Issue.issue_objects.filter(
                estimate_point__estimate__type="points",
                issue_cycle__cycle_id=cycle_id,
                issue_cycle__deleted_at__isnull=True,
                workspace__slug=slug,
                project_id=project_id,
            )
            .annotate(value_as_float=Cast("estimate_point__value", FloatField()))
            .aggregate(
                backlog_estimate_point=Sum(
                    Case(
                        When(state__group="backlog", then="value_as_float"),
                        default=Value(0),
                        output_field=FloatField(),
                    )
                ),
                unstarted_estimate_point=Sum(
                    Case(
                        When(state__group="unstarted", then="value_as_float"),
                        default=Value(0),
                        output_field=FloatField(),
                    )
                ),
                started_estimate_point=Sum(
                    Case(
                        When(state__group="started", then="value_as_float"),
                        default=Value(0),
                        output_field=FloatField(),
                    )
                ),
                cancelled_estimate_point=Sum(
                    Case(
                        When(state__group="cancelled", then="value_as_float"),
                        default=Value(0),
                        output_field=FloatField(),
                    )
                ),
                completed_estimate_points=Sum(
                    Case(
                        When(state__group="completed", then="value_as_float"),
                        default=Value(0),
                        output_field=FloatField(),
                    )
                ),
                total_estimate_points=Sum(
                    "value_as_float", default=Value(0), output_field=FloatField()
                ),
            )
        )

        backlog_issues = Issue.issue_objects.filter(
            issue_cycle__cycle_id=cycle_id,
            issue_cycle__deleted_at__isnull=True,
            workspace__slug=slug,
            project_id=project_id,
            state__group="backlog",
        ).count()

        unstarted_issues = Issue.issue_objects.filter(
            issue_cycle__cycle_id=cycle_id,
            issue_cycle__deleted_at__isnull=True,
            workspace__slug=slug,
            project_id=project_id,
            state__group="unstarted",
        ).count()

        started_issues = Issue.issue_objects.filter(
            issue_cycle__cycle_id=cycle_id,
            issue_cycle__deleted_at__isnull=True,
            workspace__slug=slug,
            project_id=project_id,
            state__group="started",
        ).count()

        cancelled_issues = Issue.issue_objects.filter(
            issue_cycle__cycle_id=cycle_id,
            issue_cycle__deleted_at__isnull=True,
            workspace__slug=slug,
            project_id=project_id,
            state__group="cancelled",
        ).count()

        completed_issues = Issue.issue_objects.filter(
            issue_cycle__cycle_id=cycle_id,
            issue_cycle__deleted_at__isnull=True,
            workspace__slug=slug,
            project_id=project_id,
            state__group="completed",
        ).count()

        total_issues = Issue.issue_objects.filter(
            issue_cycle__cycle_id=cycle_id,
            issue_cycle__deleted_at__isnull=True,
            workspace__slug=slug,
            project_id=project_id,
        ).count()

        return Response(
            {
                "backlog_estimate_points": aggregate_estimates["backlog_estimate_point"]
                or 0,
                "unstarted_estimate_points": aggregate_estimates[
                    "unstarted_estimate_point"
                ]
                or 0,
                "started_estimate_points": aggregate_estimates["started_estimate_point"]
                or 0,
                "cancelled_estimate_points": aggregate_estimates[
                    "cancelled_estimate_point"
                ]
                or 0,
                "completed_estimate_points": aggregate_estimates[
                    "completed_estimate_points"
                ]
                or 0,
                "total_estimate_points": aggregate_estimates["total_estimate_points"],
                "backlog_issues": backlog_issues,
                "total_issues": total_issues,
                "completed_issues": completed_issues,
                "cancelled_issues": cancelled_issues,
                "started_issues": started_issues,
                "unstarted_issues": unstarted_issues,
            },
            status=status.HTTP_200_OK,
        )


class CycleAnalyticsEndpoint(BaseAPIView):
    @allow_permission([ROLE.ADMIN, ROLE.MEMBER, ROLE.GUEST])
    def get(self, request, slug, project_id, cycle_id):
        analytic_type = request.GET.get("type", "issues")
        cycle = (
            Cycle.objects.filter(
                workspace__slug=slug, project_id=project_id, id=cycle_id
            )
            .annotate(
                total_issues=Count(
                    "issue_cycle__issue__id",
                    distinct=True,
                    filter=Q(
                        issue_cycle__issue__archived_at__isnull=True,
                        issue_cycle__issue__is_draft=False,
                        issue_cycle__issue__deleted_at__isnull=True,
                        issue_cycle__deleted_at__isnull=True,
                    ),
                )
            )
            .first()
        )

        if not cycle.start_date or not cycle.end_date:
            return Response(
                {"error": "Cycle has no start or end date"},
                status=status.HTTP_400_BAD_REQUEST,
            )

        estimate_type = Project.objects.filter(
            workspace__slug=slug,
            pk=project_id,
            estimate__isnull=False,
            estimate__type="points",
        ).exists()

        assignee_distribution = []
        label_distribution = []
        completion_chart = {}

        if analytic_type == "points" and estimate_type:
            assignee_distribution = (
                Issue.issue_objects.filter(
                    issue_cycle__cycle_id=cycle_id,
                    issue_cycle__deleted_at__isnull=True,
                    workspace__slug=slug,
                    project_id=project_id,
                )
                .annotate(display_name=F("assignees__display_name"))
                .annotate(assignee_id=F("assignees__id"))
                .annotate(
                    avatar_url=Case(
                        # If `avatar_asset` exists, use it to generate the asset URL
                        When(
                            assignees__avatar_asset__isnull=False,
                            then=Concat(
                                Value("/api/assets/v2/static/"),
                                "assignees__avatar_asset",  # Assuming avatar_asset has an id or relevant field
                                Value("/"),
                            ),
                        ),
                        # If `avatar_asset` is None, fall back to using `avatar` field directly
                        When(
                            assignees__avatar_asset__isnull=True,
                            then="assignees__avatar",
                        ),
                        default=Value(None),
                        output_field=models.CharField(),
                    )
                )
                .values("display_name", "assignee_id", "avatar_url")
                .annotate(
                    total_estimates=Sum(Cast("estimate_point__value", FloatField()))
                )
                .annotate(
                    completed_estimates=Sum(
                        Cast("estimate_point__value", FloatField()),
                        filter=Q(
                            completed_at__isnull=False,
                            archived_at__isnull=True,
                            is_draft=False,
                        ),
                    )
                )
                .annotate(
                    pending_estimates=Sum(
                        Cast("estimate_point__value", FloatField()),
                        filter=Q(
                            completed_at__isnull=True,
                            archived_at__isnull=True,
                            is_draft=False,
                        ),
                    )
                )
                .order_by("display_name")
            )

            label_distribution = (
                Issue.issue_objects.filter(
                    issue_cycle__cycle_id=cycle_id,
                    issue_cycle__deleted_at__isnull=True,
                    workspace__slug=slug,
                    project_id=project_id,
                )
                .annotate(label_name=F("labels__name"))
                .annotate(color=F("labels__color"))
                .annotate(label_id=F("labels__id"))
                .values("label_name", "color", "label_id")
                .annotate(
                    total_estimates=Sum(Cast("estimate_point__value", FloatField()))
                )
                .annotate(
                    completed_estimates=Sum(
                        Cast("estimate_point__value", FloatField()),
                        filter=Q(
                            completed_at__isnull=False,
                            archived_at__isnull=True,
                            is_draft=False,
                        ),
                    )
                )
                .annotate(
                    pending_estimates=Sum(
                        Cast("estimate_point__value", FloatField()),
                        filter=Q(
                            completed_at__isnull=True,
                            archived_at__isnull=True,
                            is_draft=False,
                        ),
                    )
                )
                .order_by("label_name")
            )
            completion_chart = burndown_plot(
                queryset=cycle,
                slug=slug,
                project_id=project_id,
                plot_type="points",
                cycle_id=cycle_id,
            )

        if analytic_type == "issues":
            assignee_distribution = (
                Issue.issue_objects.filter(
                    issue_cycle__cycle_id=cycle_id,
                    issue_cycle__deleted_at__isnull=True,
                    project_id=project_id,
                    workspace__slug=slug,
                )
                .annotate(display_name=F("assignees__display_name"))
                .annotate(assignee_id=F("assignees__id"))
                .annotate(
                    avatar_url=Case(
                        # If `avatar_asset` exists, use it to generate the asset URL
                        When(
                            assignees__avatar_asset__isnull=False,
                            then=Concat(
                                Value("/api/assets/v2/static/"),
                                "assignees__avatar_asset",  # Assuming avatar_asset has an id or relevant field
                                Value("/"),
                            ),
                        ),
                        # If `avatar_asset` is None, fall back to using `avatar` field directly
                        When(
                            assignees__avatar_asset__isnull=True,
                            then="assignees__avatar",
                        ),
                        default=Value(None),
                        output_field=models.CharField(),
                    )
                )
                .values("display_name", "assignee_id", "avatar_url")
                .annotate(
                    total_issues=Count(
                        "assignee_id",
                        filter=Q(archived_at__isnull=True, is_draft=False),
                    )
                )
                .annotate(
                    completed_issues=Count(
                        "assignee_id",
                        filter=Q(
                            completed_at__isnull=False,
                            archived_at__isnull=True,
                            is_draft=False,
                        ),
                    )
                )
                .annotate(
                    pending_issues=Count(
                        "assignee_id",
                        filter=Q(
                            completed_at__isnull=True,
                            archived_at__isnull=True,
                            is_draft=False,
                        ),
                    )
                )
                .order_by("display_name")
            )

            label_distribution = (
                Issue.issue_objects.filter(
                    issue_cycle__cycle_id=cycle_id,
                    issue_cycle__deleted_at__isnull=True,
                    project_id=project_id,
                    workspace__slug=slug,
                )
                .annotate(label_name=F("labels__name"))
                .annotate(color=F("labels__color"))
                .annotate(label_id=F("labels__id"))
                .values("label_name", "color", "label_id")
                .annotate(
                    total_issues=Count(
                        "label_id", filter=Q(archived_at__isnull=True, is_draft=False)
                    )
                )
                .annotate(
                    completed_issues=Count(
                        "label_id",
                        filter=Q(
                            completed_at__isnull=False,
                            archived_at__isnull=True,
                            is_draft=False,
                        ),
                    )
                )
                .annotate(
                    pending_issues=Count(
                        "label_id",
                        filter=Q(
                            completed_at__isnull=True,
                            archived_at__isnull=True,
                            is_draft=False,
                        ),
                    )
                )
                .order_by("label_name")
            )
            completion_chart = burndown_plot(
                queryset=cycle,
                slug=slug,
                project_id=project_id,
                cycle_id=cycle_id,
                plot_type="issues",
            )

        return Response(
            {
                "assignees": assignee_distribution,
                "labels": label_distribution,
                "completion_chart": completion_chart,
            },
            status=status.HTTP_200_OK,
        )


class CycleIssueStateAnalyticsEndpoint(BaseAPIView):
    @check_feature_flag(FeatureFlag.CYCLE_PROGRESS_CHARTS)
    @allow_permission([ROLE.ADMIN, ROLE.MEMBER, ROLE.GUEST])
    def get(self, request, slug, project_id, cycle_id):
        workspace = Workspace.objects.get(slug=slug)
        cycle_state_progress = EntityProgress.objects.filter(
            cycle_id=cycle_id, entity_type="CYCLE", workspace__slug=slug
        ).order_by("progress_date")

        # Generate today's data
        today_data = track_entity_issue_state_progress(
            current_date=timezone.now(), cycles=[(cycle_id, workspace.id)], save=False
        )

        # Combine existing data with today's data
        cycle_state_progress = list(cycle_state_progress) + today_data

        return Response(
            EntityProgressSerializer(cycle_state_progress, many=True).data,
            status=status.HTTP_200_OK,
        )<|MERGE_RESOLUTION|>--- conflicted
+++ resolved
@@ -48,11 +48,8 @@
     User,
     Project,
     ProjectMember,
-<<<<<<< HEAD
     UserRecentVisit,
-=======
     Workspace,
->>>>>>> cc999ecc
 )
 from plane.ee.models import EntityIssueStateActivity, EntityProgress
 from plane.utils.analytics_plot import burndown_plot
