--- conflicted
+++ resolved
@@ -49,12 +49,9 @@
 from django.views.decorators.vary import vary_on_cookie
 from plane.utils.constants import RESTRICTED_WORKSPACE_SLUGS
 from plane.license.utils.instance_value import get_configuration_value
-<<<<<<< HEAD
 from plane.bgtasks.workspace_seed_task import workspace_seed
-=======
 from plane.payment.bgtasks.member_sync_task import member_sync_task
 from django.conf import settings
->>>>>>> 60d778b0
 
 
 class WorkSpaceViewSet(BaseViewSet):
@@ -138,13 +135,12 @@
                 data = serializer.data
                 data["total_members"] = total_members
                 data["role"] = 20
-
-<<<<<<< HEAD
+                
+                # seed the workspace
                 workspace_seed.delay(serializer.data["id"])
-=======
                 # Sync workspace members
                 member_sync_task.delay(slug)
->>>>>>> 60d778b0
+
 
                 return Response(data, status=status.HTTP_201_CREATED)
             return Response(
