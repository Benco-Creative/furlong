--- conflicted
+++ resolved
@@ -127,20 +127,16 @@
                     company_role=request.data.get("company_role", ""),
                 )
 
-<<<<<<< HEAD
                 # Get total members and role
                 total_members=WorkspaceMember.objects.filter(workspace_id=serializer.data["id"]).count()
                 data = serializer.data
                 data["total_members"] = total_members
                 data["role"] = 20
 
-                return Response(data, status=status.HTTP_201_CREATED)
-=======
                 # Sync workspace members
                 member_sync_task.delay(slug)
 
                 return Response(serializer.data, status=status.HTTP_201_CREATED)
->>>>>>> 2cbb2d5a
             return Response(
                 [serializer.errors[error][0] for error in serializer.errors],
                 status=status.HTTP_400_BAD_REQUEST,
