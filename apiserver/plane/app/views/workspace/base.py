--- conflicted
+++ resolved
@@ -4,11 +4,6 @@
 from datetime import date
 
 from dateutil.relativedelta import relativedelta
-<<<<<<< HEAD
-
-# Django imports
-=======
->>>>>>> ad5559af
 from django.db import IntegrityError
 from django.db.models import (
     Count,
@@ -20,11 +15,8 @@
 )
 from django.db.models.fields import DateField
 from django.db.models.functions import Cast, ExtractDay, ExtractWeek
-<<<<<<< HEAD
-=======
 
 # Django imports
->>>>>>> ad5559af
 from django.http import HttpResponse
 from django.utils import timezone
 
