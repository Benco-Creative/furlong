--- conflicted
+++ resolved
@@ -23,7 +23,6 @@
 from plane.app.serializers import (
     ModuleIssueSerializer,
 )
-from plane.bgtasks.issue_activites_task import issue_activity
 from plane.db.models import (
     Issue,
     IssueAttachment,
@@ -36,10 +35,6 @@
     issue_on_results,
     issue_queryset_grouper,
 )
-<<<<<<< HEAD
-from plane.bgtasks.issue_activities_task import issue_activity
-=======
->>>>>>> a0e16692
 from plane.utils.issue_filters import issue_filters
 from plane.utils.order_queryset import order_issue_queryset
 from plane.utils.paginator import (
@@ -49,6 +44,21 @@
 
 # Module imports
 from .. import BaseViewSet
+from plane.app.serializers import (
+    ModuleIssueSerializer,
+    IssueSerializer,
+)
+from plane.app.permissions import ProjectEntityPermission
+from plane.db.models import (
+    ModuleIssue,
+    Project,
+    Issue,
+    IssueLink,
+    IssueAttachment,
+)
+from plane.bgtasks.issue_activities_task import issue_activity
+from plane.utils.issue_filters import issue_filters
+from plane.utils.user_timezone_converter import user_timezone_converter
 
 
 class ModuleIssueViewSet(BaseViewSet):
