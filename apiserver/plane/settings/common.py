"""Global Settings"""

# Python imports
import os
from urllib.parse import urlparse

from datetime import timedelta


# Third party imports
import dj_database_url

# Django imports
from django.core.management.utils import get_random_secret_key
from corsheaders.defaults import default_headers


BASE_DIR = os.path.dirname(os.path.dirname(os.path.abspath(__file__)))

# Secret Key
SECRET_KEY = os.environ.get("SECRET_KEY", get_random_secret_key())

# SECURITY WARNING: don't run with debug turned on in production!
DEBUG = int(os.environ.get("DEBUG", "0"))

# Allowed Hosts
ALLOWED_HOSTS = os.environ.get("ALLOWED_HOSTS", "*").split(",")

# Application definition
INSTALLED_APPS = [
    "django.contrib.auth",
    "django.contrib.contenttypes",
    "django.contrib.sessions",
    # In house apps
    "plane.analytics",
    "plane.app",
    "plane.space",
    "plane.bgtasks",
    "plane.db",
    "plane.utils",
    "plane.web",
    "plane.middleware",
    "plane.license",
    "plane.api",
    "plane.authentication",
    "plane.ee",
    "plane.graphql",
    "plane.payment",
    # Third-party things
    "strawberry.django",
    "rest_framework",
    "oauth2_provider",
    "corsheaders",
    "django_celery_beat",
]

# Middlewares
MIDDLEWARE = [
    "corsheaders.middleware.CorsMiddleware",
    "django.middleware.security.SecurityMiddleware",
    "plane.authentication.middleware.session.SessionMiddleware",
    "django.middleware.common.CommonMiddleware",
    "django.middleware.csrf.CsrfViewMiddleware",
    "django.contrib.auth.middleware.AuthenticationMiddleware",
    "django.middleware.clickjacking.XFrameOptionsMiddleware",
    "crum.CurrentRequestUserMiddleware",
    "django.middleware.gzip.GZipMiddleware",
<<<<<<< HEAD
    "plane.middleware.logger.APITokenLogMiddleware",
=======
    "plane.middleware.api_log_middleware.APITokenLogMiddleware",
    "oauth2_provider.middleware.OAuth2TokenMiddleware",
>>>>>>> a0781e43
    "plane.middleware.logger.RequestLoggerMiddleware",
]

# Rest Framework settings
REST_FRAMEWORK = {
    "DEFAULT_THROTTLE_CLASSES": ["rest_framework.throttling.AnonRateThrottle"],
    "DEFAULT_THROTTLE_RATES": {"anon": "30/minute"},
    "DEFAULT_AUTHENTICATION_CLASSES": (
        "rest_framework.authentication.SessionAuthentication",
    ),
    "DEFAULT_PERMISSION_CLASSES": ("rest_framework.permissions.IsAuthenticated",),
    "DEFAULT_RENDERER_CLASSES": ("rest_framework.renderers.JSONRenderer",),
    "DEFAULT_FILTER_BACKENDS": ("django_filters.rest_framework.DjangoFilterBackend",),
    "EXCEPTION_HANDLER": "plane.authentication.adapter.exception.auth_exception_handler",
}

# Django Auth Backend
AUTHENTICATION_BACKENDS = ("django.contrib.auth.backends.ModelBackend",)  # default

# Root Urls
ROOT_URLCONF = "plane.urls"

# Templates
TEMPLATES = [
    {
        "BACKEND": "django.template.backends.django.DjangoTemplates",
        "DIRS": ["templates"],
        "APP_DIRS": True,
        "OPTIONS": {
            "context_processors": [
                "django.template.context_processors.debug",
                "django.template.context_processors.request",
                "django.contrib.auth.context_processors.auth",
                "django.contrib.messages.context_processors.messages",
            ]
        },
    }
]


# CORS Settings
CORS_ALLOW_CREDENTIALS = True
cors_origins_raw = os.environ.get("CORS_ALLOWED_ORIGINS", "")
# filter out empty strings
cors_allowed_origins = [
    origin.strip() for origin in cors_origins_raw.split(",") if origin.strip()
]
if cors_allowed_origins:
    CORS_ALLOWED_ORIGINS = cors_allowed_origins
    secure_origins = (
        False
        if [origin for origin in cors_allowed_origins if "http:" in origin]
        else True
    )
else:
    CORS_ALLOW_ALL_ORIGINS = True
    secure_origins = False

CORS_ALLOW_HEADERS = [*default_headers, "X-API-Key"]

# Application Settings
WSGI_APPLICATION = "plane.wsgi.application"
ASGI_APPLICATION = "plane.asgi.application"

# Django Sites
SITE_ID = 1

# User Model
AUTH_USER_MODEL = "db.User"

# Database
if bool(os.environ.get("DATABASE_URL")):
    # Parse database configuration from $DATABASE_URL
    DATABASES = {"default": dj_database_url.config()}
else:
    DATABASES = {
        "default": {
            "ENGINE": "django.db.backends.postgresql",
            "NAME": os.environ.get("POSTGRES_DB"),
            "USER": os.environ.get("POSTGRES_USER"),
            "PASSWORD": os.environ.get("POSTGRES_PASSWORD"),
            "HOST": os.environ.get("POSTGRES_HOST"),
            "PORT": os.environ.get("POSTGRES_PORT", "5432"),
        }
    }

# Redis Config
REDIS_URL = os.environ.get("REDIS_URL")
REDIS_SSL = REDIS_URL and "rediss" in REDIS_URL

if REDIS_SSL:
    CACHES = {
        "default": {
            "BACKEND": "django_redis.cache.RedisCache",
            "LOCATION": REDIS_URL,
            "OPTIONS": {
                "CLIENT_CLASS": "django_redis.client.DefaultClient",
                "CONNECTION_POOL_KWARGS": {"ssl_cert_reqs": False},
            },
        }
    }
else:
    CACHES = {
        "default": {
            "BACKEND": "django_redis.cache.RedisCache",
            "LOCATION": REDIS_URL,
            "OPTIONS": {"CLIENT_CLASS": "django_redis.client.DefaultClient"},
        }
    }

# Password validations
AUTH_PASSWORD_VALIDATORS = [
    {
        "NAME": "django.contrib.auth.password_validation.UserAttributeSimilarityValidator"
    },
    {"NAME": "django.contrib.auth.password_validation.MinimumLengthValidator"},
    {"NAME": "django.contrib.auth.password_validation.CommonPasswordValidator"},
    {"NAME": "django.contrib.auth.password_validation.NumericPasswordValidator"},
]

# Password reset time the number of seconds the uniquely generated uid will be valid
PASSWORD_RESET_TIMEOUT = 3600

# Static files (CSS, JavaScript, Images)
STATIC_URL = "/static/"
STATIC_ROOT = os.path.join(BASE_DIR, "static-assets", "collected-static")
STATICFILES_DIRS = (os.path.join(BASE_DIR, "static"),)

# Media Settings
MEDIA_ROOT = "mediafiles"
MEDIA_URL = "/media/"

# Internationalization
LANGUAGE_CODE = "en-us"
USE_I18N = True
USE_L10N = True

# Timezones
USE_TZ = True
TIME_ZONE = "UTC"

# Default Auto Field
DEFAULT_AUTO_FIELD = "django.db.models.BigAutoField"

# Email settings
EMAIL_BACKEND = "django.core.mail.backends.smtp.EmailBackend"

# Storage Settings
# Use Minio settings
USE_MINIO = int(os.environ.get("USE_MINIO", 0)) == 1

STORAGES = {
    "staticfiles": {
        "BACKEND": "whitenoise.storage.CompressedManifestStaticFilesStorage"
    }
}
STORAGES["default"] = {"BACKEND": "plane.settings.storage.S3Storage"}
AWS_ACCESS_KEY_ID = os.environ.get("AWS_ACCESS_KEY_ID", "access-key")
AWS_SECRET_ACCESS_KEY = os.environ.get("AWS_SECRET_ACCESS_KEY", "secret-key")
AWS_STORAGE_BUCKET_NAME = os.environ.get("AWS_S3_BUCKET_NAME", "uploads")
AWS_REGION = os.environ.get("AWS_REGION", "")
AWS_DEFAULT_ACL = "public-read"
AWS_QUERYSTRING_AUTH = False
AWS_S3_FILE_OVERWRITE = False
AWS_S3_ENDPOINT_URL = os.environ.get("AWS_S3_ENDPOINT_URL", None) or os.environ.get(
    "MINIO_ENDPOINT_URL", None
)
if AWS_S3_ENDPOINT_URL and USE_MINIO:
    parsed_url = urlparse(os.environ.get("WEB_URL", "http://localhost"))
    AWS_S3_CUSTOM_DOMAIN = f"{parsed_url.netloc}/{AWS_STORAGE_BUCKET_NAME}"
    AWS_S3_URL_PROTOCOL = f"{parsed_url.scheme}:"

# RabbitMQ connection settings
RABBITMQ_HOST = os.environ.get("RABBITMQ_HOST", "localhost")
RABBITMQ_PORT = os.environ.get("RABBITMQ_PORT", "5672")
RABBITMQ_USER = os.environ.get("RABBITMQ_USER", "guest")
RABBITMQ_PASSWORD = os.environ.get("RABBITMQ_PASSWORD", "guest")
RABBITMQ_VHOST = os.environ.get("RABBITMQ_VHOST", "/")
AMQP_URL = os.environ.get("AMQP_URL")

# Celery Configuration
if AMQP_URL:
    CELERY_BROKER_URL = AMQP_URL
else:
    CELERY_BROKER_URL = f"amqp://{RABBITMQ_USER}:{RABBITMQ_PASSWORD}@{RABBITMQ_HOST}:{RABBITMQ_PORT}/{RABBITMQ_VHOST}"


CELERY_TIMEZONE = TIME_ZONE
CELERY_TASK_SERIALIZER = "json"
CELERY_RESULT_SERIALIZER = "json"
CELERY_ACCEPT_CONTENT = ["application/json"]


CELERY_IMPORTS = (
    # scheduled tasks
    "plane.bgtasks.issue_automation_task",
    "plane.bgtasks.exporter_expired_task",
    "plane.bgtasks.data_import_task",
    "plane.bgtasks.file_asset_task",
    "plane.bgtasks.email_notification_task",
    "plane.bgtasks.api_logs_task",
    "plane.license.bgtasks.tracer",
    "plane.license.bgtasks.version_check_task",
    # payment tasks
    "plane.payment.bgtasks.workspace_subscription_sync_task",
    "plane.payment.bgtasks.free_seat_sync",
    "plane.payment.bgtasks.update_license_task",
    # management tasks
    "plane.bgtasks.dummy_data_task",
    # issue version tasks
    "plane.bgtasks.issue_version_sync",
    "plane.bgtasks.issue_description_version_sync",
    "plane.bgtasks.silo_data_migration_task",
    "plane.bgtasks.silo_credentials_update_task",
    # ee tasks
    "plane.ee.bgtasks.entity_issue_state_progress_task",
    "plane.ee.bgtasks.app_bot_task",
)

# Application Envs
SLACK_BOT_TOKEN = os.environ.get("SLACK_BOT_TOKEN", False)
FILE_SIZE_LIMIT = int(os.environ.get("FILE_SIZE_LIMIT", 5242880))
PRO_FILE_SIZE_LIMIT = int(os.environ.get("PRO_FILE_SIZE_LIMIT", 104857600))

# Unsplash Access key
UNSPLASH_ACCESS_KEY = os.environ.get("UNSPLASH_ACCESS_KEY")
# Github Access Token
GITHUB_ACCESS_TOKEN = os.environ.get("GITHUB_ACCESS_TOKEN", False)

# Analytics
ANALYTICS_SECRET_KEY = os.environ.get("ANALYTICS_SECRET_KEY", False)
ANALYTICS_BASE_API = os.environ.get("ANALYTICS_BASE_API", False)


# Posthog settings
POSTHOG_API_KEY = os.environ.get("POSTHOG_API_KEY", False)
POSTHOG_HOST = os.environ.get("POSTHOG_HOST", False)

# instance key
INSTANCE_KEY = os.environ.get(
    "INSTANCE_KEY", "ae6517d563dfc13d8270bd45cf17b08f70b37d989128a9dab46ff687603333c3"
)

# Skip environment variable configuration
SKIP_ENV_VAR = os.environ.get("SKIP_ENV_VAR", "1") == "1"

DATA_UPLOAD_MAX_MEMORY_SIZE = int(os.environ.get("FILE_SIZE_LIMIT", 5242880))

# MongoDB Settings
MONGO_DB_URL = os.environ.get("MONGO_DB_URL", False)

# Cookie Settings
SESSION_COOKIE_SECURE = secure_origins
SESSION_COOKIE_HTTPONLY = True
SESSION_ENGINE = "plane.db.models.session"
SESSION_COOKIE_AGE = os.environ.get("SESSION_COOKIE_AGE", 604800)
SESSION_COOKIE_NAME = os.environ.get("SESSION_COOKIE_NAME", "session-id")
SESSION_COOKIE_DOMAIN = os.environ.get("COOKIE_DOMAIN", None)
SESSION_SAVE_EVERY_REQUEST = os.environ.get("SESSION_SAVE_EVERY_REQUEST", "0") == "1"
# If on cloud, set the session cookie domain to the cloud domain else None
if os.environ.get("IS_MULTI_TENANT", "0") == "1":
    SESSION_COOKIE_DOMAIN = os.environ.get("SESSION_COOKIE_DOMAIN", ".plane.so")
else:
    SESSION_COOKIE_DOMAIN = None


# Admin Cookie
ADMIN_SESSION_COOKIE_NAME = "admin-session-id"
ADMIN_SESSION_COOKIE_AGE = os.environ.get("ADMIN_SESSION_COOKIE_AGE", 3600)

# CSRF cookies
CSRF_COOKIE_SECURE = secure_origins
CSRF_COOKIE_HTTPONLY = True
CSRF_TRUSTED_ORIGINS = cors_allowed_origins
CSRF_COOKIE_DOMAIN = os.environ.get("COOKIE_DOMAIN", None)
CSRF_FAILURE_VIEW = "plane.authentication.views.common.csrf_failure"

# Base URLs
ADMIN_BASE_URL = os.environ.get("ADMIN_BASE_URL", None)
SPACE_BASE_URL = os.environ.get("SPACE_BASE_URL", None)
APP_BASE_URL = os.environ.get("APP_BASE_URL")
LIVE_BASE_URL = os.environ.get("LIVE_BASE_URL")
LIVE_BASE_PATH = os.environ.get("LIVE_BASE_PATH", "/live")
LIVE_URL = f"{LIVE_BASE_URL}{LIVE_BASE_PATH}"
WEB_URL = os.environ.get("WEB_URL")

HARD_DELETE_AFTER_DAYS = int(os.environ.get("HARD_DELETE_AFTER_DAYS", 60))

# Instance Changelog URL
INSTANCE_CHANGELOG_URL = os.environ.get("INSTANCE_CHANGELOG_URL", "")

ATTACHMENT_MIME_TYPES = [
    # Images
    "image/jpeg",
    "image/png",
    "image/gif",
    "image/svg+xml",
    "image/webp",
    "image/tiff",
    "image/bmp",
    # Documents
    "application/pdf",
    "application/msword",
    "application/vnd.openxmlformats-officedocument.wordprocessingml.document",
    "application/vnd.ms-excel",
    "application/vnd.openxmlformats-officedocument.spreadsheetml.sheet",
    "application/vnd.ms-powerpoint",
    "application/vnd.openxmlformats-officedocument.presentationml.presentation",
    "text/plain",
    "application/rtf",
    "application/vnd.oasis.opendocument.spreadsheet",
    "application/vnd.oasis.opendocument.text",
    "application/vnd.oasis.opendocument.presentation",
    "application/vnd.oasis.opendocument.graphics",
    # Microsoft Visio
    "application/vnd.visio",
    # Netpbm format
    "image/x-portable-graymap",
    "image/x-portable-bitmap",
    "image/x-portable-pixmap",
    # Open Office Bae
    "application/vnd.oasis.opendocument.database",
    # Audio
    "audio/mpeg",
    "audio/wav",
    "audio/ogg",
    "audio/midi",
    "audio/x-midi",
    "audio/aac",
    "audio/flac",
    "audio/x-m4a",
    # Video
    "video/mp4",
    "video/mpeg",
    "video/ogg",
    "video/webm",
    "video/quicktime",
    "video/x-msvideo",
    "video/x-ms-wmv",
    # Archives
    "application/zip",
    "application/x-rar-compressed",
    "application/x-tar",
    "application/gzip",
    # 3D Models
    "model/gltf-binary",
    "model/gltf+json",
    "application/octet-stream",  # for .obj files, but be cautious
    # Fonts
    "font/ttf",
    "font/otf",
    "font/woff",
    "font/woff2",
    # Other
    "text/css",
    "text/javascript",
    "application/json",
    "text/xml",
    "text/csv",
    "application/xml",
    "application/x-gzip",
]
# Prime Server Base url
PRIME_SERVER_BASE_URL = os.environ.get("PRIME_SERVER_BASE_URL", False)
PRIME_SERVER_AUTH_TOKEN = os.environ.get("PRIME_SERVER_AUTH_TOKEN", "")

# payment server base url
PAYMENT_SERVER_BASE_URL = os.environ.get("PAYMENT_SERVER_BASE_URL", False)
PAYMENT_SERVER_AUTH_TOKEN = os.environ.get("PAYMENT_SERVER_AUTH_TOKEN", "")

# feature flag server base urls
FEATURE_FLAG_SERVER_BASE_URL = os.environ.get("FEATURE_FLAG_SERVER_BASE_URL", False)
FEATURE_FLAG_SERVER_AUTH_TOKEN = os.environ.get("FEATURE_FLAG_SERVER_AUTH_TOKEN", "")

# Check if multi tenant
IS_MULTI_TENANT = os.environ.get("IS_MULTI_TENANT", "0") == "1"

# Instance Changelog URL
INSTANCE_CHANGELOG_URL = os.environ.get("INSTANCE_CHANGELOG_URL", "")

# JWT Settings
SIMPLE_JWT = {
    # The number of seconds the access token will be valid
    "ACCESS_TOKEN_LIFETIME": timedelta(
        minutes=int(os.environ.get("ACCESS_TOKEN_LIFETIME", 15))
    ),
    # The number of seconds the refresh token will be valid
    "REFRESH_TOKEN_LIFETIME": timedelta(
        days=int(os.environ.get("REFRESH_TOKEN_LIFETIME", 90))
    ),
    # The number of seconds the refresh token will be valid
    "ROTATE_REFRESH_TOKENS": True,
    "BLACKLIST_AFTER_ROTATION": True,
    # Algorithm used to sign the token
    "ALGORITHM": "HS256",
    "SIGNING_KEY": SECRET_KEY,
    "AUTH_HEADER_TYPES": ("Bearer",),
    "AUTH_HEADER_NAME": "HTTP_AUTHORIZATION",
    "USER_ID_FIELD": "id",
    "USER_ID_CLAIM": "user_id",
}

# silo settings
SILO_HOSTNAME = os.environ.get("SILO_BASE_URL", "")
SILO_BASE_PATH = os.environ.get("SILO_BASE_PATH", "/silo")
SILO_URL = f"{SILO_HOSTNAME}{SILO_BASE_PATH}"
SILO_HMAC_SECRET_KEY = os.environ.get("SILO_HMAC_SECRET_KEY", "")


# firebase settings
IS_MOBILE_PUSH_NOTIFICATION_ENABLED = (
    os.environ.get("IS_MOBILE_PUSH_NOTIFICATION_ENABLED", "0") == "1"
)
FIREBASE_PROJECT_ID = os.environ.get("FIREBASE_PROJECT_ID", "")
FIREBASE_PRIVATE_KEY_ID = os.environ.get("FIREBASE_PRIVATE_KEY_ID", "")
FIREBASE_PRIVATE_KEY = os.environ.get("FIREBASE_PRIVATE_KEY", "")
FIREBASE_CLIENT_EMAIL = os.environ.get("FIREBASE_CLIENT_EMAIL", "")
FIREBASE_CLIENT_ID = os.environ.get("FIREBASE_CLIENT_ID", "")
FIREBASE_CLIENT_CERT_URL = os.environ.get("FIREBASE_CLIENT_CERT_URL", "")

# Oauth Provider Settings
from plane.authentication.utils import is_pkce_required # noqa
OAUTH2_PROVIDER_ACCESS_TOKEN_MODEL = "authentication.AccessToken"
OAUTH2_PROVIDER_APPLICATION_MODEL = "authentication.Application"
OAUTH2_PROVIDER_GRANT_MODEL = "authentication.Grant"
OAUTH2_PROVIDER_REFRESH_TOKEN_MODEL = "authentication.RefreshToken"
OAUTH2_PROVIDER_ID_TOKEN_MODEL = "authentication.IDToken"


OAUTH2_PROVIDER = {
    'AUTHORIZATION_CODE_EXPIRE_SECONDS': 60,  # 1 minute
    'OAUTH2_VALIDATOR_CLASS': 'plane.authentication.views.oauth.CustomOAuth2Validator',
    'ALLOWED_GRANT_TYPES': [
        'authorization_code',
        'client_credentials',
        'refresh_token',
    ],
    'PKCE_REQUIRED': is_pkce_required,
}

# ElasticSearch settings
ELASTICSEARCH_ENABLED = os.environ.get("ELASTICSEARCH_ENABLED", "0") == "1"
if ELASTICSEARCH_ENABLED:
    # Elastic Search Config
    ELASTICSEARCH_DSL = {
        "default": {
            "hosts": os.environ.get("ELASTICSEARCH_URL"),
            "api_key": os.environ.get("ELASTICSEARCH_API_KEY"),
        }
    }
    ELASTICSEARCH_DSL_SIGNAL_PROCESSOR = os.environ.get(
        "ELASTICSEARCH_SIGNAL_PROCESSOR",
        "plane.ee.documents.signal_handler.CustomCelerySignalProcessor",
    )

    INSTALLED_APPS += ["django_elasticsearch_dsl"]

# Web URL
WEB_URL = os.environ.get("WEB_URL", "http://localhost:3000")<|MERGE_RESOLUTION|>--- conflicted
+++ resolved
@@ -65,12 +65,8 @@
     "django.middleware.clickjacking.XFrameOptionsMiddleware",
     "crum.CurrentRequestUserMiddleware",
     "django.middleware.gzip.GZipMiddleware",
-<<<<<<< HEAD
     "plane.middleware.logger.APITokenLogMiddleware",
-=======
-    "plane.middleware.api_log_middleware.APITokenLogMiddleware",
     "oauth2_provider.middleware.OAuth2TokenMiddleware",
->>>>>>> a0781e43
     "plane.middleware.logger.RequestLoggerMiddleware",
 ]
 
@@ -492,7 +488,8 @@
 FIREBASE_CLIENT_CERT_URL = os.environ.get("FIREBASE_CLIENT_CERT_URL", "")
 
 # Oauth Provider Settings
-from plane.authentication.utils import is_pkce_required # noqa
+from plane.authentication.utils import is_pkce_required  # noqa
+
 OAUTH2_PROVIDER_ACCESS_TOKEN_MODEL = "authentication.AccessToken"
 OAUTH2_PROVIDER_APPLICATION_MODEL = "authentication.Application"
 OAUTH2_PROVIDER_GRANT_MODEL = "authentication.Grant"
@@ -501,14 +498,14 @@
 
 
 OAUTH2_PROVIDER = {
-    'AUTHORIZATION_CODE_EXPIRE_SECONDS': 60,  # 1 minute
-    'OAUTH2_VALIDATOR_CLASS': 'plane.authentication.views.oauth.CustomOAuth2Validator',
-    'ALLOWED_GRANT_TYPES': [
-        'authorization_code',
-        'client_credentials',
-        'refresh_token',
+    "AUTHORIZATION_CODE_EXPIRE_SECONDS": 60,  # 1 minute
+    "OAUTH2_VALIDATOR_CLASS": "plane.authentication.views.oauth.CustomOAuth2Validator",
+    "ALLOWED_GRANT_TYPES": [
+        "authorization_code",
+        "client_credentials",
+        "refresh_token",
     ],
-    'PKCE_REQUIRED': is_pkce_required,
+    "PKCE_REQUIRED": is_pkce_required,
 }
 
 # ElasticSearch settings
