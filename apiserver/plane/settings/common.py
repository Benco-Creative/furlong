--- conflicted
+++ resolved
@@ -34,7 +34,7 @@
     "django.contrib.auth",
     "django.contrib.contenttypes",
     "django.contrib.sessions",
-    # Inhouse apps
+    # In house apps
     "plane.analytics",
     "plane.app",
     "plane.space",
@@ -306,12 +306,8 @@
     )
 
 
-<<<<<<< HEAD
-=======
 # Application Envs
-PROXY_BASE_URL = os.environ.get("PROXY_BASE_URL", False)  # For External
 SLACK_BOT_TOKEN = os.environ.get("SLACK_BOT_TOKEN", False)
->>>>>>> 00c19ad2
 FILE_SIZE_LIMIT = int(os.environ.get("FILE_SIZE_LIMIT", 5242880))
 
 # Unsplash Access key
