from django.urls import path

from plane.license.api.views import (
    EmailCredentialCheckEndpoint,
    InstanceAdminEndpoint,
    InstanceAdminSignInEndpoint,
    InstanceAdminSignUpEndpoint,
    InstanceConfigurationEndpoint,
    InstanceEndpoint,
    SignUpScreenVisitedEndpoint,
    InstanceAdminUserMeEndpoint,
    InstanceAdminSignOutEndpoint,
    InstanceAdminUserSessionEndpoint,
    ChangeLogEndpoint,
<<<<<<< HEAD
)

urlpatterns = [
    path("", InstanceEndpoint.as_view(), name="instance"),
    path("changelog/", ChangeLogEndpoint.as_view(), name="instance-changelog"),
    path("admins/", InstanceAdminEndpoint.as_view(), name="instance-admins"),
    path("admins/me/", InstanceAdminUserMeEndpoint.as_view(), name="instance-admins"),
=======
    AdminFeatureFlagEndpoint,
    CheckUpdateEndpoint,
)

urlpatterns = [
    path(
        "",
        InstanceEndpoint.as_view(),
        name="instance",
    ),
    path(
        "changelog/",
        ChangeLogEndpoint.as_view(),
        name="instance-changelog",
    ),
    path(
        "check-updates/",
        CheckUpdateEndpoint.as_view(),
        name="check-update",
    ),
    path(
        "admins/",
        InstanceAdminEndpoint.as_view(),
        name="instance-admins",
    ),
    path(
        "admins/me/",
        InstanceAdminUserMeEndpoint.as_view(),
        name="instance-admins",
    ),
>>>>>>> c4c58f67
    path(
        "admins/session/",
        InstanceAdminUserSessionEndpoint.as_view(),
        name="instance-admin-session",
    ),
    path(
        "admins/sign-out/",
        InstanceAdminSignOutEndpoint.as_view(),
        name="instance-admins",
    ),
    path("admins/<uuid:pk>/", InstanceAdminEndpoint.as_view(), name="instance-admins"),
    path(
        "configurations/",
        InstanceConfigurationEndpoint.as_view(),
        name="instance-configuration",
    ),
    path(
        "admins/sign-in/",
        InstanceAdminSignInEndpoint.as_view(),
        name="instance-admin-sign-in",
    ),
    path(
        "admins/sign-up/",
        InstanceAdminSignUpEndpoint.as_view(),
        name="instance-admin-sign-in",
    ),
    path(
        "admins/sign-up-screen-visited/",
        SignUpScreenVisitedEndpoint.as_view(),
        name="instance-sign-up",
    ),
    path(
        "email-credentials-check/",
        EmailCredentialCheckEndpoint.as_view(),
        name="email-credential-check",
    ),
    path(
        "admins/feature-flags/",
        AdminFeatureFlagEndpoint.as_view(),
        name="admin-feature-flags",
    ),
]<|MERGE_RESOLUTION|>--- conflicted
+++ resolved
@@ -12,46 +12,16 @@
     InstanceAdminSignOutEndpoint,
     InstanceAdminUserSessionEndpoint,
     ChangeLogEndpoint,
-<<<<<<< HEAD
+    AdminFeatureFlagEndpoint,
+    CheckUpdateEndpoint,
 )
 
 urlpatterns = [
     path("", InstanceEndpoint.as_view(), name="instance"),
     path("changelog/", ChangeLogEndpoint.as_view(), name="instance-changelog"),
+    path("check-updates/", CheckUpdateEndpoint.as_view(), name="check-update"),
     path("admins/", InstanceAdminEndpoint.as_view(), name="instance-admins"),
     path("admins/me/", InstanceAdminUserMeEndpoint.as_view(), name="instance-admins"),
-=======
-    AdminFeatureFlagEndpoint,
-    CheckUpdateEndpoint,
-)
-
-urlpatterns = [
-    path(
-        "",
-        InstanceEndpoint.as_view(),
-        name="instance",
-    ),
-    path(
-        "changelog/",
-        ChangeLogEndpoint.as_view(),
-        name="instance-changelog",
-    ),
-    path(
-        "check-updates/",
-        CheckUpdateEndpoint.as_view(),
-        name="check-update",
-    ),
-    path(
-        "admins/",
-        InstanceAdminEndpoint.as_view(),
-        name="instance-admins",
-    ),
-    path(
-        "admins/me/",
-        InstanceAdminUserMeEndpoint.as_view(),
-        name="instance-admins",
-    ),
->>>>>>> c4c58f67
     path(
         "admins/session/",
         InstanceAdminUserSessionEndpoint.as_view(),
