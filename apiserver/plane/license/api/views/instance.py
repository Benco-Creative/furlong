# Python imports
import os

# Django imports
from django.conf import settings

# Third party imports
from rest_framework import status
from rest_framework.permissions import AllowAny
from rest_framework.response import Response

# Module imports
from plane.app.views import BaseAPIView
from plane.db.models import Workspace
from plane.license.api.permissions import InstanceAdminPermission
from plane.license.api.serializers import InstanceSerializer
from plane.license.models import Instance
from plane.license.utils.instance_value import get_configuration_value
from plane.utils.cache import cache_response, invalidate_cache
from django.utils.decorators import method_decorator
from django.views.decorators.cache import cache_control


class InstanceEndpoint(BaseAPIView):
    def get_permissions(self):
        if self.request.method == "PATCH":
            return [InstanceAdminPermission()]
        return [AllowAny()]

    @cache_response(60 * 60 * 2, user=False)
    @method_decorator(cache_control(private=True, max_age=12))
    def get(self, request):
        instance = Instance.objects.first()

        # get the instance
        if instance is None:
            return Response(
                {"is_activated": False, "is_setup_done": False},
                status=status.HTTP_200_OK,
            )
        # Return instance
        serializer = InstanceSerializer(instance)
        data = serializer.data
        data["is_activated"] = True
        # Get all the configuration
        (
            ENABLE_SIGNUP,
            DISABLE_WORKSPACE_CREATION,
            IS_GOOGLE_ENABLED,
            IS_GITHUB_ENABLED,
            IS_OIDC_ENABLED,
            OIDC_PROVIDER_NAME,
            IS_SAML_ENABLED,
            SAML_PROVIDER_NAME,
            GITHUB_APP_NAME,
            IS_GITLAB_ENABLED,
            EMAIL_HOST,
            ENABLE_MAGIC_LINK_LOGIN,
            ENABLE_EMAIL_PASSWORD,
            SLACK_CLIENT_ID,
            POSTHOG_API_KEY,
            POSTHOG_HOST,
            UNSPLASH_ACCESS_KEY,
            LLM_API_KEY,
            IS_INTERCOM_ENABLED,
            INTERCOM_APP_ID,
            SILO_BASE_URL,
            ELASTICSEARCH_ENABLED,
        ) = get_configuration_value(
            [
                {
                    "key": "ENABLE_SIGNUP",
                    "default": os.environ.get("ENABLE_SIGNUP", "0"),
                },
                {
                    "key": "DISABLE_WORKSPACE_CREATION",
                    "default": os.environ.get("DISABLE_WORKSPACE_CREATION", "0"),
                },
                {
                    "key": "IS_GOOGLE_ENABLED",
                    "default": os.environ.get("IS_GOOGLE_ENABLED", "0"),
                },
                {
                    "key": "IS_GITHUB_ENABLED",
                    "default": os.environ.get("IS_GITHUB_ENABLED", "0"),
                },
                {
                    "key": "IS_OIDC_ENABLED",
                    "default": os.environ.get("IS_OIDC_ENABLED", "0"),
                },
                {
                    "key": "OIDC_PROVIDER_NAME",
                    "default": os.environ.get("OIDC_PROVIDER_NAME", ""),
                },
                {
                    "key": "IS_SAML_ENABLED",
                    "default": os.environ.get("IS_SAML_ENABLED", "0"),
                },
                {
                    "key": "SAML_PROVIDER_NAME",
                    "default": os.environ.get("SAML_PROVIDER_NAME", ""),
                },
                {
                    "key": "GITHUB_APP_NAME",
                    "default": os.environ.get("GITHUB_APP_NAME", ""),
                },
                {
                    "key": "IS_GITLAB_ENABLED",
                    "default": os.environ.get("IS_GITLAB_ENABLED", "0"),
                },
                {"key": "EMAIL_HOST", "default": os.environ.get("EMAIL_HOST", "")},
                {
                    "key": "ENABLE_MAGIC_LINK_LOGIN",
                    "default": os.environ.get("ENABLE_MAGIC_LINK_LOGIN", "1"),
                },
                {
                    "key": "ENABLE_EMAIL_PASSWORD",
                    "default": os.environ.get("ENABLE_EMAIL_PASSWORD", "1"),
                },
                {
                    "key": "SLACK_CLIENT_ID",
                    "default": os.environ.get("SLACK_CLIENT_ID", None),
                },
                {
                    "key": "POSTHOG_API_KEY",
                    "default": os.environ.get("POSTHOG_API_KEY", None),
                },
                {
                    "key": "POSTHOG_HOST",
                    "default": os.environ.get("POSTHOG_HOST", None),
                },
                {
                    "key": "UNSPLASH_ACCESS_KEY",
                    "default": os.environ.get("UNSPLASH_ACCESS_KEY", ""),
                },
                {
                    "key": "LLM_API_KEY",
                    "default": os.environ.get("LLM_API_KEY", ""),
                },
                # Intercom settings
                {
                    "key": "IS_INTERCOM_ENABLED",
                    "default": os.environ.get("IS_INTERCOM_ENABLED", "1"),
                },
                {
                    "key": "INTERCOM_APP_ID",
                    "default": os.environ.get("INTERCOM_APP_ID", ""),
                },
                {
                    "key": "SILO_BASE_URL",
                    "default": os.environ.get("SILO_BASE_URL", ""),
                },
                {
                    "key": "ELASTICSEARCH_ENABLED",
                    "default": os.environ.get("ELASTICSEARCH_ENABLED", "0"),
                },
            ]
        )

        data = {}
        # Authentication
        data["enable_signup"] = ENABLE_SIGNUP == "1"
        data["is_workspace_creation_disabled"] = DISABLE_WORKSPACE_CREATION == "1"
        data["is_google_enabled"] = IS_GOOGLE_ENABLED == "1"
        data["is_github_enabled"] = IS_GITHUB_ENABLED == "1"
        data["is_gitlab_enabled"] = IS_GITLAB_ENABLED == "1"
        data["is_magic_login_enabled"] = ENABLE_MAGIC_LINK_LOGIN == "1"
        data["is_email_password_enabled"] = ENABLE_EMAIL_PASSWORD == "1"
        data["is_oidc_enabled"] = IS_OIDC_ENABLED == "1"
        data["oidc_provider_name"] = OIDC_PROVIDER_NAME
        data["is_saml_enabled"] = IS_SAML_ENABLED == "1"
        data["saml_provider_name"] = SAML_PROVIDER_NAME

        # Github app name
        data["github_app_name"] = str(GITHUB_APP_NAME)

        # Slack client
        data["slack_client_id"] = SLACK_CLIENT_ID

        # Posthog
        data["posthog_api_key"] = POSTHOG_API_KEY
        data["posthog_host"] = POSTHOG_HOST

        # Unsplash
        data["has_unsplash_configured"] = bool(UNSPLASH_ACCESS_KEY)

        # Open AI settings
<<<<<<< HEAD
        data["has_llm_configured"] = bool(LLM_API_KEY)
=======
        data["has_openai_configured"] = bool(LLM_API_KEY)
>>>>>>> f7eaec9f

        # File size settings
        data["file_size_limit"] = float(os.environ.get("FILE_SIZE_LIMIT", 5242880))

        # is smtp configured
        data["is_smtp_configured"] = bool(EMAIL_HOST)

        # Intercom settings
        data["is_intercom_enabled"] = IS_INTERCOM_ENABLED == "1"
        data["intercom_app_id"] = INTERCOM_APP_ID

        # Base URL
        data["admin_base_url"] = settings.ADMIN_BASE_URL
        data["space_base_url"] = settings.SPACE_BASE_URL
        data["app_base_url"] = settings.APP_BASE_URL
        #
        data["payment_server_base_url"] = (
            settings.PAYMENT_SERVER_BASE_URL if settings.IS_MULTI_TENANT else ""
        )
        data["prime_server_base_url"] = settings.PRIME_SERVER_BASE_URL
        data["feature_flag_server_base_url"] = settings.FEATURE_FLAG_SERVER_BASE_URL
        data["silo_base_url"] = SILO_BASE_URL
        data["instance_changelog_url"] = settings.INSTANCE_CHANGELOG_URL

        data["instance_changelog_url"] = settings.INSTANCE_CHANGELOG_URL

        data["is_elasticsearch_enabled"] = ELASTICSEARCH_ENABLED == "1"

        instance_data = serializer.data
        instance_data["workspaces_exist"] = Workspace.objects.count() >= 1

        response_data = {"config": data, "instance": instance_data}
        return Response(response_data, status=status.HTTP_200_OK)

    @invalidate_cache(path="/api/instances/", user=False)
    def patch(self, request):
        # Get the instance
        instance = Instance.objects.first()
        serializer = InstanceSerializer(instance, data=request.data, partial=True)
        if serializer.is_valid():
            serializer.save()
            return Response(serializer.data, status=status.HTTP_200_OK)
        return Response(serializer.errors, status=status.HTTP_400_BAD_REQUEST)


class SignUpScreenVisitedEndpoint(BaseAPIView):
    permission_classes = [AllowAny]

    @invalidate_cache(path="/api/instances/", user=False)
    def post(self, request):
        instance = Instance.objects.first()
        if instance is None:
            return Response(
                {"error": "Instance is not configured"},
                status=status.HTTP_400_BAD_REQUEST,
            )
        instance.is_signup_screen_visited = True
        instance.save()
        return Response(status=status.HTTP_204_NO_CONTENT)<|MERGE_RESOLUTION|>--- conflicted
+++ resolved
@@ -185,11 +185,7 @@
         data["has_unsplash_configured"] = bool(UNSPLASH_ACCESS_KEY)
 
         # Open AI settings
-<<<<<<< HEAD
         data["has_llm_configured"] = bool(LLM_API_KEY)
-=======
-        data["has_openai_configured"] = bool(LLM_API_KEY)
->>>>>>> f7eaec9f
 
         # File size settings
         data["file_size_limit"] = float(os.environ.get("FILE_SIZE_LIMIT", 5242880))
