--- conflicted
+++ resolved
@@ -161,11 +161,7 @@
     def save(self, *args, **kwargs):
         if self._state.adding:
             smallest_sort_order = ProjectMember.objects.filter(
-<<<<<<< HEAD
                 workspace_id=self.workspace_id, member_id=self.member_id
-=======
-                workspace=self.workspace, member=self.member
->>>>>>> cc2e6182
             ).aggregate(smallest=models.Min("sort_order"))["smallest"]
 
             # Project ordering
