# Python imports
import uuid
import string
import random
import pytz

# Django imports
from django.db import models
from django.contrib.auth.models import (
    AbstractBaseUser,
    UserManager,
    PermissionsMixin,
)
from django.db.models.signals import post_save
from django.conf import settings
from django.dispatch import receiver
from django.utils import timezone
from django.db.models.signals import post_save
from django.dispatch import receiver
from django.conf import settings

# Third party imports
from sentry_sdk import capture_exception
from slack_sdk import WebClient
from slack_sdk.errors import SlackApiError
<<<<<<< HEAD

=======
>>>>>>> 45425c74

def get_default_onboarding():
    return {
        "profile_complete": False,
        "workspace_create": False,
        "workspace_invite": False,
        "workspace_join": False,
    }


class User(AbstractBaseUser, PermissionsMixin):
    id = models.UUIDField(
        default=uuid.uuid4,
        unique=True,
        editable=False,
        db_index=True,
        primary_key=True,
    )
    username = models.CharField(max_length=128, unique=True)

    # user fields
    mobile_number = models.CharField(max_length=255, blank=True, null=True)
    email = models.CharField(
        max_length=255, null=True, blank=True, unique=True
    )
    first_name = models.CharField(max_length=255, blank=True)
    last_name = models.CharField(max_length=255, blank=True)
    avatar = models.CharField(max_length=255, blank=True)
    cover_image = models.URLField(blank=True, null=True, max_length=800)

    # tracking metrics
    date_joined = models.DateTimeField(
        auto_now_add=True, verbose_name="Created At"
    )
    created_at = models.DateTimeField(
        auto_now_add=True, verbose_name="Created At"
    )
    updated_at = models.DateTimeField(
        auto_now=True, verbose_name="Last Modified At"
    )
    last_location = models.CharField(max_length=255, blank=True)
    created_location = models.CharField(max_length=255, blank=True)

    # the is' es
    is_superuser = models.BooleanField(default=False)
    is_managed = models.BooleanField(default=False)
    is_password_expired = models.BooleanField(default=False)
    is_active = models.BooleanField(default=True)
    is_staff = models.BooleanField(default=False)
    is_email_verified = models.BooleanField(default=False)
    is_password_autoset = models.BooleanField(default=False)
    is_onboarded = models.BooleanField(default=False)

    token = models.CharField(max_length=64, blank=True)

    billing_address_country = models.CharField(max_length=255, default="INDIA")
    billing_address = models.JSONField(null=True)
    has_billing_address = models.BooleanField(default=False)

    USER_TIMEZONE_CHOICES = tuple(zip(pytz.all_timezones, pytz.all_timezones))
    user_timezone = models.CharField(
        max_length=255, default="UTC", choices=USER_TIMEZONE_CHOICES
    )

    last_active = models.DateTimeField(default=timezone.now, null=True)
    last_login_time = models.DateTimeField(null=True)
    last_logout_time = models.DateTimeField(null=True)
    last_login_ip = models.CharField(max_length=255, blank=True)
    last_logout_ip = models.CharField(max_length=255, blank=True)
    last_login_medium = models.CharField(
        max_length=20,
        default="email",
    )
    last_login_uagent = models.TextField(blank=True)
    token_updated_at = models.DateTimeField(null=True)
    last_workspace_id = models.UUIDField(null=True)
    my_issues_prop = models.JSONField(null=True)
    role = models.CharField(max_length=300, null=True, blank=True)
    is_bot = models.BooleanField(default=False)
    theme = models.JSONField(default=dict)
    display_name = models.CharField(max_length=255, default="")
    is_tour_completed = models.BooleanField(default=False)
    onboarding_step = models.JSONField(default=get_default_onboarding)
    use_case = models.TextField(blank=True, null=True)

    USERNAME_FIELD = "email"

    REQUIRED_FIELDS = ["username"]

    objects = UserManager()

    class Meta:
        verbose_name = "User"
        verbose_name_plural = "Users"
        db_table = "users"
        ordering = ("-created_at",)

    def __str__(self):
        return f"{self.username} <{self.email}>"

    def save(self, *args, **kwargs):
        self.email = self.email.lower().strip()
        self.mobile_number = self.mobile_number

        if self.token_updated_at is not None:
            self.token = uuid.uuid4().hex + uuid.uuid4().hex
            self.token_updated_at = timezone.now()

        if not self.display_name:
            self.display_name = (
                self.email.split("@")[0]
                if len(self.email.split("@"))
                else "".join(
                    random.choice(string.ascii_letters) for _ in range(6)
                )
            )

        if self.is_superuser:
            self.is_staff = True

        super(User, self).save(*args, **kwargs)


@receiver(post_save, sender=User)
def send_welcome_slack(sender, instance, created, **kwargs):
    try:
        if created and not instance.is_bot:
            # Send message on slack as well
            if settings.SLACK_BOT_TOKEN:
                client = WebClient(token=settings.SLACK_BOT_TOKEN)
                try:
                    _ = client.chat_postMessage(
                        channel="#trackers",
                        text=f"New user {instance.email} has signed up and begun the onboarding journey.",
                    )
                except SlackApiError as e:
                    print(f"Got an error: {e.response['error']}")
        return
    except Exception as e:
        capture_exception(e)
<<<<<<< HEAD
        return


@receiver(post_save, sender=User)
def create_user_notification(sender, instance, created, **kwargs):
    # create preferences
    if created and not instance.is_bot:
        # Module imports
        from plane.db.models import UserNotificationPreference
        UserNotificationPreference.objects.create(
            user=instance,
        )
=======
        return
>>>>>>> 45425c74
<|MERGE_RESOLUTION|>--- conflicted
+++ resolved
@@ -23,10 +23,7 @@
 from sentry_sdk import capture_exception
 from slack_sdk import WebClient
 from slack_sdk.errors import SlackApiError
-<<<<<<< HEAD
 
-=======
->>>>>>> 45425c74
 
 def get_default_onboarding():
     return {
@@ -167,7 +164,6 @@
         return
     except Exception as e:
         capture_exception(e)
-<<<<<<< HEAD
         return
 
 
@@ -177,9 +173,7 @@
     if created and not instance.is_bot:
         # Module imports
         from plane.db.models import UserNotificationPreference
+
         UserNotificationPreference.objects.create(
             user=instance,
-        )
-=======
-        return
->>>>>>> 45425c74
+        )