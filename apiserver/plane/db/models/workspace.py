--- conflicted
+++ resolved
@@ -102,7 +102,12 @@
 
 
 def get_issue_props():
-    return {"subscribed": True, "assigned": True, "created": True, "all_issues": True}
+    return {
+        "subscribed": True,
+        "assigned": True,
+        "created": True,
+        "all_issues": True,
+    }
 
 
 def slug_validator(value):
@@ -131,7 +136,9 @@
         max_length=48, db_index=True, unique=True, validators=[slug_validator]
     )
     organization_size = models.CharField(max_length=20, blank=True, null=True)
-    timezone = models.CharField(max_length=255, default="UTC", choices=TIMEZONE_CHOICES)
+    timezone = models.CharField(
+        max_length=255, default="UTC", choices=TIMEZONE_CHOICES
+    )
 
     def __str__(self):
         """Return name of the Workspace"""
@@ -160,7 +167,10 @@
         "db.Workspace", models.CASCADE, related_name="workspace_%(class)s"
     )
     project = models.ForeignKey(
-        "db.Project", models.CASCADE, related_name="project_%(class)s", null=True
+        "db.Project",
+        models.CASCADE,
+        related_name="project_%(class)s",
+        null=True,
     )
 
     class Meta:
@@ -174,7 +184,9 @@
 
 class WorkspaceMember(BaseModel):
     workspace = models.ForeignKey(
-        "db.Workspace", on_delete=models.CASCADE, related_name="workspace_member"
+        "db.Workspace",
+        on_delete=models.CASCADE,
+        related_name="workspace_member",
     )
     member = models.ForeignKey(
         settings.AUTH_USER_MODEL,
@@ -209,7 +221,9 @@
 
 class WorkspaceMemberInvite(BaseModel):
     workspace = models.ForeignKey(
-        "db.Workspace", on_delete=models.CASCADE, related_name="workspace_member_invite"
+        "db.Workspace",
+        on_delete=models.CASCADE,
+        related_name="workspace_member_invite",
     )
     email = models.CharField(max_length=255)
     accepted = models.BooleanField(default=False)
@@ -263,43 +277,15 @@
         ordering = ("-created_at",)
 
 
-<<<<<<< HEAD
-=======
-class TeamMember(BaseModel):
-    workspace = models.ForeignKey(
-        Workspace, on_delete=models.CASCADE, related_name="team_member"
-    )
-    team = models.ForeignKey(Team, on_delete=models.CASCADE, related_name="team_member")
-    member = models.ForeignKey(
-        settings.AUTH_USER_MODEL, on_delete=models.CASCADE, related_name="team_member"
-    )
-
-    def __str__(self):
-        return self.team.name
-
-    class Meta:
-        unique_together = ["team", "member", "deleted_at"]
-        constraints = [
-            models.UniqueConstraint(
-                fields=["team", "member"],
-                condition=models.Q(deleted_at__isnull=True),
-                name="team_member_unique_team_member_when_deleted_at_null",
-            )
-        ]
-        verbose_name = "Team Member"
-        verbose_name_plural = "Team Members"
-        db_table = "team_members"
-        ordering = ("-created_at",)
-
-
->>>>>>> b72d1807
 class WorkspaceTheme(BaseModel):
     workspace = models.ForeignKey(
         "db.Workspace", on_delete=models.CASCADE, related_name="themes"
     )
     name = models.CharField(max_length=300)
     actor = models.ForeignKey(
-        settings.AUTH_USER_MODEL, on_delete=models.CASCADE, related_name="themes"
+        settings.AUTH_USER_MODEL,
+        on_delete=models.CASCADE,
+        related_name="themes",
     )
     colors = models.JSONField(default=dict)
 
@@ -334,7 +320,9 @@
     )
     filters = models.JSONField(default=get_default_filters)
     display_filters = models.JSONField(default=get_default_display_filters)
-    display_properties = models.JSONField(default=get_default_display_properties)
+    display_properties = models.JSONField(
+        default=get_default_display_properties
+    )
 
     class Meta:
         unique_together = ["workspace", "user", "deleted_at"]
