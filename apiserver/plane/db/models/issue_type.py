# Django imports
from django.db import models
from django.db.models import Q

# Module imports
from .project import ProjectBaseModel
from .base import BaseModel


class IssueType(BaseModel):
    workspace = models.ForeignKey(
        "db.Workspace",
        related_name="issue_types",
        on_delete=models.CASCADE,
    )
    name = models.CharField(max_length=255)
    description = models.TextField(blank=True)
    logo_props = models.JSONField(default=dict)
    is_epic = models.BooleanField(default=False)
    is_default = models.BooleanField(default=False)
    is_active = models.BooleanField(default=True)
<<<<<<< HEAD
    level = models.PositiveIntegerField(default=0)
=======
    level = models.FloatField(default=0)
>>>>>>> 56755b0e
    external_source = models.CharField(max_length=255, null=True, blank=True)
    external_id = models.CharField(max_length=255, blank=True, null=True)

    class Meta:
        verbose_name = "Issue Type"
        verbose_name_plural = "Issue Types"
        db_table = "issue_types"

    def __str__(self):
        return self.name


class ProjectIssueType(ProjectBaseModel):
    issue_type = models.ForeignKey(
        "db.IssueType",
        related_name="project_issue_types",
        on_delete=models.CASCADE,
    )
    level = models.PositiveIntegerField(default=0)
    is_default = models.BooleanField(default=False)

    class Meta:
        unique_together = ["project", "issue_type", "deleted_at"]
        constraints = [
            models.UniqueConstraint(
                fields=["project", "issue_type"],
                condition=Q(deleted_at__isnull=True),
                name="project_issue_type_unique_project_issue_type_when_deleted_at_null",
            )
        ]
        verbose_name = "Project Issue Type"
        verbose_name_plural = "Project Issue Types"
        db_table = "project_issue_types"
        ordering = ("project", "issue_type")

    def __str__(self):
        return f"{self.project} - {self.issue_type}"<|MERGE_RESOLUTION|>--- conflicted
+++ resolved
@@ -19,11 +19,7 @@
     is_epic = models.BooleanField(default=False)
     is_default = models.BooleanField(default=False)
     is_active = models.BooleanField(default=True)
-<<<<<<< HEAD
-    level = models.PositiveIntegerField(default=0)
-=======
     level = models.FloatField(default=0)
->>>>>>> 56755b0e
     external_source = models.CharField(max_length=255, null=True, blank=True)
     external_id = models.CharField(max_length=255, blank=True, null=True)
 
