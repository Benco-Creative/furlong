# Python imports
import json

# Django imports
from django.utils import timezone
from django.db.models import (
    Prefetch,
    OuterRef,
    Func,
    F,
    Q,
    Case,
    Value,
    CharField,
    When,
    Exists,
    Max,
    IntegerField,
)
from django.core.serializers.json import DjangoJSONEncoder

# Third Party imports
from rest_framework.response import Response
from rest_framework import status
from rest_framework.permissions import AllowAny, IsAuthenticated

# Module imports
from .base import BaseViewSet, BaseAPIView
from plane.app.serializers import (
    IssueCommentSerializer,
    IssueReactionSerializer,
    CommentReactionSerializer,
    IssueVoteSerializer,
    IssuePublicSerializer,
)

from plane.db.models import (
    Issue,
    IssueComment,
    Label,
    IssueLink,
    IssueAttachment,
    State,
    ProjectMember,
    IssueReaction,
    CommentReaction,
    DeployBoard,
    IssueVote,
    ProjectPublicMember,
)
from plane.bgtasks.issue_activites_task import issue_activity
from plane.utils.grouper import group_results
from plane.utils.issue_filters import issue_filters


class IssueCommentPublicViewSet(BaseViewSet):
    serializer_class = IssueCommentSerializer
    model = IssueComment

    filterset_fields = [
        "issue__id",
        "workspace__id",
    ]

    def get_permissions(self):
        if self.action in ["list", "retrieve"]:
            self.permission_classes = [
                AllowAny,
            ]
        else:
            self.permission_classes = [
                IsAuthenticated,
            ]

        return super(IssueCommentPublicViewSet, self).get_permissions()

    def get_queryset(self):
        try:
            project_deploy_board = DeployBoard.objects.get(
<<<<<<< HEAD
                workspace__slug=self.kwargs.get("slug"),
                project_id=self.kwargs.get("project_id"),
=======
                anchor=self.kwargs.get("anchor"),
                entity_name="project",
>>>>>>> 17f83d64
            )
            if project_deploy_board.comments:
                return self.filter_queryset(
                    super()
                    .get_queryset()
                    .filter(workspace_id=project_deploy_board.workspace_id)
                    .filter(issue_id=self.kwargs.get("issue_id"))
                    .filter(access="EXTERNAL")
                    .select_related("project")
                    .select_related("workspace")
                    .select_related("issue")
                    .annotate(
                        is_member=Exists(
                            ProjectMember.objects.filter(
                                workspace_id=project_deploy_board.workspace_id,
                                project_id=project_deploy_board.project_id,
                                member_id=self.request.user.id,
                                is_active=True,
                            )
                        )
                    )
                    .distinct()
                ).order_by("created_at")
            return IssueComment.objects.none()
        except DeployBoard.DoesNotExist:
            return IssueComment.objects.none()

<<<<<<< HEAD
    def create(self, request, slug, project_id, issue_id):
        project_deploy_board = DeployBoard.objects.get(
            workspace__slug=slug, project_id=project_id
=======
    def create(self, request, anchor, issue_id):
        project_deploy_board = DeployBoard.objects.get(
            anchor=anchor, entity_name="project"
>>>>>>> 17f83d64
        )

        if not project_deploy_board.comments:
            return Response(
                {"error": "Comments are not enabled for this project"},
                status=status.HTTP_400_BAD_REQUEST,
            )

        serializer = IssueCommentSerializer(data=request.data)
        if serializer.is_valid():
            serializer.save(
                project_id=project_deploy_board.project_id,
                issue_id=issue_id,
                actor=request.user,
                access="EXTERNAL",
            )
            issue_activity.delay(
                type="comment.activity.created",
                requested_data=json.dumps(
                    serializer.data, cls=DjangoJSONEncoder
                ),
                actor_id=str(request.user.id),
                issue_id=str(issue_id),
                project_id=str(project_deploy_board.project_id),
                current_instance=None,
                epoch=int(timezone.now().timestamp()),
            )
            if not ProjectMember.objects.filter(
                project_id=project_deploy_board.project_id,
                member=request.user,
                is_active=True,
            ).exists():
                # Add the user for workspace tracking
                _ = ProjectPublicMember.objects.get_or_create(
                    project_id=project_deploy_board.project_id,
                    member=request.user,
                )

            return Response(serializer.data, status=status.HTTP_201_CREATED)
        return Response(serializer.errors, status=status.HTTP_400_BAD_REQUEST)

<<<<<<< HEAD
    def partial_update(self, request, slug, project_id, issue_id, pk):
        project_deploy_board = DeployBoard.objects.get(
            workspace__slug=slug, project_id=project_id
=======
    def partial_update(self, request, anchor, issue_id, pk):
        project_deploy_board = DeployBoard.objects.get(
            anchor=anchor, entity_name="project"
>>>>>>> 17f83d64
        )

        if not project_deploy_board.comments:
            return Response(
                {"error": "Comments are not enabled for this project"},
                status=status.HTTP_400_BAD_REQUEST,
            )
        comment = IssueComment.objects.get(pk=pk, actor=request.user)
        serializer = IssueCommentSerializer(
            comment, data=request.data, partial=True
        )
        if serializer.is_valid():
            serializer.save()
            issue_activity.delay(
                type="comment.activity.updated",
                requested_data=json.dumps(request.data, cls=DjangoJSONEncoder),
                actor_id=str(request.user.id),
                issue_id=str(issue_id),
                project_id=str(project_deploy_board.project_id),
                current_instance=json.dumps(
                    IssueCommentSerializer(comment).data,
                    cls=DjangoJSONEncoder,
                ),
                epoch=int(timezone.now().timestamp()),
            )
            return Response(serializer.data, status=status.HTTP_200_OK)
        return Response(serializer.errors, status=status.HTTP_400_BAD_REQUEST)

<<<<<<< HEAD
    def destroy(self, request, slug, project_id, issue_id, pk):
        project_deploy_board = DeployBoard.objects.get(
            workspace__slug=slug, project_id=project_id
=======
    def destroy(self, request, anchor, issue_id, pk):
        project_deploy_board = DeployBoard.objects.get(
            anchor=anchor, entity_name="project"
>>>>>>> 17f83d64
        )

        if not project_deploy_board.comments:
            return Response(
                {"error": "Comments are not enabled for this project"},
                status=status.HTTP_400_BAD_REQUEST,
            )
        comment = IssueComment.objects.get(
            pk=pk,
            actor=request.user,
        )
        issue_activity.delay(
            type="comment.activity.deleted",
            requested_data=json.dumps({"comment_id": str(pk)}),
            actor_id=str(request.user.id),
            issue_id=str(issue_id),
            project_id=str(project_deploy_board.project_id),
            current_instance=json.dumps(
                IssueCommentSerializer(comment).data,
                cls=DjangoJSONEncoder,
            ),
            epoch=int(timezone.now().timestamp()),
        )
        comment.delete()
        return Response(status=status.HTTP_204_NO_CONTENT)


class IssueReactionPublicViewSet(BaseViewSet):
    serializer_class = IssueReactionSerializer
    model = IssueReaction

    def get_queryset(self):
        try:
            project_deploy_board = DeployBoard.objects.get(
                workspace__slug=self.kwargs.get("slug"),
                project_id=self.kwargs.get("project_id"),
            )
            if project_deploy_board.reactions:
                return (
                    super()
                    .get_queryset()
                    .filter(workspace__slug=self.kwargs.get("slug"))
                    .filter(project_id=self.kwargs.get("project_id"))
                    .filter(issue_id=self.kwargs.get("issue_id"))
                    .order_by("-created_at")
                    .distinct()
                )
            return IssueReaction.objects.none()
        except DeployBoard.DoesNotExist:
            return IssueReaction.objects.none()

<<<<<<< HEAD
    def create(self, request, slug, project_id, issue_id):
        project_deploy_board = DeployBoard.objects.get(
            workspace__slug=slug, project_id=project_id
=======
    def create(self, request, anchor, issue_id):
        project_deploy_board = DeployBoard.objects.get(
            anchor=anchor, entity_name="project"
>>>>>>> 17f83d64
        )

        if not project_deploy_board.reactions:
            return Response(
                {"error": "Reactions are not enabled for this project board"},
                status=status.HTTP_400_BAD_REQUEST,
            )

        serializer = IssueReactionSerializer(data=request.data)
        if serializer.is_valid():
            serializer.save(
                project_id=project_deploy_board.project_id,
                issue_id=issue_id,
                actor=request.user,
            )
            if not ProjectMember.objects.filter(
                project_id=project_deploy_board.project_id,
                member=request.user,
                is_active=True,
            ).exists():
                # Add the user for workspace tracking
                _ = ProjectPublicMember.objects.get_or_create(
                    project_id=project_deploy_board.project_id,
                    member=request.user,
                )
            issue_activity.delay(
                type="issue_reaction.activity.created",
                requested_data=json.dumps(
                    self.request.data, cls=DjangoJSONEncoder
                ),
                actor_id=str(self.request.user.id),
                issue_id=str(self.kwargs.get("issue_id", None)),
                project_id=str(project_deploy_board.project_id),
                current_instance=None,
                epoch=int(timezone.now().timestamp()),
            )
            return Response(serializer.data, status=status.HTTP_201_CREATED)
        return Response(serializer.errors, status=status.HTTP_400_BAD_REQUEST)

<<<<<<< HEAD
    def destroy(self, request, slug, project_id, issue_id, reaction_code):
        project_deploy_board = DeployBoard.objects.get(
            workspace__slug=slug, project_id=project_id
=======
    def destroy(self, request, anchor, issue_id, reaction_code):
        project_deploy_board = DeployBoard.objects.get(
            anchor=anchor, entity_name="project"
>>>>>>> 17f83d64
        )

        if not project_deploy_board.reactions:
            return Response(
                {"error": "Reactions are not enabled for this project board"},
                status=status.HTTP_400_BAD_REQUEST,
            )
        issue_reaction = IssueReaction.objects.get(
            workspace_id=project_deploy_board.workspace_id,
            issue_id=issue_id,
            reaction=reaction_code,
            actor=request.user,
        )
        issue_activity.delay(
            type="issue_reaction.activity.deleted",
            requested_data=None,
            actor_id=str(self.request.user.id),
            issue_id=str(self.kwargs.get("issue_id", None)),
            project_id=str(project_deploy_board.project_id),
            current_instance=json.dumps(
                {
                    "reaction": str(reaction_code),
                    "identifier": str(issue_reaction.id),
                }
            ),
            epoch=int(timezone.now().timestamp()),
        )
        issue_reaction.delete()
        return Response(status=status.HTTP_204_NO_CONTENT)


class CommentReactionPublicViewSet(BaseViewSet):
    serializer_class = CommentReactionSerializer
    model = CommentReaction

    def get_queryset(self):
        try:
            project_deploy_board = DeployBoard.objects.get(
<<<<<<< HEAD
                workspace__slug=self.kwargs.get("slug"),
                project_id=self.kwargs.get("project_id"),
=======
                anchor=self.kwargs.get("anchor"), entity_name="project"
>>>>>>> 17f83d64
            )
            if project_deploy_board.reactions:
                return (
                    super()
                    .get_queryset()
                    .filter(workspace_id=project_deploy_board.workspace_id)
                    .filter(project_id=project_deploy_board.project_id)
                    .filter(comment_id=self.kwargs.get("comment_id"))
                    .order_by("-created_at")
                    .distinct()
                )
            return CommentReaction.objects.none()
        except DeployBoard.DoesNotExist:
            return CommentReaction.objects.none()

<<<<<<< HEAD
    def create(self, request, slug, project_id, comment_id):
        project_deploy_board = DeployBoard.objects.get(
            workspace__slug=slug, project_id=project_id
=======
    def create(self, request, anchor, comment_id):
        project_deploy_board = DeployBoard.objects.get(
            anchor=anchor, entity_name="project"
>>>>>>> 17f83d64
        )

        if not project_deploy_board.reactions:
            return Response(
                {"error": "Reactions are not enabled for this board"},
                status=status.HTTP_400_BAD_REQUEST,
            )

        serializer = CommentReactionSerializer(data=request.data)
        if serializer.is_valid():
            serializer.save(
                project_id=project_deploy_board.project_id,
                comment_id=comment_id,
                actor=request.user,
            )
            if not ProjectMember.objects.filter(
                project_id=project_deploy_board.project_id,
                member=request.user,
                is_active=True,
            ).exists():
                # Add the user for workspace tracking
                _ = ProjectPublicMember.objects.get_or_create(
                    project_id=project_deploy_board.project_id,
                    member=request.user,
                )
            issue_activity.delay(
                type="comment_reaction.activity.created",
                requested_data=json.dumps(
                    self.request.data, cls=DjangoJSONEncoder
                ),
                actor_id=str(self.request.user.id),
                issue_id=None,
                project_id=str(self.kwargs.get("project_id", None)),
                current_instance=None,
                epoch=int(timezone.now().timestamp()),
            )
            return Response(serializer.data, status=status.HTTP_201_CREATED)
        return Response(serializer.errors, status=status.HTTP_400_BAD_REQUEST)

<<<<<<< HEAD
    def destroy(self, request, slug, project_id, comment_id, reaction_code):
        project_deploy_board = DeployBoard.objects.get(
            workspace__slug=slug, project_id=project_id
=======
    def destroy(self, request, anchor, comment_id, reaction_code):
        project_deploy_board = DeployBoard.objects.get(
            anchor=anchor, entity_name="project"
>>>>>>> 17f83d64
        )
        if not project_deploy_board.reactions:
            return Response(
                {"error": "Reactions are not enabled for this board"},
                status=status.HTTP_400_BAD_REQUEST,
            )

        comment_reaction = CommentReaction.objects.get(
            project_id=project_deploy_board.project_id,
            workspace_id=project_deploy_board.workspace_id,
            comment_id=comment_id,
            reaction=reaction_code,
            actor=request.user,
        )
        issue_activity.delay(
            type="comment_reaction.activity.deleted",
            requested_data=None,
            actor_id=str(self.request.user.id),
            issue_id=None,
            project_id=str(project_deploy_board.project_id),
            current_instance=json.dumps(
                {
                    "reaction": str(reaction_code),
                    "identifier": str(comment_reaction.id),
                    "comment_id": str(comment_id),
                }
            ),
            epoch=int(timezone.now().timestamp()),
        )
        comment_reaction.delete()
        return Response(status=status.HTTP_204_NO_CONTENT)


class IssueVotePublicViewSet(BaseViewSet):
    model = IssueVote
    serializer_class = IssueVoteSerializer

    def get_queryset(self):
        try:
            project_deploy_board = DeployBoard.objects.get(
<<<<<<< HEAD
                workspace__slug=self.kwargs.get("slug"),
                project_id=self.kwargs.get("project_id"),
=======
                workspace__slug=self.kwargs.get("anchor"),
                entity_name="project",
>>>>>>> 17f83d64
            )
            if project_deploy_board.votes:
                return (
                    super()
                    .get_queryset()
                    .filter(issue_id=self.kwargs.get("issue_id"))
                    .filter(workspace_id=project_deploy_board.workspace_id)
                    .filter(project_id=project_deploy_board.project_id)
                )
            return IssueVote.objects.none()
        except DeployBoard.DoesNotExist:
            return IssueVote.objects.none()

    def create(self, request, anchor, issue_id):
        print("hite")
        project_deploy_board = DeployBoard.objects.get(
            anchor=anchor, entity_name="project"
        )
        print("awer")
        issue_vote, _ = IssueVote.objects.get_or_create(
            actor_id=request.user.id,
            project_id=project_deploy_board.project_id,
            issue_id=issue_id,
        )
        print("AWer")
        # Add the user for workspace tracking
        if not ProjectMember.objects.filter(
            project_id=project_deploy_board.project_id,
            member=request.user,
            is_active=True,
        ).exists():
            _ = ProjectPublicMember.objects.get_or_create(
                project_id=project_deploy_board.project_id,
                member=request.user,
            )
        issue_vote.vote = request.data.get("vote", 1)
        issue_vote.save()
        issue_activity.delay(
            type="issue_vote.activity.created",
            requested_data=json.dumps(
                self.request.data, cls=DjangoJSONEncoder
            ),
            actor_id=str(self.request.user.id),
            issue_id=str(self.kwargs.get("issue_id", None)),
            project_id=str(project_deploy_board.project_id),
            current_instance=None,
            epoch=int(timezone.now().timestamp()),
        )
        serializer = IssueVoteSerializer(issue_vote)
        return Response(serializer.data, status=status.HTTP_201_CREATED)

    def destroy(self, request, anchor, issue_id):
        project_deploy_board = DeployBoard.objects.get(
            anchor=anchor, entity_name="project"
        )
        issue_vote = IssueVote.objects.get(
            issue_id=issue_id,
            actor_id=request.user.id,
            project_id=project_deploy_board.project_id,
            workspace_id=project_deploy_board.workspace_id,
        )
        issue_activity.delay(
            type="issue_vote.activity.deleted",
            requested_data=None,
            actor_id=str(self.request.user.id),
            issue_id=str(self.kwargs.get("issue_id", None)),
            project_id=str(project_deploy_board.project_id),
            current_instance=json.dumps(
                {
                    "vote": str(issue_vote.vote),
                    "identifier": str(issue_vote.id),
                }
            ),
            epoch=int(timezone.now().timestamp()),
        )
        issue_vote.delete()
        return Response(status=status.HTTP_204_NO_CONTENT)


class IssueRetrievePublicEndpoint(BaseAPIView):
    permission_classes = [
        AllowAny,
    ]

    def get(self, request, anchor, issue_id):
        project_deploy_board = DeployBoard.objects.get(
            anchor=anchor, entity_name="project"
        )
        issue = Issue.objects.get(
            workspace_id=project_deploy_board.workspace_id,
            project_id=project_deploy_board.project_id,
            pk=issue_id,
        )
        serializer = IssuePublicSerializer(issue)
        return Response(serializer.data, status=status.HTTP_200_OK)


class ProjectIssuesPublicEndpoint(BaseAPIView):
    permission_classes = [
        AllowAny,
    ]

<<<<<<< HEAD
    def get(self, request, slug, project_id):
        if not DeployBoard.objects.filter(
            workspace__slug=slug, project_id=project_id
=======
    def get(self, request, anchor):
        if not DeployBoard.objects.filter(
            anchor=anchor, entity_name="project"
>>>>>>> 17f83d64
        ).exists():
            return Response(
                {"error": "Project is not published"},
                status=status.HTTP_404_NOT_FOUND,
            )
        project_deploy_board = DeployBoard.objects.get(
            anchor=anchor, entity_name="project"
        )

        filters = issue_filters(request.query_params, "GET")

        # Custom ordering for priority and state
        priority_order = ["urgent", "high", "medium", "low", "none"]
        state_order = [
            "backlog",
            "unstarted",
            "started",
            "completed",
            "cancelled",
        ]

        order_by_param = request.GET.get("order_by", "-created_at")

        issue_queryset = (
            Issue.issue_objects.annotate(
                sub_issues_count=Issue.issue_objects.filter(
                    parent=OuterRef("id")
                )
                .order_by()
                .annotate(count=Func(F("id"), function="Count"))
                .values("count")
            )
            .filter(project_id=project_deploy_board.project_id)
            .filter(workspace_id=project_deploy_board.workspace_id)
            .select_related("project", "workspace", "state", "parent")
            .prefetch_related("assignees", "labels")
            .prefetch_related(
                Prefetch(
                    "issue_reactions",
                    queryset=IssueReaction.objects.select_related("actor"),
                )
            )
            .prefetch_related(
                Prefetch(
                    "votes",
                    queryset=IssueVote.objects.select_related("actor"),
                )
            )
            .filter(**filters)
            .annotate(cycle_id=F("issue_cycle__cycle_id"))
            .annotate(module_id=F("issue_module__module_id"))
            .annotate(
                link_count=IssueLink.objects.filter(issue=OuterRef("id"))
                .order_by()
                .annotate(count=Func(F("id"), function="Count"))
                .values("count")
            )
            .annotate(
                attachment_count=IssueAttachment.objects.filter(
                    issue=OuterRef("id")
                )
                .order_by()
                .annotate(count=Func(F("id"), function="Count"))
                .values("count")
            )
        )

        # Priority Ordering
        if order_by_param == "priority" or order_by_param == "-priority":
            priority_order = (
                priority_order
                if order_by_param == "priority"
                else priority_order[::-1]
            )
            issue_queryset = issue_queryset.annotate(
                priority_order=Case(
                    *[
                        When(priority=p, then=Value(i))
                        for i, p in enumerate(priority_order)
                    ],
                    output_field=CharField(),
                )
            ).order_by("priority_order")

        # State Ordering
        elif order_by_param in [
            "state__name",
            "state__group",
            "-state__name",
            "-state__group",
        ]:
            state_order = (
                state_order
                if order_by_param in ["state__name", "state__group"]
                else state_order[::-1]
            )
            issue_queryset = issue_queryset.annotate(
                state_order=Case(
                    *[
                        When(state__group=state_group, then=Value(i))
                        for i, state_group in enumerate(state_order)
                    ],
                    default=Value(len(state_order)),
                    output_field=CharField(),
                )
            ).order_by("state_order")
        # assignee and label ordering
        elif order_by_param in [
            "labels__name",
            "-labels__name",
            "assignees__first_name",
            "-assignees__first_name",
        ]:
            issue_queryset = issue_queryset.annotate(
                max_values=Max(
                    order_by_param[1::]
                    if order_by_param.startswith("-")
                    else order_by_param
                )
            ).order_by(
                "-max_values"
                if order_by_param.startswith("-")
                else "max_values"
            )
        else:
            issue_queryset = issue_queryset.order_by(order_by_param)

        issues = IssuePublicSerializer(issue_queryset, many=True).data

        state_group_order = [
            "backlog",
            "unstarted",
            "started",
            "completed",
            "cancelled",
        ]

        states = (
            State.objects.filter(
                ~Q(name="Triage"),
                workspace_id=project_deploy_board.workspace_id,
                project_id=project_deploy_board.project_id,
            )
            .annotate(
                custom_order=Case(
                    *[
                        When(group=value, then=Value(index))
                        for index, value in enumerate(state_group_order)
                    ],
                    default=Value(len(state_group_order)),
                    output_field=IntegerField(),
                ),
            )
            .values("name", "group", "color", "id")
            .order_by("custom_order", "sequence")
        )

        labels = Label.objects.filter(
            workspace_id=project_deploy_board.workspace_id,
            project_id=project_deploy_board.project_id,
        ).values("id", "name", "color", "parent")

        ## Grouping the results
        group_by = request.GET.get("group_by", False)
        if group_by:
            issues = group_results(issues, group_by)

        return Response(
            {
                "issues": issues,
                "states": states,
                "labels": labels,
            },
            status=status.HTTP_200_OK,
        )<|MERGE_RESOLUTION|>--- conflicted
+++ resolved
@@ -77,13 +77,8 @@
     def get_queryset(self):
         try:
             project_deploy_board = DeployBoard.objects.get(
-<<<<<<< HEAD
-                workspace__slug=self.kwargs.get("slug"),
-                project_id=self.kwargs.get("project_id"),
-=======
                 anchor=self.kwargs.get("anchor"),
                 entity_name="project",
->>>>>>> 17f83d64
             )
             if project_deploy_board.comments:
                 return self.filter_queryset(
@@ -111,15 +106,9 @@
         except DeployBoard.DoesNotExist:
             return IssueComment.objects.none()
 
-<<<<<<< HEAD
-    def create(self, request, slug, project_id, issue_id):
-        project_deploy_board = DeployBoard.objects.get(
-            workspace__slug=slug, project_id=project_id
-=======
     def create(self, request, anchor, issue_id):
         project_deploy_board = DeployBoard.objects.get(
             anchor=anchor, entity_name="project"
->>>>>>> 17f83d64
         )
 
         if not project_deploy_board.comments:
@@ -161,15 +150,9 @@
             return Response(serializer.data, status=status.HTTP_201_CREATED)
         return Response(serializer.errors, status=status.HTTP_400_BAD_REQUEST)
 
-<<<<<<< HEAD
-    def partial_update(self, request, slug, project_id, issue_id, pk):
-        project_deploy_board = DeployBoard.objects.get(
-            workspace__slug=slug, project_id=project_id
-=======
     def partial_update(self, request, anchor, issue_id, pk):
         project_deploy_board = DeployBoard.objects.get(
             anchor=anchor, entity_name="project"
->>>>>>> 17f83d64
         )
 
         if not project_deploy_board.comments:
@@ -198,15 +181,9 @@
             return Response(serializer.data, status=status.HTTP_200_OK)
         return Response(serializer.errors, status=status.HTTP_400_BAD_REQUEST)
 
-<<<<<<< HEAD
-    def destroy(self, request, slug, project_id, issue_id, pk):
-        project_deploy_board = DeployBoard.objects.get(
-            workspace__slug=slug, project_id=project_id
-=======
     def destroy(self, request, anchor, issue_id, pk):
         project_deploy_board = DeployBoard.objects.get(
             anchor=anchor, entity_name="project"
->>>>>>> 17f83d64
         )
 
         if not project_deploy_board.comments:
@@ -258,15 +235,9 @@
         except DeployBoard.DoesNotExist:
             return IssueReaction.objects.none()
 
-<<<<<<< HEAD
-    def create(self, request, slug, project_id, issue_id):
-        project_deploy_board = DeployBoard.objects.get(
-            workspace__slug=slug, project_id=project_id
-=======
     def create(self, request, anchor, issue_id):
         project_deploy_board = DeployBoard.objects.get(
             anchor=anchor, entity_name="project"
->>>>>>> 17f83d64
         )
 
         if not project_deploy_board.reactions:
@@ -306,15 +277,9 @@
             return Response(serializer.data, status=status.HTTP_201_CREATED)
         return Response(serializer.errors, status=status.HTTP_400_BAD_REQUEST)
 
-<<<<<<< HEAD
-    def destroy(self, request, slug, project_id, issue_id, reaction_code):
-        project_deploy_board = DeployBoard.objects.get(
-            workspace__slug=slug, project_id=project_id
-=======
     def destroy(self, request, anchor, issue_id, reaction_code):
         project_deploy_board = DeployBoard.objects.get(
             anchor=anchor, entity_name="project"
->>>>>>> 17f83d64
         )
 
         if not project_deploy_board.reactions:
@@ -353,12 +318,7 @@
     def get_queryset(self):
         try:
             project_deploy_board = DeployBoard.objects.get(
-<<<<<<< HEAD
-                workspace__slug=self.kwargs.get("slug"),
-                project_id=self.kwargs.get("project_id"),
-=======
                 anchor=self.kwargs.get("anchor"), entity_name="project"
->>>>>>> 17f83d64
             )
             if project_deploy_board.reactions:
                 return (
@@ -374,15 +334,9 @@
         except DeployBoard.DoesNotExist:
             return CommentReaction.objects.none()
 
-<<<<<<< HEAD
-    def create(self, request, slug, project_id, comment_id):
-        project_deploy_board = DeployBoard.objects.get(
-            workspace__slug=slug, project_id=project_id
-=======
     def create(self, request, anchor, comment_id):
         project_deploy_board = DeployBoard.objects.get(
             anchor=anchor, entity_name="project"
->>>>>>> 17f83d64
         )
 
         if not project_deploy_board.reactions:
@@ -422,15 +376,9 @@
             return Response(serializer.data, status=status.HTTP_201_CREATED)
         return Response(serializer.errors, status=status.HTTP_400_BAD_REQUEST)
 
-<<<<<<< HEAD
-    def destroy(self, request, slug, project_id, comment_id, reaction_code):
-        project_deploy_board = DeployBoard.objects.get(
-            workspace__slug=slug, project_id=project_id
-=======
     def destroy(self, request, anchor, comment_id, reaction_code):
         project_deploy_board = DeployBoard.objects.get(
             anchor=anchor, entity_name="project"
->>>>>>> 17f83d64
         )
         if not project_deploy_board.reactions:
             return Response(
@@ -471,13 +419,8 @@
     def get_queryset(self):
         try:
             project_deploy_board = DeployBoard.objects.get(
-<<<<<<< HEAD
-                workspace__slug=self.kwargs.get("slug"),
-                project_id=self.kwargs.get("project_id"),
-=======
                 workspace__slug=self.kwargs.get("anchor"),
                 entity_name="project",
->>>>>>> 17f83d64
             )
             if project_deploy_board.votes:
                 return (
@@ -580,15 +523,9 @@
         AllowAny,
     ]
 
-<<<<<<< HEAD
-    def get(self, request, slug, project_id):
-        if not DeployBoard.objects.filter(
-            workspace__slug=slug, project_id=project_id
-=======
     def get(self, request, anchor):
         if not DeployBoard.objects.filter(
             anchor=anchor, entity_name="project"
->>>>>>> 17f83d64
         ).exists():
             return Response(
                 {"error": "Project is not published"},
