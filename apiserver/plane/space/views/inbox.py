--- conflicted
+++ resolved
@@ -58,15 +58,9 @@
             )
         return InboxIssue.objects.none()
 
-<<<<<<< HEAD
-    def list(self, request, slug, project_id, inbox_id):
-        project_deploy_board = DeployBoard.objects.get(
-            workspace__slug=slug, project_id=project_id
-=======
     def list(self, request, anchor, inbox_id):
         project_deploy_board = DeployBoard.objects.get(
             anchor=anchor, entity_name="project"
->>>>>>> 17f83d64
         )
         if project_deploy_board.inbox is None:
             return Response(
@@ -123,15 +117,9 @@
             status=status.HTTP_200_OK,
         )
 
-<<<<<<< HEAD
-    def create(self, request, slug, project_id, inbox_id):
-        project_deploy_board = DeployBoard.objects.get(
-            workspace__slug=slug, project_id=project_id
-=======
     def create(self, request, anchor, inbox_id):
         project_deploy_board = DeployBoard.objects.get(
             anchor=anchor, entity_name="project"
->>>>>>> 17f83d64
         )
         if project_deploy_board.inbox is None:
             return Response(
@@ -200,15 +188,9 @@
         serializer = IssueStateInboxSerializer(issue)
         return Response(serializer.data, status=status.HTTP_200_OK)
 
-<<<<<<< HEAD
-    def partial_update(self, request, slug, project_id, inbox_id, pk):
-        project_deploy_board = DeployBoard.objects.get(
-            workspace__slug=slug, project_id=project_id
-=======
     def partial_update(self, request, anchor, inbox_id, pk):
         project_deploy_board = DeployBoard.objects.get(
             anchor=anchor, entity_name="project"
->>>>>>> 17f83d64
         )
         if project_deploy_board.inbox is None:
             return Response(
@@ -273,15 +255,9 @@
             issue_serializer.errors, status=status.HTTP_400_BAD_REQUEST
         )
 
-<<<<<<< HEAD
-    def retrieve(self, request, slug, project_id, inbox_id, pk):
-        project_deploy_board = DeployBoard.objects.get(
-            workspace__slug=slug, project_id=project_id
-=======
     def retrieve(self, request, anchor, inbox_id, pk):
         project_deploy_board = DeployBoard.objects.get(
             anchor=anchor, entity_name="project"
->>>>>>> 17f83d64
         )
         if project_deploy_board.inbox is None:
             return Response(
@@ -303,15 +279,9 @@
         serializer = IssueStateInboxSerializer(issue)
         return Response(serializer.data, status=status.HTTP_200_OK)
 
-<<<<<<< HEAD
-    def destroy(self, request, slug, project_id, inbox_id, pk):
-        project_deploy_board = DeployBoard.objects.get(
-            workspace__slug=slug, project_id=project_id
-=======
     def destroy(self, request, anchor, inbox_id, pk):
         project_deploy_board = DeployBoard.objects.get(
             anchor=anchor, entity_name="project"
->>>>>>> 17f83d64
         )
         if project_deploy_board.inbox is None:
             return Response(
