# Python imports
import os
from datetime import datetime
from urllib.parse import urlencode

import pytz
import requests

# Django imports
from django.conf import settings

# Module imports
from plane.authentication.adapter.oauth import OauthAdapter
from plane.license.utils.instance_value import get_configuration_value
from plane.authentication.adapter.error import (
    AuthenticationException,
    AUTHENTICATION_ERROR_CODES,
)


class GitHubOAuthProvider(OauthAdapter):
    token_url = "https://github.com/login/oauth/access_token"
    userinfo_url = "https://api.github.com/user"
    org_membership_url = f"https://api.github.com/orgs"

    provider = "github"
    scope = "read:user user:email"
    organization_scope = "read:org"

<<<<<<< HEAD
    def __init__(self, request, code=None, state=None, callback=None):
        GITHUB_CLIENT_ID, GITHUB_CLIENT_SECRET, GITHUB_ORGANIZATION_ID = (
            get_configuration_value(
                [
                    {
                        "key": "GITHUB_CLIENT_ID",
                        "default": os.environ.get("GITHUB_CLIENT_ID"),
                    },
                    {
                        "key": "GITHUB_CLIENT_SECRET",
                        "default": os.environ.get("GITHUB_CLIENT_SECRET"),
                    },
                    {
                        "key": "GITHUB_ORGANIZATION_ID",
                        "default": os.environ.get("GITHUB_ORGANIZATION_ID"),
                    },
                ]
            )
=======
    def __init__(
        self,
        request,
        code=None,
        state=None,
        callback=None,
        redirect_uri=None,
        is_mobile=False,
    ):
        GITHUB_CLIENT_ID, GITHUB_CLIENT_SECRET, GITHUB_ORGANIZATION_ID = get_configuration_value(
            [
                {
                    "key": "GITHUB_CLIENT_ID",
                    "default": os.environ.get("GITHUB_CLIENT_ID"),
                },
                {
                    "key": "GITHUB_CLIENT_SECRET",
                    "default": os.environ.get("GITHUB_CLIENT_SECRET"),
                },
                {
                    "key": "GITHUB_ORGANIZATION_ID",
                    "default": os.environ.get("GITHUB_ORGANIZATION_ID"),
                },
            ]
>>>>>>> 1d763bbf
        )

        if not (GITHUB_CLIENT_ID and GITHUB_CLIENT_SECRET):
            raise AuthenticationException(
                error_code=AUTHENTICATION_ERROR_CODES["GITHUB_NOT_CONFIGURED"],
                error_message="GITHUB_NOT_CONFIGURED",
            )

        client_id = GITHUB_CLIENT_ID
        client_secret = GITHUB_CLIENT_SECRET
        self.organization_id = GITHUB_ORGANIZATION_ID

        if self.organization_id:
            self.scope += f" {self.organization_scope}"

        scheme = (
            "https"
            if settings.IS_HEROKU
            else "https"
            if request.is_secure()
            else "http"
        )

        redirect_uri = (
            redirect_uri
            if redirect_uri
            else (f"""{scheme}://{request.get_host()}/auth/github/callback/""")
        )

        url_params = {
            "client_id": client_id,
            "redirect_uri": redirect_uri,
            "scope": self.scope,
            "state": state,
        }
        auth_url = f"https://github.com/login/oauth/authorize?{urlencode(url_params)}"
        super().__init__(
            request,
            self.provider,
            client_id,
            self.scope,
            redirect_uri,
            auth_url,
            self.token_url,
            self.userinfo_url,
            client_secret,
            code,
            callback=callback,
            is_mobile=is_mobile,
        )

    def set_token_data(self):
        data = {
            "client_id": self.client_id,
            "client_secret": self.client_secret,
            "code": self.code,
            "redirect_uri": self.redirect_uri,
        }
        token_response = self.get_user_token(
            data=data, headers={"Accept": "application/json"}
        )
        super().set_token_data(
            {
                "access_token": token_response.get("access_token"),
                "refresh_token": token_response.get("refresh_token", None),
                "access_token_expired_at": (
                    datetime.fromtimestamp(
                        token_response.get("expires_in"), tz=pytz.utc
                    )
                    if token_response.get("expires_in")
                    else None
                ),
                "refresh_token_expired_at": (
                    datetime.fromtimestamp(
                        token_response.get("refresh_token_expired_at"), tz=pytz.utc
                    )
                    if token_response.get("refresh_token_expired_at")
                    else None
                ),
                "id_token": token_response.get("id_token", ""),
            }
        )

    def __get_email(self, headers):
        try:
            # Github does not provide email in user response
            emails_url = "https://api.github.com/user/emails"
            emails_response = requests.get(emails_url, headers=headers).json()
            email = next(
                (email["email"] for email in emails_response if email["primary"]), None
            )
            return email
        except requests.RequestException:
            raise AuthenticationException(
                error_code=AUTHENTICATION_ERROR_CODES["GITHUB_OAUTH_PROVIDER_ERROR"],
                error_message="GITHUB_OAUTH_PROVIDER_ERROR",
            )

    def is_user_in_organization(self, github_username):
        headers = {"Authorization": f"Bearer {self.token_data.get('access_token')}"}
        response = requests.get(
            f"{self.org_membership_url}/{self.organization_id}/memberships/{github_username}",
            headers=headers,
        )
        return response.status_code == 200  # 200 means the user is a member

    def set_user_data(self):
        user_info_response = self.get_user_response()
        headers = {
            "Authorization": f"Bearer {self.token_data.get('access_token')}",
            "Accept": "application/json",
        }

        if self.organization_id:
            if not self.is_user_in_organization(user_info_response.get("login")):
                raise AuthenticationException(
                    error_code=AUTHENTICATION_ERROR_CODES["GITHUB_USER_NOT_IN_ORG"],
                    error_message="GITHUB_USER_NOT_IN_ORG",
                )

        email = self.__get_email(headers=headers)
        super().set_user_data(
            {
                "email": email,
                "user": {
                    "provider_id": user_info_response.get("id"),
                    "email": email,
                    "avatar": user_info_response.get("avatar_url"),
                    "first_name": user_info_response.get("name"),
                    "last_name": user_info_response.get("family_name"),
                    "is_password_autoset": True,
                },
            }
        )<|MERGE_RESOLUTION|>--- conflicted
+++ resolved
@@ -27,8 +27,15 @@
     scope = "read:user user:email"
     organization_scope = "read:org"
 
-<<<<<<< HEAD
-    def __init__(self, request, code=None, state=None, callback=None):
+    def __init__(
+        self,
+        request,
+        code=None,
+        state=None,
+        callback=None,
+        redirect_uri=None,
+        is_mobile=False,
+    ):
         GITHUB_CLIENT_ID, GITHUB_CLIENT_SECRET, GITHUB_ORGANIZATION_ID = (
             get_configuration_value(
                 [
@@ -46,32 +53,6 @@
                     },
                 ]
             )
-=======
-    def __init__(
-        self,
-        request,
-        code=None,
-        state=None,
-        callback=None,
-        redirect_uri=None,
-        is_mobile=False,
-    ):
-        GITHUB_CLIENT_ID, GITHUB_CLIENT_SECRET, GITHUB_ORGANIZATION_ID = get_configuration_value(
-            [
-                {
-                    "key": "GITHUB_CLIENT_ID",
-                    "default": os.environ.get("GITHUB_CLIENT_ID"),
-                },
-                {
-                    "key": "GITHUB_CLIENT_SECRET",
-                    "default": os.environ.get("GITHUB_CLIENT_SECRET"),
-                },
-                {
-                    "key": "GITHUB_ORGANIZATION_ID",
-                    "default": os.environ.get("GITHUB_ORGANIZATION_ID"),
-                },
-            ]
->>>>>>> 1d763bbf
         )
 
         if not (GITHUB_CLIENT_ID and GITHUB_CLIENT_SECRET):
