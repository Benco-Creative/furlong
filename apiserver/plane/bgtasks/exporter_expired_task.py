--- conflicted
+++ resolved
@@ -42,11 +42,7 @@
         # Delete object from S3
         if file_name:
             if settings.USE_MINIO:
-<<<<<<< HEAD
-                s3.delete_object(Bucket=settings.AWS_S3_BUCKET_NAME, Key=file_name)
-=======
                 s3.delete_object(Bucket=settings.AWS_STORAGE_BUCKET_NAME, Key=file_name)
->>>>>>> 61319199
             else:
                 s3.delete_object(Bucket=settings.AWS_STORAGE_BUCKET_NAME, Key=file_name)
 
