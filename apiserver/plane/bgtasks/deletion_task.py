--- conflicted
+++ resolved
@@ -11,20 +11,15 @@
 
 
 @shared_task
-<<<<<<< HEAD
 def soft_delete_related_objects(app_label, model_name, instance_pk, using=None):
     """
     Soft delete related objects for a given model instance
     """
     # Get the model class using app registry
-=======
-def soft_delete_related_objects(
-    app_label, model_name, instance_pk, using=None
-):
->>>>>>> 2c954231
     model_class = apps.get_model(app_label, model_name)
 
-    # Get the instance using all_objects to ensure we can get even if it's already soft deleted
+    # Get the instance using all_objects to ensure
+    # we can get even if it's already soft deleted
     try:
         instance = model_class.all_objects.get(pk=instance_pk)
     except model_class.DoesNotExist:
@@ -71,7 +66,6 @@
         else:
             # Handle CASCADE and other delete behaviors
             try:
-<<<<<<< HEAD
                 if relation.one_to_one:
                     # Handle OneToOne relationships
                     related_obj = getattr(instance, related_name, None)
@@ -111,29 +105,6 @@
     if hasattr(instance, "deleted_at") and not instance.deleted_at:
         instance.deleted_at = timezone.now()
         instance.save()
-=======
-                # Check if the field has CASCADE on delete
-                if (
-                    not hasattr(field.remote_field, "on_delete")
-                    or field.remote_field.on_delete == models.CASCADE
-                ):
-                    if field.one_to_many:
-                        related_objects = getattr(instance, field.name).all()
-                    elif field.one_to_one:
-                        related_object = getattr(instance, field.name)
-                        related_objects = (
-                            [related_object]
-                            if related_object is not None
-                            else []
-                        )
-
-                    for obj in related_objects:
-                        if obj:
-                            obj.deleted_at = timezone.now()
-                            obj.save(using=using)
-            except ObjectDoesNotExist:
-                pass
->>>>>>> 2c954231
 
 
 # @shared_task
@@ -143,7 +114,6 @@
 
 @shared_task
 def hard_delete():
-
     from plane.db.models import (
         Workspace,
         Project,
