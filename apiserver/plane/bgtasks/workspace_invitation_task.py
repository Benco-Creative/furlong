# Python imports
import logging

# Third party imports
from celery import shared_task
from slack_sdk import WebClient
from slack_sdk.errors import SlackApiError

# Django imports
from django.conf import settings
from django.core.mail import EmailMultiAlternatives, get_connection
from django.template.loader import render_to_string
from django.utils.html import strip_tags

# Module imports
from plane.db.models import User, Workspace, WorkspaceMemberInvite
from plane.license.utils.instance_value import get_email_configuration
from plane.utils.exception_logger import log_exception


def push_updated_to_slack(workspace, workspace_member_invite):
    # Send message on slack as well
    client = WebClient(token=settings.SLACK_BOT_TOKEN)
    try:
        _ = client.chat_postMessage(
            channel="#trackers",
            text=f"{workspace_member_invite.email} has been invited to {workspace.name} as a {workspace_member_invite.role}",
        )
    except SlackApiError as e:
        print(f"Got an error: {e.response['error']}")


@shared_task
def workspace_invitation(email, workspace_id, token, current_site, inviter):
    try:
        user = User.objects.get(email=inviter)

        workspace = Workspace.objects.get(pk=workspace_id)
        workspace_member_invite = WorkspaceMemberInvite.objects.get(
            token=token, email=email
        )

        # Relative link
        relative_link = f"/workspace-invitations/?invitation_id={workspace_member_invite.id}&email={email}&slug={workspace.slug}"  # noqa: E501

        # The complete url including the domain
        abs_url = str(current_site) + relative_link

        (
            EMAIL_HOST,
            EMAIL_HOST_USER,
            EMAIL_HOST_PASSWORD,
            EMAIL_PORT,
            EMAIL_USE_TLS,
            EMAIL_USE_SSL,
            EMAIL_FROM,
        ) = get_email_configuration()

        # Subject of the email
        subject = f"{user.first_name or user.display_name or user.email} has invited you to join them in {workspace.name} on Plane"  # noqa: E501

        context = {
            "email": email,
            "first_name": user.first_name or user.display_name or user.email,
            "workspace_name": workspace.name,
            "abs_url": abs_url,
        }

        html_content = render_to_string(
            "emails/invitations/workspace_invitation.html", context
        )

        text_content = strip_tags(html_content)

        workspace_member_invite.message = text_content
        workspace_member_invite.save()

        connection = get_connection(
            host=EMAIL_HOST,
            port=int(EMAIL_PORT),
            username=EMAIL_HOST_USER,
            password=EMAIL_HOST_PASSWORD,
            use_tls=EMAIL_USE_TLS == "1",
            use_ssl=EMAIL_USE_SSL == "1",
        )

        msg = EmailMultiAlternatives(
            subject=subject,
            body=text_content,
            from_email=EMAIL_FROM,
            to=[email],
            connection=connection,
        )
        msg.attach_alternative(html_content, "text/html")
        msg.send()
<<<<<<< HEAD
        logging.getLogger("plane.worker").info("Email sent successfully")
=======
        logging.getLogger("plane").info("Email sent successfully")

        # Send message on slack as well
        if settings.SLACK_BOT_TOKEN:
            push_updated_to_slack(workspace, workspace_member_invite)
>>>>>>> 126e7ff5
        return

    except (Workspace.DoesNotExist, WorkspaceMemberInvite.DoesNotExist):
        return
    except Exception as e:
        log_exception(e)
        return<|MERGE_RESOLUTION|>--- conflicted
+++ resolved
@@ -93,15 +93,11 @@
         )
         msg.attach_alternative(html_content, "text/html")
         msg.send()
-<<<<<<< HEAD
         logging.getLogger("plane.worker").info("Email sent successfully")
-=======
-        logging.getLogger("plane").info("Email sent successfully")
 
         # Send message on slack as well
         if settings.SLACK_BOT_TOKEN:
             push_updated_to_slack(workspace, workspace_member_invite)
->>>>>>> 126e7ff5
         return
 
     except (Workspace.DoesNotExist, WorkspaceMemberInvite.DoesNotExist):
