# Python imports
import csv
import io
import json
import zipfile
from typing import List
import boto3
from botocore.client import Config
from uuid import UUID
from datetime import datetime, date
# Third party imports
from celery import shared_task


# Django imports
from django.conf import settings
from django.utils import timezone
from openpyxl import Workbook
from django.db.models import F, Prefetch
from collections import defaultdict

# Module imports
from plane.db.models import ExporterHistory, Issue, FileAsset, Label, User, IssueComment
<<<<<<< HEAD
=======
from plane.ee.models import CustomerRequestIssue
>>>>>>> c634e1a5
from plane.utils.exception_logger import log_exception


def dateTimeConverter(time: datetime) -> str | None:
    """
    Convert a datetime object to a formatted string.
    """
    if time:
        return time.strftime("%a, %d %b %Y %I:%M:%S %Z%z")


def dateConverter(time: date) -> str | None:
    """
    Convert a date object to a formatted string.
    """
    if time:
        return time.strftime("%a, %d %b %Y")


def create_csv_file(data: List[List[str]]) -> str:
    """
    Create a CSV file from the provided data.
    """
    csv_buffer = io.StringIO()
    csv_writer = csv.writer(csv_buffer, delimiter=",", quoting=csv.QUOTE_ALL)

    for row in data:
        csv_writer.writerow(row)

    csv_buffer.seek(0)
    return csv_buffer.getvalue()


def create_json_file(data: List[dict]) -> str:
    """
    Create a JSON file from the provided data.
    """
    return json.dumps(data)


def create_xlsx_file(data: List[List[str]]) -> bytes:
    """
    Create an XLSX file from the provided data.
    """
    workbook = Workbook()
    sheet = workbook.active

    for row in data:
        sheet.append(row)

    xlsx_buffer = io.BytesIO()
    workbook.save(xlsx_buffer)
    xlsx_buffer.seek(0)
    return xlsx_buffer.getvalue()


def create_zip_file(files: List[tuple[str, str | bytes]]) -> io.BytesIO:
    """
    Create a ZIP file from the provided files.
    """
    zip_buffer = io.BytesIO()
    with zipfile.ZipFile(zip_buffer, "w", zipfile.ZIP_DEFLATED) as zipf:
        for filename, file_content in files:
            zipf.writestr(filename, file_content)

    zip_buffer.seek(0)
    return zip_buffer

# TODO: Change the upload_to_s3 function to use the new storage method with entry in file asset table
def upload_to_s3(zip_file: io.BytesIO, workspace_id: UUID, token_id: str, slug: str) -> None:
    """
    Upload a ZIP file to S3 and generate a presigned URL.
    """
    file_name = (
        f"{workspace_id}/export-{slug}-{token_id[:6]}-{str(timezone.now().date())}.zip"
    )
    expires_in = 7 * 24 * 60 * 60

    if settings.USE_MINIO:
        upload_s3 = boto3.client(
            "s3",
            endpoint_url=settings.AWS_S3_ENDPOINT_URL,
            aws_access_key_id=settings.AWS_ACCESS_KEY_ID,
            aws_secret_access_key=settings.AWS_SECRET_ACCESS_KEY,
            config=Config(signature_version="s3v4"),
        )
        upload_s3.upload_fileobj(
            zip_file,
            settings.AWS_STORAGE_BUCKET_NAME,
            file_name,
            ExtraArgs={"ContentType": "application/zip"},
        )

        # Generate presigned url for the uploaded file with different base
        presign_s3 = boto3.client(
            "s3",
            endpoint_url=f"{settings.AWS_S3_URL_PROTOCOL}//{str(settings.AWS_S3_CUSTOM_DOMAIN).replace('/uploads', '')}/",
            aws_access_key_id=settings.AWS_ACCESS_KEY_ID,
            aws_secret_access_key=settings.AWS_SECRET_ACCESS_KEY,
            config=Config(signature_version="s3v4"),
        )

        presigned_url = presign_s3.generate_presigned_url(
            "get_object",
            Params={"Bucket": settings.AWS_STORAGE_BUCKET_NAME, "Key": file_name},
            ExpiresIn=expires_in,
        )
    else:
        # If endpoint url is present, use it
        if settings.AWS_S3_ENDPOINT_URL:
            s3 = boto3.client(
                "s3",
                endpoint_url=settings.AWS_S3_ENDPOINT_URL,
                aws_access_key_id=settings.AWS_ACCESS_KEY_ID,
                aws_secret_access_key=settings.AWS_SECRET_ACCESS_KEY,
                config=Config(signature_version="s3v4"),
            )
        else:
            s3 = boto3.client(
                "s3",
                region_name=settings.AWS_REGION,
                aws_access_key_id=settings.AWS_ACCESS_KEY_ID,
                aws_secret_access_key=settings.AWS_SECRET_ACCESS_KEY,
                config=Config(signature_version="s3v4"),
            )

        # Upload the file to S3
        s3.upload_fileobj(
            zip_file,
            settings.AWS_STORAGE_BUCKET_NAME,
            file_name,
            ExtraArgs={"ContentType": "application/zip"},
        )

        # Generate presigned url for the uploaded file
        presigned_url = s3.generate_presigned_url(
            "get_object",
            Params={"Bucket": settings.AWS_STORAGE_BUCKET_NAME, "Key": file_name},
            ExpiresIn=expires_in,
        )

    exporter_instance = ExporterHistory.objects.get(token=token_id)

    # Update the exporter instance with the presigned url
    if presigned_url:
        exporter_instance.url = presigned_url
        exporter_instance.status = "completed"
        exporter_instance.key = file_name
    else:
        exporter_instance.status = "failed"

    exporter_instance.save(update_fields=["status", "url", "key"])


def generate_table_row(issue: dict) -> List[str]:
    """
    Generate a table row from an issue dictionary.
    """
    return [
        f"""{issue["project_identifier"]}-{issue["sequence_id"]}""",
        issue["project_name"],
        issue["name"],
        issue["description"],
        issue["state_name"],
        dateConverter(issue["start_date"]),
        dateConverter(issue["target_date"]),
        issue["priority"],
        issue["created_by"],
        ", ".join(issue["labels"]) if issue["labels"] else "",
        issue["cycle_name"],
        issue["cycle_start_date"],
        issue["cycle_end_date"],
        ", ".join(issue.get("module_name", "")) if issue.get("module_name") else "",
        dateTimeConverter(issue["created_at"]),
        dateTimeConverter(issue["updated_at"]),
        dateTimeConverter(issue["completed_at"]),
        dateTimeConverter(issue["archived_at"]),
        (
            ", ".join(
                [
                    f"{comment['comment']} ({comment['created_at']} by {comment['created_by']})"
                    for comment in issue["comments"]
                ]
            )
            if issue["comments"]
            else ""
        ),
        issue["estimate"] if issue["estimate"] else "",
        ", ".join(issue["link"]) if issue["link"] else "",
        ", ".join(issue["assignees"]) if issue["assignees"] else "",
        issue["subscribers_count"] if issue["subscribers_count"] else "",
        issue["attachment_count"] if issue["attachment_count"] else "",
        ", ".join(issue["attachment_links"]) if issue["attachment_links"] else "",
        issue["is_epic"] if issue["is_epic"] else "",
        issue["issue_type"] if issue["issue_type"] else "",
        ", ".join(issue["customer_details"]) if issue["customer_details"] else "",
        ", ".join(issue["custom_properties"]) if issue["custom_properties"] else "",
    ]


def generate_json_row(issue: dict) -> dict:
    """
    Generate a JSON row from an issue dictionary.
    """
    return {
        "ID": f"""{issue["project_identifier"]}-{issue["sequence_id"]}""",
        "Project": issue["project_name"],
        "Name": issue["name"],
        "Description": issue["description"],
        "State": issue["state_name"],
        "Start Date": dateConverter(issue["start_date"]),
        "Target Date": dateConverter(issue["target_date"]),
        "Priority": issue["priority"],
        "Created By": (f"{issue['created_by']}" if issue["created_by"] else ""),
        "Assignee": issue["assignees"],
        "Labels": issue["labels"],
        "Cycle Name": issue.get("cycle_name", ""),
        "Cycle Start Date": issue.get("cycle_start_date", ""),
        "Cycle End Date": issue.get("cycle_end_date", ""),
        "Module Name": issue.get("module_name", ""),
        "Created At": dateTimeConverter(issue["created_at"]),
        "Updated At": dateTimeConverter(issue["updated_at"]),
        "Completed At": dateTimeConverter(issue["completed_at"]),
        "Archived At": dateTimeConverter(issue["archived_at"]),
        "Comments": issue["comments"],
        "Estimate": issue["estimate"],
        "Link": issue["link"],
        "Subscribers Count": issue["subscribers_count"],
        "Attachment Count": issue["attachment_count"],
        "Attachment Links": issue["attachment_links"],
        "Is Epic": issue["is_epic"],
        "Work Item Type": issue["issue_type"],
        "Customers": issue["customer_details"],
        "Custom Properties": issue["custom_properties"],
    }


def update_json_row(rows: List[dict], row: dict) -> None:
    """
    Update the json row with the new assignee and label.
    """
    matched_index = next(
        (
            index
            for index, existing_row in enumerate(rows)
            if existing_row["ID"] == row["ID"]
        ),
        None,
    )

    if matched_index is not None:
        existing_assignees, existing_labels = (
            rows[matched_index]["Assignee"],
            rows[matched_index]["Labels"],
        )
        assignee, label = row["Assignee"], row["Labels"]

        if assignee is not None and (
            existing_assignees is None or label not in existing_assignees
        ):
            rows[matched_index]["Assignee"] += f", {assignee}"
        if label is not None and (
            existing_labels is None or label not in existing_labels
        ):
            rows[matched_index]["Labels"] += f", {label}"
    else:
        rows.append(row)


def update_table_row(rows: List[List[str]], row: List[str]) -> None:
    """
    Update the table row with the new assignee and label.
    """
    matched_index = next(
        (index for index, existing_row in enumerate(rows) if existing_row[0] == row[0]),
        None,
    )

    if matched_index is not None:
        existing_assignees, existing_labels = rows[matched_index][7:9]
        assignee, label = row[7:9]

        if assignee is not None and (
            existing_assignees is None or label not in existing_assignees
        ):
            rows[matched_index][8] += f", {assignee}"
        if label is not None and (
            existing_labels is None or label not in existing_labels
        ):
            rows[matched_index][8] += f", {label}"
    else:
        rows.append(row)


def generate_csv(header: List[str], project_id: str, issues: List[dict], files: List[tuple[str, str | bytes]]) -> None:
    """
    Generate CSV export for all the passed issues.
    """
    rows = [header]
    for issue in issues:
        row = generate_table_row(issue)
        update_table_row(rows, row)
    csv_file = create_csv_file(rows)
    files.append((f"{project_id}.csv", csv_file))


def generate_json(header: List[str], project_id: str, issues: List[dict], files: List[tuple[str, str | bytes]]) -> None:
    """
    Generate JSON export for all the passed issues.
    """
    rows = []
    for issue in issues:
        row = generate_json_row(issue)
        update_json_row(rows, row)
    json_file = create_json_file(rows)
    files.append((f"{project_id}.json", json_file))


def generate_xlsx(header: List[str], project_id: str, issues: List[dict], files: List[tuple[str, str | bytes]]) -> None:
    """
    Generate XLSX export for all the passed issues.
    """
    rows = [header]
    for issue in issues:
        row = generate_table_row(issue)

        update_table_row(rows, row)
    xlsx_file = create_xlsx_file(rows)
    files.append((f"{project_id}.xlsx", xlsx_file))


<<<<<<< HEAD
def get_created_by(obj: Issue | IssueComment) -> str:
    """
    Get the created by user for the given object.
    """
    if obj.created_by:
        return f"{obj.created_by.first_name} {obj.created_by.last_name}"
    return ""

=======
def get_property_value(property_type, property_value):
    if property_type == "TEXT":
        return property_value.value_text
    elif property_type == "DECIMAL":
        return property_value.value_decimal
    elif property_type == "DATETIME":
        return property_value.value_datetime
    elif property_type == "BOOLEAN":
        return property_value.value_boolean
    elif property_type == "OPTION":
        return property_value.value_option.name
    else:
        return ""


def get_created_by(object: Issue | IssueComment) -> str:
    """
    Get the created by of the issue or issue comment.

    Args:
        object (Issue | IssueComment): The issue or issue comment object.

    Returns:
        str: The created by of the issue or issue comment.
    """
    if object.created_by:
        return f"{object.created_by.first_name} {object.created_by.last_name}"
    else:
        return ""
>>>>>>> c634e1a5

@shared_task
def issue_export_task(provider: str, workspace_id: UUID, project_ids: List[str], token_id: str, multiple: bool, slug: str):
    """
    Export issues from the workspace.
    provider (str): The provider to export the issues to csv | json | xlsx.
    token_id (str): The export object token id.
    multiple (bool): Whether to export the issues to multiple files per project.
    """
    try:
        exporter_instance = ExporterHistory.objects.get(token=token_id)
        exporter_instance.status = "processing"
        exporter_instance.save(update_fields=["status"])

        # Base query to get the issues
        workspace_issues = (
            Issue.objects.filter(
                workspace__id=workspace_id,
                project_id__in=project_ids,
                project__project_projectmember__member=exporter_instance.initiated_by_id,
                project__project_projectmember__is_active=True,
                project__archived_at__isnull=True,
            )
            .select_related(
                "project",
                "workspace",
                "state",
                "parent",
                "created_by",
                "estimate_point",
                "type",
            )
            .prefetch_related(
                "labels",
                "issue_cycle__cycle",
                "issue_module__module",
                "issue_comments",
                "assignees",
                "type__properties",
                "type__properties__values",
                Prefetch(
                    "customer_request_issues",
                    queryset=CustomerRequestIssue.objects.only("customer__name").filter(
                        customer_request_id__isnull=True
                    ),
                    to_attr="customer_request_issue_details",
                ),
                Prefetch(
                    "assignees",
                    queryset=User.objects.only("first_name", "last_name").distinct(),
                    to_attr="assignee_details",
                ),
                Prefetch(
                    "labels",
                    queryset=Label.objects.only("name").distinct(),
                    to_attr="label_details",
                ),
                "issue_subscribers",
                "issue_link",
            )
        )

        # Get the attachments for the issues
        file_assets = FileAsset.objects.filter(
            issue_id__in=workspace_issues.values_list("id", flat=True),
            entity_type=FileAsset.EntityTypeContext.ISSUE_ATTACHMENT
        ).annotate(work_item_id=F("issue_id"), asset_id=F("id"))

        # Create a dictionary to store the attachments for the issues
        attachment_dict = defaultdict(list)
        for asset in file_assets:
            attachment_dict[asset.work_item_id].append(asset.asset_id)

        # Create a list to store the issues data
        issues_data = []

        # Iterate over the issues
        for issue in workspace_issues:
            # Get all attachments of the issue
            attachments = attachment_dict.get(issue.id, [])

            # Get all custome properties of the issue
            all_customer_properties = []
            for issue_property in issue.type.properties.all():
                values = []
                for issue_property_value in issue_property.values.filter(
                    issue_id=issue.id
                ):
                    value = get_property_value(
                        issue_property.property_type, issue_property_value
                    )
                    values.append(value)

                all_customer_properties.append(f"{issue_property.name}: {values}")

            issue_data = {
                "id": issue.id,
                "project_identifier": issue.project.identifier,
                "project_name": issue.project.name,
                "project_id": issue.project.id,
                "sequence_id": issue.sequence_id,
                "name": issue.name,
                "description": issue.description_stripped,
                "priority": issue.priority,
                "start_date": issue.start_date,
                "target_date": issue.target_date,
                "state_name": issue.state.name if issue.state else None,
                "created_at": issue.created_at,
                "updated_at": issue.updated_at,
                "completed_at": issue.completed_at,
                "archived_at": issue.archived_at,
                "module_name": [
                    module.module.name for module in issue.issue_module.all()
                ],
                "created_by": get_created_by(issue),
                "labels": [label.name for label in issue.label_details],
                "comments": [
                    {+
                        "comment": comment.comment_stripped,
                        "created_at": dateConverter(comment.created_at),
                        "created_by": get_created_by(comment),
                    }
                    for comment in issue.issue_comments.all()
                ],
                "estimate": issue.estimate_point.estimate.name
                if issue.estimate_point and issue.estimate_point.estimate
                else "",
                "link": [link.url for link in issue.issue_link.all()],
                "assignees": [
                    f"{assignee.first_name} {assignee.last_name}"
                    for assignee in issue.assignee_details
                ],
                "subscribers_count": issue.issue_subscribers.count(),
                "attachment_count": len(attachments),
                "attachment_links": [
                    f"/api/assets/v2/workspaces/{issue.workspace.slug}/projects/{issue.project_id}/issues/{issue.id}/attachments/{asset}/"
                    for asset in attachments
                ],
                "is_epic": issue.type.is_epic if issue.type else False,
                "issue_type": issue.type.name if issue.type else None,
                "customer_details": [
                    customer_request_issue.customer.name
                    for customer_request_issue in issue.customer_request_issue_details
                ],
                "custom_properties": all_customer_properties,
            }

            # Get Cycles data for the issue
            cycle = issue.issue_cycle.last()
            if cycle:
                # Update cycle data
                issue_data["cycle_name"] = cycle.cycle.name
                issue_data["cycle_start_date"] = dateConverter(cycle.cycle.start_date)
                issue_data["cycle_end_date"] = dateConverter(cycle.cycle.end_date)
            else:
                issue_data["cycle_name"] = ""
                issue_data["cycle_start_date"] = ""
                issue_data["cycle_end_date"] = ""

            issues_data.append(issue_data)

            # CSV header
        header = [
            "ID",
            "Project",
            "Name",
            "Description",
            "State",
            "Start Date",
            "Target Date",
            "Priority",
            "Created By",
            "Labels",
            "Cycle Name",
            "Cycle Start Date",
            "Cycle End Date",
            "Module Name",
            "Created At",
            "Updated At",
            "Completed At",
            "Archived At",
            "Comments",
            "Estimate",
            "Link",
            "Assignees",
            "Subscribers Count",
            "Attachment Count",
            "Attachment Links",
            "Is Epic",
            "Work Item Type",
            "Customers",
            "Custom Properties",
        ]

        # Map the provider to the function
        EXPORTER_MAPPER = {
            "csv": generate_csv,
            "json": generate_json,
            "xlsx": generate_xlsx,
        }

        files = []
        if multiple:
            project_dict = defaultdict(list)
            for issue in issues_data:
                project_dict[str(issue["project_id"])].append(issue)

            for project_id in project_ids:
                issues = project_dict.get(str(project_id), [])

                exporter = EXPORTER_MAPPER.get(provider)
                if exporter is not None:
                    exporter(header, project_id, issues, files)

        else:
            exporter = EXPORTER_MAPPER.get(provider)
            if exporter is not None:
                exporter(header, workspace_id, issues_data, files)

        zip_buffer = create_zip_file(files)
        upload_to_s3(zip_buffer, workspace_id, token_id, slug)

    except Exception as e:
        exporter_instance = ExporterHistory.objects.get(token=token_id)
        exporter_instance.status = "failed"
        exporter_instance.reason = str(e)
        exporter_instance.save(update_fields=["status", "reason"])
        log_exception(e)
        return<|MERGE_RESOLUTION|>--- conflicted
+++ resolved
@@ -21,10 +21,6 @@
 
 # Module imports
 from plane.db.models import ExporterHistory, Issue, FileAsset, Label, User, IssueComment
-<<<<<<< HEAD
-=======
-from plane.ee.models import CustomerRequestIssue
->>>>>>> c634e1a5
 from plane.utils.exception_logger import log_exception
 
 
@@ -356,7 +352,6 @@
     files.append((f"{project_id}.xlsx", xlsx_file))
 
 
-<<<<<<< HEAD
 def get_created_by(obj: Issue | IssueComment) -> str:
     """
     Get the created by user for the given object.
@@ -365,37 +360,6 @@
         return f"{obj.created_by.first_name} {obj.created_by.last_name}"
     return ""
 
-=======
-def get_property_value(property_type, property_value):
-    if property_type == "TEXT":
-        return property_value.value_text
-    elif property_type == "DECIMAL":
-        return property_value.value_decimal
-    elif property_type == "DATETIME":
-        return property_value.value_datetime
-    elif property_type == "BOOLEAN":
-        return property_value.value_boolean
-    elif property_type == "OPTION":
-        return property_value.value_option.name
-    else:
-        return ""
-
-
-def get_created_by(object: Issue | IssueComment) -> str:
-    """
-    Get the created by of the issue or issue comment.
-
-    Args:
-        object (Issue | IssueComment): The issue or issue comment object.
-
-    Returns:
-        str: The created by of the issue or issue comment.
-    """
-    if object.created_by:
-        return f"{object.created_by.first_name} {object.created_by.last_name}"
-    else:
-        return ""
->>>>>>> c634e1a5
 
 @shared_task
 def issue_export_task(provider: str, workspace_id: UUID, project_ids: List[str], token_id: str, multiple: bool, slug: str):
