# Python imports
import json
import requests
import uuid

# Django imports
from django.conf import settings
from django.core.serializers.json import DjangoJSONEncoder
from django.contrib.auth.hashers import make_password

# Third Party imports
from celery import shared_task
from sentry_sdk import capture_exception

# Module imports
from plane.app.serializers import ImporterSerializer
from plane.db.models import (
    Importer,
    WorkspaceMember,
    GithubRepositorySync,
    GithubRepository,
    ProjectMember,
    WorkspaceIntegration,
    Label,
    User,
    IssueProperty,
    UserNotificationPreference,
)
from plane.bgtasks.user_welcome_task import send_welcome_slack


@shared_task
def service_importer(service, importer_id):
    try:
        importer = Importer.objects.get(pk=importer_id)
        importer.status = "processing"
        importer.save()

        users = importer.data.get("users", [])

        # Check if we need to import users as well
        if len(users):
            # For all invited users create the users
            new_users = User.objects.bulk_create(
                [
                    User(
                        email=user.get("email").strip().lower(),
                        username=uuid.uuid4().hex,
                        password=make_password(uuid.uuid4().hex),
                        is_password_autoset=True,
                    )
                    for user in users
                    if user.get("import", False) == "invite"
                ],
                batch_size=100,
                ignore_conflicts=True,
            )

<<<<<<< HEAD
            _ = UserNotificationPreference.objects.bulk_create(
                [UserNotificationPreference(user=user) for user in new_users],
                batch_size=100,
            )

=======
>>>>>>> 45425c74
            _ = [
                send_welcome_slack.delay(
                    str(user.id),
                    True,
                    f"{user.email} was imported to Plane from {service}",
                )
                for user in new_users
            ]

            workspace_users = User.objects.filter(
                email__in=[
                    user.get("email").strip().lower()
                    for user in users
                    if user.get("import", False) == "invite"
                    or user.get("import", False) == "map"
                ]
            )

            # Check if any of the users are already member of workspace
            _ = WorkspaceMember.objects.filter(
                member__in=[user for user in workspace_users],
                workspace_id=importer.workspace_id,
            ).update(is_active=True)

            # Add new users to Workspace and project automatically
            WorkspaceMember.objects.bulk_create(
                [
                    WorkspaceMember(
                        member=user,
                        workspace_id=importer.workspace_id,
                        created_by=importer.created_by,
                    )
                    for user in workspace_users
                ],
                batch_size=100,
                ignore_conflicts=True,
            )

            ProjectMember.objects.bulk_create(
                [
                    ProjectMember(
                        project_id=importer.project_id,
                        workspace_id=importer.workspace_id,
                        member=user,
                        created_by=importer.created_by,
                    )
                    for user in workspace_users
                ],
                batch_size=100,
                ignore_conflicts=True,
            )

            IssueProperty.objects.bulk_create(
                [
                    IssueProperty(
                        project_id=importer.project_id,
                        workspace_id=importer.workspace_id,
                        user=user,
                        created_by=importer.created_by,
                    )
                    for user in workspace_users
                ],
                batch_size=100,
                ignore_conflicts=True,
            )

        # Check if sync config is on for github importers
        if service == "github" and importer.config.get("sync", False):
            name = importer.metadata.get("name", False)
            url = importer.metadata.get("url", False)
            config = importer.metadata.get("config", {})
            owner = importer.metadata.get("owner", False)
            repository_id = importer.metadata.get("repository_id", False)

            workspace_integration = WorkspaceIntegration.objects.get(
                workspace_id=importer.workspace_id,
                integration__provider="github",
            )

            # Delete the old repository object
            GithubRepositorySync.objects.filter(
                project_id=importer.project_id
            ).delete()
            GithubRepository.objects.filter(
                project_id=importer.project_id
            ).delete()

            # Create a Label for github
            label = Label.objects.filter(
                name="GitHub", project_id=importer.project_id
            ).first()

            if label is None:
                label = Label.objects.create(
                    name="GitHub",
                    project_id=importer.project_id,
                    description="Label to sync Plane issues with GitHub issues",
                    color="#003773",
                )
            # Create repository
            repo = GithubRepository.objects.create(
                name=name,
                url=url,
                config=config,
                repository_id=repository_id,
                owner=owner,
                project_id=importer.project_id,
            )

            # Create repo sync
            _ = GithubRepositorySync.objects.create(
                repository=repo,
                workspace_integration=workspace_integration,
                actor=workspace_integration.actor,
                credentials=importer.data.get("credentials", {}),
                project_id=importer.project_id,
                label=label,
            )

            # Add bot as a member in the project
            _ = ProjectMember.objects.get_or_create(
                member=workspace_integration.actor,
                role=20,
                project_id=importer.project_id,
            )

        if settings.PROXY_BASE_URL:
            headers = {"Content-Type": "application/json"}
            import_data_json = json.dumps(
                ImporterSerializer(importer).data,
                cls=DjangoJSONEncoder,
            )
            _ = requests.post(
                f"{settings.PROXY_BASE_URL}/hooks/workspaces/{str(importer.workspace_id)}/projects/{str(importer.project_id)}/importers/{str(service)}/",
                json=import_data_json,
                headers=headers,
            )

        return
    except Exception as e:
        importer = Importer.objects.get(pk=importer_id)
        importer.status = "failed"
        importer.save()
        # Print logs if in DEBUG mode
        if settings.DEBUG:
            print(e)
        capture_exception(e)
        return<|MERGE_RESOLUTION|>--- conflicted
+++ resolved
@@ -56,14 +56,11 @@
                 ignore_conflicts=True,
             )
 
-<<<<<<< HEAD
             _ = UserNotificationPreference.objects.bulk_create(
                 [UserNotificationPreference(user=user) for user in new_users],
                 batch_size=100,
             )
 
-=======
->>>>>>> 45425c74
             _ = [
                 send_welcome_slack.delay(
                     str(user.id),
