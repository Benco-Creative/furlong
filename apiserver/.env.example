# Backend
# Debug value for api server use it as 0 for production use
DEBUG=0
CORS_ALLOWED_ORIGINS=""

# Error logs
SENTRY_DSN=""
SENTRY_ENVIRONMENT="development"

# Database Settings
POSTGRES_USER="plane"
POSTGRES_PASSWORD="plane"
POSTGRES_HOST="plane-db"
POSTGRES_DB="plane"
DATABASE_URL=postgresql://${POSTGRES_USER}:${POSTGRES_PASSWORD}@${POSTGRES_HOST}/${POSTGRES_DB}

# Oauth variables
GOOGLE_CLIENT_ID=""
GITHUB_CLIENT_ID=""
GITHUB_CLIENT_SECRET=""

# Redis Settings
REDIS_HOST="plane-redis"
REDIS_PORT="6379"
REDIS_URL="redis://${REDIS_HOST}:6379/"

# AWS Settings
AWS_REGION=""
AWS_ACCESS_KEY_ID="access-key"
AWS_SECRET_ACCESS_KEY="secret-key"
AWS_S3_ENDPOINT_URL="http://plane-minio:9000"
# Changing this requires change in the nginx.conf for uploads if using minio setup
AWS_S3_BUCKET_NAME="uploads"
# Maximum file upload limit
FILE_SIZE_LIMIT=5242880

# GPT settings
OPENAI_API_BASE="https://api.openai.com/v1" # deprecated
OPENAI_API_KEY="sk-" # deprecated
GPT_ENGINE="gpt-3.5-turbo" # deprecated

# Settings related to Docker
DOCKERIZED=1 # deprecated

# set to 1 If using the pre-configured minio setup
USE_MINIO=1

# Nginx Configuration
NGINX_PORT=80


# SignUps
ENABLE_SIGNUP="1"

# Enable Email/Password Signup
ENABLE_EMAIL_PASSWORD="1"

# Enable Magic link Login
ENABLE_MAGIC_LINK_LOGIN="0"

# Email redirections and minio domain settings
WEB_URL="http://localhost"

<<<<<<< HEAD
# Gunicorn workers
WORKERS=2
=======
# Gunicorn Workers
GUNICORN_WORKERS=2
>>>>>>> e05bc396
<|MERGE_RESOLUTION|>--- conflicted
+++ resolved
@@ -61,10 +61,5 @@
 # Email redirections and minio domain settings
 WEB_URL="http://localhost"
 
-<<<<<<< HEAD
-# Gunicorn workers
-WORKERS=2
-=======
 # Gunicorn Workers
 GUNICORN_WORKERS=2
->>>>>>> e05bc396
