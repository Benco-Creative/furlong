--- conflicted
+++ resolved
@@ -3,14 +3,11 @@
 import { FC } from "react";
 import { observer } from "mobx-react";
 import { useRouter, useSearchParams } from "next/navigation";
+// import { Kanban, List } from "lucide-react";
 // ui
-<<<<<<< HEAD
 import { SITES_ISSUE_LAYOUTS } from "@plane/constants";
 // plane i18n
 import { useTranslation } from "@plane/i18n";
-=======
-import { Kanban, List } from "lucide-react";
->>>>>>> 0351e448
 import { Tooltip } from "@plane/ui";
 // helpers
 import { queryParamGenerator } from "@/helpers/query-param-generator";
@@ -24,14 +21,14 @@
 };
 
 // TODO: use from packages/constants and handle icons
-export const SITES_ISSUE_LAYOUTS: {
-  key: TIssueLayout;
-  title: string;
-  icon: any;
-}[] = [
-  { key: "list", title: "List", icon: List },
-  { key: "kanban", title: "Kanban", icon: Kanban },
-];
+// export const SITES_ISSUE_LAYOUTS: {
+//   key: TIssueLayout;
+//   title: string;
+//   icon: any;
+// }[] = [
+//   { key: "list", title: "List", icon: List },
+//   { key: "kanban", title: "Kanban", icon: Kanban },
+// ];
 
 export const IssuesLayoutSelection: FC<Props> = observer((props) => {
   const { anchor } = props;
