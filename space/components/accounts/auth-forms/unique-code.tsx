--- conflicted
+++ resolved
@@ -1,11 +1,7 @@
 "use client";
 
 import React, { useEffect, useState } from "react";
-<<<<<<< HEAD
-import { useRouter } from "next/navigation";
-=======
 import { useParams } from "next/navigation";
->>>>>>> febf19cc
 // icons
 import { CircleCheck, XCircle } from "lucide-react";
 // ui
