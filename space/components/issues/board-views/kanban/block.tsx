--- conflicted
+++ resolved
@@ -2,12 +2,8 @@
 
 import { FC } from "react";
 import { observer } from "mobx-react-lite";
-<<<<<<< HEAD
-import { useRouter } from "next/navigation";
-=======
 import { useRouter, useSearchParams } from "next/navigation";
 // components
->>>>>>> febf19cc
 import { IssueBlockDueDate } from "@/components/issues/board-views/block-due-date";
 import { IssueBlockPriority } from "@/components/issues/board-views/block-priority";
 import { IssueBlockState } from "@/components/issues/board-views/block-state";
