--- conflicted
+++ resolved
@@ -10,15 +10,7 @@
 import { useIssueDetails } from "@/hooks/store";
 import useToast from "@/hooks/use-toast";
 // store
-<<<<<<< HEAD
-import { useMobxStore } from "@/hooks/store";
 import { IPeekMode } from "@/store/issue-detail.store";
-import { RootStore } from "@/store/root.store";
-// lib
-import useToast from "hooks/use-toast";
-=======
-import { IPeekMode } from "@/store/issue-detail.store";
->>>>>>> febf19cc
 // types
 import { IIssue } from "@/types/issue";
 
