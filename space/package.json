{
  "name": "space",
<<<<<<< HEAD
  "version": "0.23.0",
=======
  "version": "1.3.1",
>>>>>>> 086c85bb
  "private": true,
  "scripts": {
    "dev": "turbo run develop",
    "develop": "next dev -p 3002",
    "build": "next build",
    "start": "next start",
    "lint": "eslint . --ext .ts,.tsx",
    "lint:errors": "eslint . --ext .ts,.tsx --quiet",
    "export": "next export"
  },
  "dependencies": {
    "@atlaskit/pragmatic-drag-and-drop-auto-scroll": "^1.4.0",
    "@blueprintjs/core": "^4.16.3",
    "@blueprintjs/popover2": "^1.13.3",
    "@emotion/react": "^11.11.1",
    "@emotion/styled": "^11.11.0",
    "@headlessui/react": "^1.7.13",
    "@mui/material": "^5.14.1",
    "@plane/constants": "*",
    "@plane/editor": "*",
    "@plane/types": "*",
    "@plane/ui": "*",
    "@sentry/nextjs": "^8.32.0",
    "axios": "^1.7.4",
    "clsx": "^2.0.0",
    "date-fns": "^3.6.0",
    "dompurify": "^3.0.11",
    "dotenv": "^16.3.1",
    "js-cookie": "^3.0.1",
    "lodash": "^4.17.21",
    "lowlight": "^2.9.0",
    "lucide-react": "^0.378.0",
    "mobx": "^6.10.0",
    "mobx-react": "^9.1.1",
    "mobx-utils": "^6.0.8",
    "next": "^14.2.12",
    "next-themes": "^0.2.1",
    "nprogress": "^0.2.0",
    "react": "^18.3.1",
    "react-dom": "^18.3.1",
    "react-dropzone": "^14.2.3",
    "react-hook-form": "7.51.5",
    "react-popper": "^2.3.0",
    "swr": "^2.2.2",
    "tailwind-merge": "^2.0.0",
    "uuid": "^9.0.0",
    "zxcvbn": "^4.4.2"
  },
  "devDependencies": {
    "@plane/eslint-config": "*",
    "@plane/typescript-config": "*",
    "@types/dompurify": "^3.0.5",
    "@types/js-cookie": "^3.0.3",
    "@types/lodash": "^4.17.1",
    "@types/node": "18.14.1",
    "@types/nprogress": "^0.2.0",
    "@types/react": "^18.2.42",
    "@types/react-dom": "^18.2.17",
    "@types/uuid": "^9.0.1",
    "@types/zxcvbn": "^4.4.4",
    "@typescript-eslint/eslint-plugin": "^5.48.2",
    "tailwind-config-custom": "*",
    "typescript": "5.3.3"
  }
}<|MERGE_RESOLUTION|>--- conflicted
+++ resolved
@@ -1,10 +1,6 @@
 {
   "name": "space",
-<<<<<<< HEAD
-  "version": "0.23.0",
-=======
   "version": "1.3.1",
->>>>>>> 086c85bb
   "private": true,
   "scripts": {
     "dev": "turbo run develop",
