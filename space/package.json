--- conflicted
+++ resolved
@@ -67,10 +67,6 @@
     "@types/react-dom": "18.0.11",
     "@types/uuid": "^9.0.1",
     "@typescript-eslint/eslint-plugin": "^5.48.2",
-<<<<<<< HEAD
-    "autoprefixer": "^10.4.13",
-=======
->>>>>>> d3859437
     "eslint": "8.34.0",
     "eslint-config-custom": "*",
     "eslint-config-next": "13.2.1",
