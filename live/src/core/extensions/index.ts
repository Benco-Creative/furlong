--- conflicted
+++ resolved
@@ -1,23 +1,9 @@
 // hocuspocus extensions and core
-<<<<<<< HEAD
-import { Database } from "@hocuspocus/extension-database";
-import { Extension, storePayload } from "@hocuspocus/server";
-=======
 import { Extension } from "@hocuspocus/server";
->>>>>>> 3a0891e0
 import { Logger } from "@hocuspocus/extension-logger";
 import { setupRedisExtension } from "@/core/extensions/redis";
 import { createDatabaseExtension } from "@/core/extensions/database";
 import { logger } from "@plane/logger";
-<<<<<<< HEAD
-// error
-import { catchAsync } from "@/core/helpers/error-handling/error-handler";
-import { handleError } from "@/core/helpers/error-handling/error-factory";
-// document handlers
-import { getDocumentHandler } from "../handlers/document-handlers";
-import { extractTextFromHTML } from "./title-update/title-utils";
-=======
->>>>>>> 3a0891e0
 
 export const getExtensions: () => Promise<Extension[]> = async () => {
   const extensions: Extension[] = [
@@ -27,109 +13,7 @@
         logger.info(message);
       },
     }),
-<<<<<<< HEAD
-    new Database({
-      fetch: async ({
-        context,
-        documentName: pageId,
-        requestParameters,
-      }: {
-        context: HocusPocusServerContext;
-        documentName: TDocumentTypes;
-        requestParameters: URLSearchParams;
-      }) => {
-        const { documentType } = context;
-        const params = requestParameters;
-
-        let fetchedData = null;
-        fetchedData = await catchAsync(
-          async () => {
-            if (!documentType) {
-              handleError(null, {
-                errorType: "bad-request",
-                message: "Document type is required",
-                component: "database-extension",
-                operation: "fetch",
-                extraContext: { pageId },
-                throw: true,
-              });
-            }
-
-            const documentHandler = getDocumentHandler(documentType);
-            fetchedData = await documentHandler.fetch({
-              context: context as HocusPocusServerContext,
-              pageId,
-              params,
-            });
-
-            if (!fetchedData) {
-              handleError(null, {
-                errorType: "not-found",
-                message: `Failed to fetch document: ${pageId}`,
-                component: "database-extension",
-                operation: "fetch",
-                extraContext: { documentType, pageId },
-              });
-            }
-
-            return fetchedData;
-          },
-          {
-            params: { pageId, documentType },
-            extra: { operation: "fetch" },
-          }
-        )();
-        return fetchedData;
-      },
-      store: async ({
-        context,
-        state,
-        documentName: pageId,
-        requestParameters,
-        document,
-      }: Partial<storePayload> & {
-        context: HocusPocusServerContext;
-        documentName: TDocumentTypes;
-      }) => {
-        const { agentId, documentType } = context as HocusPocusServerContext;
-        const params = requestParameters;
-        let title = "";
-        if (document) {
-          title = extractTextFromHTML(document?.getXmlFragment("title")?.toJSON());
-        }
-
-        catchAsync(
-          async () => {
-            if (!documentType) {
-              handleError(null, {
-                errorType: "bad-request",
-                message: "Document type is required",
-                component: "database-extension",
-                operation: "store",
-                extraContext: { pageId },
-                throw: true,
-              });
-            }
-
-            const documentHandler = getDocumentHandler(documentType, { agentId });
-            await documentHandler.store({
-              context: context as HocusPocusServerContext,
-              pageId,
-              state,
-              params,
-              title,
-            });
-          },
-          {
-            params: { pageId, documentType },
-            extra: { operation: "store" },
-          }
-        )();
-      },
-    }),
-=======
     createDatabaseExtension(),
->>>>>>> 3a0891e0
   ];
 
   // Set up Redis extension if available
