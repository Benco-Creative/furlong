--- conflicted
+++ resolved
@@ -9,16 +9,6 @@
 
 // Core functionality
 import { getHocusPocusServer } from "@/core/hocuspocus-server";
-<<<<<<< HEAD
-import { controllerRegistry } from "@/core/controller-registry";
-import { ProcessManager } from "@/core/process-manager";
-
-// Service and controller related
-import { IControllerRegistry, IServiceContainer } from "./lib/controller.interface";
-import { registerControllers } from "./lib/controller.utils";
-import { ServiceContainer } from "./lib/service-container";
-
-=======
 import { ProcessManager } from "@/core/process-manager";
 import { ShutdownManager } from "@/core/shutdown-manager";
 
@@ -34,17 +24,13 @@
 // Redis manager
 import { RedisManager } from "@/core/lib/redis-manager";
 
->>>>>>> 7cbdcd4c
 // Logging
 import { logger } from "@plane/logger";
 
 // Error handling
 import { configureErrorHandlers } from "@/core/helpers/error-handling/error-handler";
 import { handleError } from "@/core/helpers/error-handling/error-factory";
-<<<<<<< HEAD
-=======
 import { getAllControllers } from "./core/controller-registry";
->>>>>>> 7cbdcd4c
 
 // WebSocket router type definition
 interface WebSocketRouter extends Router {
@@ -58,13 +44,8 @@
   private readonly app: Application;
   private readonly port: number;
   private hocusPocusServer!: Hocuspocus;
-<<<<<<< HEAD
-  private controllerRegistry!: IControllerRegistry;
-  private serviceContainer: IServiceContainer;
-=======
   private serviceContainer: IServiceContainer;
   private redisManager: RedisManager;
->>>>>>> 7cbdcd4c
 
   /**
    * Creates an instance of the server class.
@@ -74,10 +55,7 @@
     this.app = express();
     this.serviceContainer = new ServiceContainer();
     this.port = port || serverConfig.port;
-<<<<<<< HEAD
-=======
     this.redisManager = RedisManager.getInstance();
->>>>>>> 7cbdcd4c
 
     // Initialize express-ws after Express setup
     expressWs(this.app as any);
@@ -102,12 +80,6 @@
       // Initialize core services
       await this.initializeServices();
 
-<<<<<<< HEAD
-      // Initialize controllers
-      await this.initializeControllers();
-
-=======
->>>>>>> 7cbdcd4c
       // Set up routes
       await this.setupRoutes();
 
@@ -133,21 +105,6 @@
    * Initialize core services
    */
   private async initializeServices() {
-<<<<<<< HEAD
-    // Initialize the Hocuspocus server
-    this.hocusPocusServer = await getHocusPocusServer();
-
-    // Register services in the container
-    this.serviceContainer.register("hocuspocus", this.hocusPocusServer);
-  }
-
-  /**
-   * Initialize controllers
-   */
-  private async initializeControllers() {
-    // Create controller registry with all controllers
-    this.controllerRegistry = controllerRegistry.createRegistry();
-=======
     // Initialize Redis connection first
     logger.info("Initializing Redis connection...");
     const redisClient = await this.redisManager.connect();
@@ -162,7 +119,6 @@
 
     // Register services in the container
     this.serviceContainer.register("hocuspocus", this.hocusPocusServer);
->>>>>>> 7cbdcd4c
   }
 
   /**
@@ -172,17 +128,12 @@
     try {
       const router = express.Router() as WebSocketRouter;
 
-<<<<<<< HEAD
-      // Register all controllers using the registry with the service container
-      registerControllers(router, this.controllerRegistry, this.serviceContainer);
-=======
       // Get all controller classes
       const controllers = getAllControllers();
 
       // Register controllers with our simplified approach
       // Pass the hocuspocus server as a dependency to the controllers that need it
       registerControllers(router, controllers, [this.hocusPocusServer]);
->>>>>>> 7cbdcd4c
 
       // Mount the router on the base path
       this.app.use(serverConfig.basePath, router);
@@ -206,15 +157,11 @@
         logger.info(`Plane Live server has started at port ${this.port}`);
       });
 
-<<<<<<< HEAD
-      // Setup graceful termination
-=======
       // Register servers with ShutdownManager
       const shutdownManager = ShutdownManager.getInstance();
       shutdownManager.register(server, this.hocusPocusServer);
 
       // Setup graceful termination via ProcessManager (for signal handling)
->>>>>>> 7cbdcd4c
       const processManager = new ProcessManager(this.hocusPocusServer, server);
       processManager.registerTerminationHandlers();
 
