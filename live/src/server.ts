--- conflicted
+++ resolved
@@ -1,4 +1,3 @@
-<<<<<<< HEAD
 import "@/core/config/sentry-config";
 import express from "express";
 import type { Application, Request, Response, Router } from "express";
@@ -16,15 +15,15 @@
 // helpers
 import { logger, manualLogger } from "@/core/helpers/logger";
 import { errorHandler } from "@/core/helpers/error-handler";
+
+// controllers
 import { registerControllers } from "./lib/controller";
 import { HealthController } from "./controllers/health.controller";
 import { CollaborationController } from "./controllers/collaboration.controller";
+import { DocumentController } from "./controllers/document.controller";
 
 interface WebSocketRouter extends Router {
-  ws: (
-    _path: string,
-    _handler: (ws: ws.WebSocket, req: Request) => void,
-  ) => void;
+  ws: (_path: string, _handler: (ws: ws.WebSocket, req: Request) => void) => void;
 }
 
 export class Server {
@@ -39,43 +38,6 @@
 
     this.setupMiddleware();
   }
-=======
-import * as Sentry from "@sentry/node";
-import compression from "compression";
-import cors from "cors";
-import expressWs from "express-ws";
-import express from "express";
-import helmet from "helmet";
-// config
-import "@/core/config/sentry-config.js";
-// hocuspocus server
-import { getHocusPocusServer } from "@/core/hocuspocus-server.js";
-// helpers
-import { convertHTMLDocumentToAllFormats } from "@/core/helpers/convert-document.js";
-import { logger, manualLogger } from "@/core/helpers/logger.js";
-import { errorHandler } from "@/core/helpers/error-handler.js";
-// types
-import { TConvertDocumentRequestBody } from "@/core/types/common.js";
-
-const app = express();
-expressWs(app);
-
-app.set("port", process.env.PORT || 3000);
-
-// Security middleware
-app.use(helmet());
-
-// Middleware for response compression
-app.use(
-  compression({
-    level: 6,
-    threshold: 5 * 1000,
-  })
-);
-
-// Logging middleware
-app.use(logger);
->>>>>>> feb88e64
 
   private setupMiddleware() {
     this.app.use(helmet());
@@ -100,52 +62,17 @@
 
   private async setupControllers() {
     const router = express.Router() as WebSocketRouter;
-    const collaborationController = new CollaborationController(
-      this.hocusPocusServer,
-    );
+    const collaborationController = new CollaborationController(this.hocusPocusServer);
 
-    registerControllers(router, HealthController);
+    registerControllers(router, [HealthController, DocumentController]);
 
     router.ws("/collaboration", (ws: ws.WebSocket, req: Request) => {
       collaborationController.handleConnection(ws, req);
     });
 
     this.app.use(process.env.LIVE_BASE_PATH || "/live", router);
-    this.app.use((_req: Request, res: Response) =>
-      res.status(404).send("Not Found"),
-    );
+    this.app.use((_req: Request, res: Response) => res.status(404).send("Not Found"));
   }
-<<<<<<< HEAD
-=======
-});
-
-router.post("/convert-document", (req, res) => {
-  const { description_html, variant } = req.body as TConvertDocumentRequestBody;
-  try {
-    if (description_html === undefined || variant === undefined) {
-      res.status(400).send({
-        message: "Missing required fields",
-      });
-      return;
-    }
-    const { description, description_binary } = convertHTMLDocumentToAllFormats({
-      document_html: description_html,
-      variant,
-    });
-    res.status(200).json({
-      description,
-      description_binary,
-    });
-  } catch (error) {
-    manualLogger.error("Error in /convert-document endpoint:", error);
-    res.status(500).send({
-      message: `Internal server error. ${error}`,
-    });
-  }
-});
-
-app.use(process.env.LIVE_BASE_PATH || "/live", router);
->>>>>>> feb88e64
 
   private setupErrorHandlers() {
     Sentry.setupExpressErrorHandler(this.app);
@@ -160,15 +87,12 @@
     this.setupGracefulShutdown(server);
   }
 
-<<<<<<< HEAD
   private setupGracefulShutdown(server: ReturnType<typeof this.app.listen>) {
     const gracefulShutdown = async () => {
       manualLogger.info("Starting graceful shutdown...");
       try {
         await this.hocusPocusServer.destroy();
-        manualLogger.info(
-          "HocusPocus server WebSocket connections closed gracefully.",
-        );
+        manualLogger.info("HocusPocus server WebSocket connections closed gracefully.");
 
         server.close(() => {
           manualLogger.info("Express server closed gracefully.");
@@ -190,12 +114,6 @@
       manualLogger.info(`UNHANDLED REJECTION! 💥 Shutting down...`);
       gracefulShutdown();
     });
-=======
-  try {
-    // Close the HocusPocus server WebSocket connections
-    await HocusPocusServer.destroy();
-    manualLogger.info("HocusPocus server WebSocket connections closed gracefully.");
->>>>>>> feb88e64
 
     process.on("uncaughtException", (error: Error) => {
       manualLogger.info("Uncaught Exception: ", error);
