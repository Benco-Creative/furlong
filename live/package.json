{
  "name": "live",
  "version": "0.25.2",
  "license": "AGPL-3.0",
  "description": "A realtime collaborative server powers Plane's rich text editor",
  "main": "./src/server.ts",
  "private": true,
  "type": "module",
  "scripts": {
<<<<<<< HEAD
    "dev": "concurrently \"tsup src/start.ts --watch\" \"nodemon --env-file=.env dist/start.js\"",
    "build": "tsup src/start.ts",
    "start": "node --env-file=.env dist/start.js",
=======
    "dev": "PORT=3100 concurrently \"babel src --out-dir dist --extensions '.ts,.js' --watch\" \"nodemon dist/server.js\"",
    "build": "babel src --out-dir dist --extensions \".ts,.js\"",
    "start": "node dist/server.js",
>>>>>>> d4991b9a
    "lint": "eslint src --ext .ts,.tsx",
    "lint:errors": "eslint src --ext .ts,.tsx --quiet"
  },
  "keywords": [],
  "author": "",
  "dependencies": {
    "@hocuspocus/extension-database": "^2.15.0",
    "@hocuspocus/extension-logger": "^2.15.0",
    "@hocuspocus/extension-redis": "^2.15.0",
    "@hocuspocus/server": "^2.15.0",
    "@plane/constants": "*",
    "@plane/editor": "*",
    "@plane/types": "*",
    "@sentry/node": "^9.0.1",
    "@sentry/profiling-node": "^8.28.0",
    "@tiptap/core": "2.10.4",
    "@tiptap/html": "2.11.0",
    "axios": "^1.8.3",
    "compression": "^1.7.4",
    "cors": "^2.8.5",
    "dotenv": "^16.4.5",
    "express": "^4.21.2",
    "express-ws": "^5.0.2",
    "helmet": "^7.1.0",
    "ioredis": "^5.4.1",
    "lodash": "^4.17.21",
    "morgan": "^1.10.0",
    "pino-http": "^10.3.0",
    "pino-pretty": "^11.2.2",
    "reflect-metadata": "^0.2.2",
    "uuid": "^10.0.0",
    "y-prosemirror": "^1.2.15",
    "y-protocols": "^1.0.6",
    "yjs": "^13.6.20"
  },
  "devDependencies": {
    "@types/compression": "^1.7.5",
    "@types/cors": "^2.8.17",
    "@types/dotenv": "^8.2.0",
    "@types/express": "^4.17.21",
    "@types/express-ws": "^3.0.4",
    "@types/node": "^20.14.9",
    "@types/reflect-metadata": "^0.1.0",
    "concurrently": "^9.0.1",
    "nodemon": "^3.1.7",
    "ts-node": "^10.9.2",
    "tsup": "^8.4.0",
    "typescript": "5.3.3"
  }
}<|MERGE_RESOLUTION|>--- conflicted
+++ resolved
@@ -7,15 +7,9 @@
   "private": true,
   "type": "module",
   "scripts": {
-<<<<<<< HEAD
     "dev": "concurrently \"tsup src/start.ts --watch\" \"nodemon --env-file=.env dist/start.js\"",
     "build": "tsup src/start.ts",
     "start": "node --env-file=.env dist/start.js",
-=======
-    "dev": "PORT=3100 concurrently \"babel src --out-dir dist --extensions '.ts,.js' --watch\" \"nodemon dist/server.js\"",
-    "build": "babel src --out-dir dist --extensions \".ts,.js\"",
-    "start": "node dist/server.js",
->>>>>>> d4991b9a
     "lint": "eslint src --ext .ts,.tsx",
     "lint:errors": "eslint src --ext .ts,.tsx --quiet"
   },
