--- conflicted
+++ resolved
@@ -36,11 +36,7 @@
   "devDependencies": {
     "@plane/eslint-config": "workspace:*",
     "@plane/typescript-config": "workspace:*",
-<<<<<<< HEAD
-    "@types/lodash": "4.17.20",
-=======
     "@types/lodash": "catalog:",
->>>>>>> 9965fc75
     "@types/node": "^22.5.4",
     "@types/react": "catalog:",
     "@types/uuid": "^9.0.8",
