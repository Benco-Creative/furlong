--- conflicted
+++ resolved
@@ -2,11 +2,7 @@
 import { Check } from "lucide-react";
 import React from "react";
 // helpers
-<<<<<<< HEAD
-import { cn } from "@/utils";
-=======
 import { cn } from "../../utils";
->>>>>>> d317755a
 // types
 import { IMultiSelectDropdownOptions, ISingleSelectDropdownOptions } from "../dropdown";
 // components
