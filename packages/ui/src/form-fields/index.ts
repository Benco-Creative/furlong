--- conflicted
+++ resolved
@@ -3,8 +3,5 @@
 export * from "./textarea";
 export * from "./input-color-picker";
 export * from "./checkbox";
-<<<<<<< HEAD
 export * from "./password";
-=======
-export * from "./checkbox-select";
->>>>>>> 1e8791df
+export * from "./checkbox-select";