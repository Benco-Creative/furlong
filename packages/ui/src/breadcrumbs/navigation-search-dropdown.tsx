import * as React from "react";
import { useState } from "react";
import { ICustomSearchSelectOption } from "@plane/types";
<<<<<<< HEAD
import { cn } from "@/utils";
=======
import { cn } from "../utils";
>>>>>>> d317755a
import { CustomSearchSelect } from "../dropdowns";
import { Tooltip } from "../tooltip";
import { Breadcrumbs } from "./breadcrumbs";

type TBreadcrumbNavigationSearchDropdownProps = {
  icon?: React.ReactNode;
  title?: string;
  selectedItem: string;
  navigationItems: ICustomSearchSelectOption[];
  onChange?: (value: string) => void;
  navigationDisabled?: boolean;
  isLast?: boolean;
  handleOnClick?: () => void;
  disableRootHover?: boolean;
  shouldTruncate?: boolean;
};

export const BreadcrumbNavigationSearchDropdown: React.FC<TBreadcrumbNavigationSearchDropdownProps> = (props) => {
  const {
    icon,
    title,
    selectedItem,
    navigationItems,
    onChange,
    navigationDisabled = false,
    isLast = false,
    handleOnClick,
    shouldTruncate = false,
  } = props;
  // state
  const [isDropdownOpen, setIsDropdownOpen] = useState(false);

  return (
    <CustomSearchSelect
      onOpen={() => {
        setIsDropdownOpen(true);
      }}
      onClose={() => {
        setIsDropdownOpen(false);
      }}
      options={navigationItems}
      value={selectedItem}
      onChange={(value: string) => {
        if (value !== selectedItem) {
          onChange?.(value);
        }
      }}
      customButton={
        <>
          <Tooltip tooltipContent={title} position="bottom">
            <button
              onClick={(e) => {
                if (!isLast) {
                  e.preventDefault();
                  e.stopPropagation();
                  handleOnClick?.();
                }
              }}
              className={cn(
                "group h-full flex items-center gap-2 px-1.5 py-1 text-sm font-medium text-custom-text-300 cursor-pointer rounded rounded-r-none",
                {
                  "hover:bg-custom-background-80 hover:text-custom-text-100": !isLast,
                }
              )}
            >
              {shouldTruncate && <div className="flex @4xl:hidden text-custom-text-300">...</div>}
              <div
                className={cn("flex gap-2", {
                  "hidden @4xl:flex gap-2": shouldTruncate,
                })}
              >
                {icon && <Breadcrumbs.Icon>{icon}</Breadcrumbs.Icon>}
                <Breadcrumbs.Label>{title}</Breadcrumbs.Label>
              </div>
            </button>
          </Tooltip>
          <Breadcrumbs.Separator
            className={cn("rounded-r", {
              "bg-custom-background-80": isDropdownOpen && !isLast,
              "hover:bg-custom-background-80": !isLast,
            })}
            containerClassName="p-0"
            iconClassName={cn("group-hover:rotate-90 hover:text-custom-text-100", {
              "text-custom-text-100": isDropdownOpen,
              "rotate-90": isDropdownOpen || isLast,
            })}
            showDivider={!isLast}
          />
        </>
      }
      disabled={navigationDisabled}
      className="h-full rounded"
      customButtonClassName={cn(
        "group flex items-center gap-0.5 rounded hover:bg-custom-background-90 outline-none cursor-pointer h-full rounded",
        {
          "bg-custom-background-90": isDropdownOpen,
        }
      )}
    />
  );
};<|MERGE_RESOLUTION|>--- conflicted
+++ resolved
@@ -1,11 +1,7 @@
 import * as React from "react";
 import { useState } from "react";
 import { ICustomSearchSelectOption } from "@plane/types";
-<<<<<<< HEAD
-import { cn } from "@/utils";
-=======
 import { cn } from "../utils";
->>>>>>> d317755a
 import { CustomSearchSelect } from "../dropdowns";
 import { Tooltip } from "../tooltip";
 import { Breadcrumbs } from "./breadcrumbs";
