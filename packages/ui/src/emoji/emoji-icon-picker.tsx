--- conflicted
+++ resolved
@@ -7,11 +7,7 @@
 // components
 import { IconsList } from "./icons-list";
 // helpers
-<<<<<<< HEAD
-import { cn } from "@/utils";
-=======
 import { cn } from "../utils";
->>>>>>> d317755a
 // hooks
 import { EmojiIconPickerTypes, TABS_LIST, TCustomEmojiPicker } from "./emoji-icon-helper";
 
