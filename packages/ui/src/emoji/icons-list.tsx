--- conflicted
+++ resolved
@@ -3,11 +3,7 @@
 // icons
 import useFontFaceObserver from "use-font-face-observer";
 import { MATERIAL_ICONS_LIST } from "..";
-<<<<<<< HEAD
-import { cn } from "@/utils";
-=======
 import { cn } from "../utils";
->>>>>>> d317755a
 import { Input } from "../form-fields";
 import { InfoIcon } from "../icons";
 // components
