import { MoreVertical } from "lucide-react";
import React, { forwardRef } from "react";
// helpers
<<<<<<< HEAD
import { cn } from "@/utils";
=======
import { cn } from "./utils";
>>>>>>> d317755a

interface IDragHandle {
  className?: string;
  disabled?: boolean;
}

export const DragHandle = forwardRef<HTMLButtonElement | null, IDragHandle>((props, ref) => {
  const { className, disabled = false } = props;

  if (disabled) {
    return <div className="w-[14px] h-[18px]" />;
  }

  return (
    <button
      type="button"
      className={cn(
        "p-0.5 flex flex-shrink-0 rounded bg-custom-background-90 text-custom-sidebar-text-200 cursor-grab",
        className
      )}
      onContextMenu={(e) => {
        e.preventDefault();
        e.stopPropagation();
      }}
      ref={ref}
    >
      <MoreVertical className="h-3.5 w-3.5 stroke-custom-text-400" />
      <MoreVertical className="-ml-5 h-3.5 w-3.5 stroke-custom-text-400" />
    </button>
  );
});

DragHandle.displayName = "DragHandle";<|MERGE_RESOLUTION|>--- conflicted
+++ resolved
@@ -1,11 +1,7 @@
 import { MoreVertical } from "lucide-react";
 import React, { forwardRef } from "react";
 // helpers
-<<<<<<< HEAD
-import { cn } from "@/utils";
-=======
 import { cn } from "./utils";
->>>>>>> d317755a
 
 interface IDragHandle {
   className?: string;
