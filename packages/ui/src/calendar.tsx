--- conflicted
+++ resolved
@@ -4,11 +4,7 @@
 import * as React from "react";
 import { DayPicker } from "react-day-picker";
 
-<<<<<<< HEAD
-import { cn } from "@/utils";
-=======
 import { cn } from "./utils";
->>>>>>> d317755a
 
 export type CalendarProps = React.ComponentProps<typeof DayPicker>;
 
