import React from "react";
import { Tooltip } from "../tooltip";
<<<<<<< HEAD
import { cn } from "@/utils";
=======
import { cn } from "../utils";
>>>>>>> d317755a

type Props = {
  data: any;
  noTooltip?: boolean;
  inPercentage?: boolean;
  size?: "sm" | "md" | "lg" | "xl";
  className?: string;
  barClassName?: string;
};

export const LinearProgressIndicator: React.FC<Props> = ({
  data,
  noTooltip = false,
  inPercentage = false,
  size = "sm",
  className = "",
  barClassName = "",
}) => {
  const total = data.reduce((acc: any, cur: any) => acc + cur.value, 0);
  // eslint-disable-next-line @typescript-eslint/no-unused-vars
  let progress = 0;

  const bars = data.map((item: any) => {
    const width = `${(item.value / total) * 100}%`;
    if (width === "0%") return <></>;
    const style = {
      width,
      backgroundColor: item.color,
    };
    progress += item.value;
    if (noTooltip) return <div style={style} key={item.id} />;
    else
      return (
        <Tooltip key={item.id} tooltipContent={`${item.name} ${Math.round(item.value)}${inPercentage ? "%" : ""}`}>
          <div style={style} className={cn("first:rounded-l-sm last:rounded-r-sm", barClassName)} />
        </Tooltip>
      );
  });

  return (
    <div
      className={cn("flex w-full items-center justify-between gap-[1px] rounded-sm", {
        "h-2": size === "sm",
        "h-3": size === "md",
        "h-3.5": size === "lg",
        "h-[14px]": size === "xl",
      })}
    >
      <div className={cn("flex h-full w-full gap-[1.5px] p-[2px] bg-custom-background-90 rounded-sm", className)}>
        {bars}
      </div>
    </div>
  );
};<|MERGE_RESOLUTION|>--- conflicted
+++ resolved
@@ -1,10 +1,6 @@
 import React from "react";
 import { Tooltip } from "../tooltip";
-<<<<<<< HEAD
-import { cn } from "@/utils";
-=======
 import { cn } from "../utils";
->>>>>>> d317755a
 
 type Props = {
   data: any;
