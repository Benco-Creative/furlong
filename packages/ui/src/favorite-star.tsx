import { Star } from "lucide-react";
import React from "react";
// helpers
<<<<<<< HEAD
import { cn } from "@/utils";
=======
import { cn } from "./utils";
>>>>>>> d317755a

type Props = {
  buttonClassName?: string;
  iconClassName?: string;
  onClick: (e: React.MouseEvent<HTMLButtonElement>) => void;
  selected: boolean;
};

export const FavoriteStar: React.FC<Props> = (props) => {
  const { buttonClassName, iconClassName, onClick, selected } = props;

  return (
    <button type="button" className={cn("h-4 w-4 grid place-items-center", buttonClassName)} onClick={onClick}>
      <Star
        className={cn(
          "h-4 w-4 text-custom-text-300 transition-all",
          {
            "fill-yellow-500 stroke-yellow-500": selected,
          },
          iconClassName
        )}
      />
    </button>
  );
};<|MERGE_RESOLUTION|>--- conflicted
+++ resolved
@@ -1,11 +1,7 @@
 import { Star } from "lucide-react";
 import React from "react";
 // helpers
-<<<<<<< HEAD
-import { cn } from "@/utils";
-=======
 import { cn } from "./utils";
->>>>>>> d317755a
 
 type Props = {
   buttonClassName?: string;
