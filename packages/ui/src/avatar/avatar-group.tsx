--- conflicted
+++ resolved
@@ -2,11 +2,7 @@
 // ui
 import { Tooltip } from "../tooltip";
 // helpers
-<<<<<<< HEAD
-import { cn } from "@/utils";
-=======
 import { cn } from "../utils";
->>>>>>> d317755a
 // types
 import { TAvatarSize, getSizeInfo, isAValidNumber } from "./avatar";
 
