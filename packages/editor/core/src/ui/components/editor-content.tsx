import { Editor, EditorContent } from "@tiptap/react";
import { FC, ReactNode } from "react";
import { ImageResizer } from "src/ui/extensions/image/image-resize";

interface EditorContentProps {
  editor: Editor | null;
  editorContentCustomClassNames: string | undefined;
  children?: ReactNode;
  tabIndex?: number;
}

<<<<<<< HEAD
export const EditorContentWrapper = ({ editor, editorContentCustomClassNames = "", children }: EditorContentProps) => (
  <div className={`contentEditor ${editorContentCustomClassNames}`}>
    <EditorContent editor={editor} />
    {/* {editor?.isActive("image") && editor?.isEditable && <ImageResizer editor={editor} />} */}
    {children}
  </div>
);
=======
export const EditorContentWrapper: FC<EditorContentProps> = (props) => {
  const { editor, editorContentCustomClassNames = "", tabIndex, children } = props;

  return (
    <div
      className={`contentEditor ${editorContentCustomClassNames}`}
      tabIndex={tabIndex}
      onFocus={() => {
        editor?.chain().focus(undefined, { scrollIntoView: false }).run();
      }}
    >
      <EditorContent editor={editor} />
      {editor?.isActive("image") && editor?.isEditable && <ImageResizer editor={editor} />}
      {children}
    </div>
  );
};
>>>>>>> 061be85a
<|MERGE_RESOLUTION|>--- conflicted
+++ resolved
@@ -9,15 +9,6 @@
   tabIndex?: number;
 }
 
-<<<<<<< HEAD
-export const EditorContentWrapper = ({ editor, editorContentCustomClassNames = "", children }: EditorContentProps) => (
-  <div className={`contentEditor ${editorContentCustomClassNames}`}>
-    <EditorContent editor={editor} />
-    {/* {editor?.isActive("image") && editor?.isEditable && <ImageResizer editor={editor} />} */}
-    {children}
-  </div>
-);
-=======
 export const EditorContentWrapper: FC<EditorContentProps> = (props) => {
   const { editor, editorContentCustomClassNames = "", tabIndex, children } = props;
 
@@ -34,5 +25,4 @@
       {children}
     </div>
   );
-};
->>>>>>> 061be85a
+};