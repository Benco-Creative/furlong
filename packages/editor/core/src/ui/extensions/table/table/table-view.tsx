--- conflicted
+++ resolved
@@ -1,9 +1,6 @@
 import { h } from "jsx-dom-cjs";
 import { Node as ProseMirrorNode, ResolvedPos } from "@tiptap/pm/model";
-<<<<<<< HEAD
 // import { setCellAttr } from "prosemirror-tables";
-=======
->>>>>>> be62662b
 import { Decoration, NodeView } from "@tiptap/pm/view";
 import tippy, { Instance, Props } from "tippy.js";
 
@@ -99,14 +96,11 @@
 }
 
 const columnsToolboxItems: ToolboxItem[] = [
-<<<<<<< HEAD
   {
     label: "Toggle Column Header",
     icon: icons.toggleColumnHeader,
     action: ({ editor }: { editor: Editor }) => editor.chain().focus().toggleHeaderColumn().run(),
   },
-=======
->>>>>>> be62662b
   {
     label: "Add Column Before",
     icon: icons.insertLeftTableIcon,
@@ -145,7 +139,6 @@
   },
 ];
 
-<<<<<<< HEAD
 function setTableRowBackgroundColor(editor: Editor, backgroundColor: string) {
   const { state, dispatch } = editor.view;
   const { selection } = state;
@@ -186,9 +179,6 @@
     icon: icons.toggleRowHeader,
     action: ({ editor }: { editor: Editor }) => editor.chain().focus().toggleHeaderRow().run(),
   },
-=======
-const rowsToolboxItems: ToolboxItem[] = [
->>>>>>> be62662b
   {
     label: "Add Row Above",
     icon: icons.insertTopTableIcon,
