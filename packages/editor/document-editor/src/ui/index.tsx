--- conflicted
+++ resolved
@@ -52,7 +52,7 @@
 
   tabIndex?: number;
 }
-interface DocumentEditorProps extends IDocumentEditor {
+export interface DocumentEditorProps extends IDocumentEditor {
   forwardedRef?: React.Ref<EditorHandle>;
 }
 
@@ -83,11 +83,8 @@
   cancelUploadImage,
   onActionCompleteHandler,
   rerenderOnPropsChange,
-<<<<<<< HEAD
   embedConfig,
-=======
   tabIndex,
->>>>>>> bca3e132
 }: IDocumentEditor) => {
   const { markings, updateMarkings } = useEditorMarkings();
   const [sidePeekVisible, setSidePeekVisible] = useState(true);
