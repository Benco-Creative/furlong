"use client";
import React, { useState } from "react";
import { UploadImage, DeleteImage, RestoreImage, getEditorClassNames, useEditor } from "@plane/editor-core";
import { DocumentEditorExtensions } from "src/ui/extensions";
import { IDuplicationConfig, IPageArchiveConfig, IPageLockConfig } from "src/types/menu-actions";
import { EditorHeader } from "src/ui/components/editor-header";
import { useEditorMarkings } from "src/hooks/use-editor-markings";
import { SummarySideBar } from "src/ui/components/summary-side-bar";
import { DocumentDetails } from "src/types/editor-types";
import { PageRenderer } from "src/ui/components/page-renderer";
import { getMenuOptions } from "src/utils/menu-options";
import { useRouter } from "next/router";
<<<<<<< HEAD
import { IEmbedConfig } from "src/ui/extensions/widgets/issue-embed-widget/types";
=======
import { FixedMenu } from "src";
>>>>>>> 042ed04a

interface IDocumentEditor {
  // document info
  documentDetails: DocumentDetails;
  value: string;
  rerenderOnPropsChange?: {
    id: string;
    description_html: string;
  };

  // file operations
  uploadFile: UploadImage;
  deleteFile: DeleteImage;
  restoreFile: RestoreImage;
  cancelUploadImage: () => any;

  // editor state managers
  onActionCompleteHandler: (action: {
    title: string;
    message: string;
    type: "success" | "error" | "warning" | "info";
  }) => void;
  customClassName?: string;
  editorContentCustomClassNames?: string;
  onChange: (json: any, html: string) => void;
  setIsSubmitting?: (isSubmitting: "submitting" | "submitted" | "saved") => void;
  setShouldShowAlert?: (showAlert: boolean) => void;
  forwardedRef?: any;
  updatePageTitle: (title: string) => void;
  debouncedUpdatesEnabled?: boolean;
  isSubmitting: "submitting" | "submitted" | "saved";

  // embed configuration
  embedConfig?: IEmbedConfig;
  duplicationConfig?: IDuplicationConfig;
  pageLockConfig?: IPageLockConfig;
  pageArchiveConfig?: IPageArchiveConfig;
}
interface DocumentEditorProps extends IDocumentEditor {
  forwardedRef?: React.Ref<EditorHandle>;
}

interface EditorHandle {
  clearEditor: () => void;
  setEditorValue: (content: string) => void;
}

const DocumentEditor = ({
  documentDetails,
  onChange,
  debouncedUpdatesEnabled,
  setIsSubmitting,
  setShouldShowAlert,
  editorContentCustomClassNames,
  value,
  uploadFile,
  deleteFile,
  restoreFile,
  isSubmitting,
  customClassName,
  forwardedRef,
  duplicationConfig,
  pageLockConfig,
  pageArchiveConfig,
  updatePageTitle,
  cancelUploadImage,
  onActionCompleteHandler,
  rerenderOnPropsChange,
  embedConfig,
}: IDocumentEditor) => {
  const { markings, updateMarkings } = useEditorMarkings();
  const [sidePeekVisible, setSidePeekVisible] = useState(true);
  const router = useRouter();

  const [hideDragHandleOnMouseLeave, setHideDragHandleOnMouseLeave] = React.useState<() => void>(() => {});

  // this essentially sets the hideDragHandle function from the DragAndDrop extension as the Plugin
  // loads such that we can invoke it from react when the cursor leaves the container
  const setHideDragHandleFunction = (hideDragHandlerFromDragDrop: () => void) => {
    setHideDragHandleOnMouseLeave(() => hideDragHandlerFromDragDrop);
  };

  const editor = useEditor({
    onChange(json, html) {
      updateMarkings(json);
      onChange(json, html);
    },
    onStart(json) {
      updateMarkings(json);
    },
    debouncedUpdatesEnabled,
    restoreFile,
    setIsSubmitting,
    setShouldShowAlert,
    value,
    uploadFile,
    deleteFile,
    cancelUploadImage,
    rerenderOnPropsChange,
    forwardedRef,
    extensions: DocumentEditorExtensions(
      uploadFile,
      embedConfig?.issueEmbedConfig,
      setIsSubmitting,
      setHideDragHandleFunction
    ),
  });

  if (!editor) {
    return null;
  }

  const KanbanMenuOptions = getMenuOptions({
    editor: editor,
    router: router,
    duplicationConfig: duplicationConfig,
    pageLockConfig: pageLockConfig,
    pageArchiveConfig: pageArchiveConfig,
    onActionCompleteHandler,
  });

  const editorClassNames = getEditorClassNames({
    noBorder: true,
    borderOnFocus: false,
    customClassName,
  });

  if (!editor) return null;

  return (
    <div className="flex h-full w-full flex-col overflow-hidden">
      <EditorHeader
        readonly={false}
        KanbanMenuOptions={KanbanMenuOptions}
        editor={editor}
        sidePeekVisible={sidePeekVisible}
        setSidePeekVisible={(val) => setSidePeekVisible(val)}
        markings={markings}
        uploadFile={uploadFile}
        setIsSubmitting={setIsSubmitting}
        isLocked={!pageLockConfig ? false : pageLockConfig.is_locked}
        isArchived={!pageArchiveConfig ? false : pageArchiveConfig.is_archived}
        archivedAt={pageArchiveConfig && pageArchiveConfig.archived_at}
        documentDetails={documentDetails}
        isSubmitting={isSubmitting}
      />
      <div className="flex-shrink-0 md:hidden border-b border-custom-border-200 pl-3 py-2">
        {uploadFile && <FixedMenu editor={editor} uploadFile={uploadFile} setIsSubmitting={setIsSubmitting} />}
      </div>
      <div className="flex h-full w-full overflow-y-auto frame-renderer">
        <div className="sticky top-0 h-full w-56 flex-shrink-0 lg:w-72 hidden md:block">
          <SummarySideBar editor={editor} markings={markings} sidePeekVisible={sidePeekVisible} />
        </div>
        <div className="h-full w-full md:w-[calc(100%-14rem)] lg:w-[calc(100%-18rem-18rem)] page-renderer">
          <PageRenderer
            onActionCompleteHandler={onActionCompleteHandler}
            hideDragHandle={hideDragHandleOnMouseLeave}
            readonly={false}
            editor={editor}
            editorContentCustomClassNames={editorContentCustomClassNames}
            editorClassNames={editorClassNames}
            documentDetails={documentDetails}
            updatePageTitle={updatePageTitle}
          />
        </div>
        <div className="hidden w-56 flex-shrink-0 lg:block lg:w-72" />
      </div>
    </div>
  );
};

const DocumentEditorWithRef = React.forwardRef<EditorHandle, IDocumentEditor>((props, ref) => (
  <DocumentEditor {...props} forwardedRef={ref} />
));

DocumentEditorWithRef.displayName = "DocumentEditorWithRef";

export { DocumentEditor, DocumentEditorWithRef };<|MERGE_RESOLUTION|>--- conflicted
+++ resolved
@@ -10,11 +10,8 @@
 import { PageRenderer } from "src/ui/components/page-renderer";
 import { getMenuOptions } from "src/utils/menu-options";
 import { useRouter } from "next/router";
-<<<<<<< HEAD
 import { IEmbedConfig } from "src/ui/extensions/widgets/issue-embed-widget/types";
-=======
 import { FixedMenu } from "src";
->>>>>>> 042ed04a
 
 interface IDocumentEditor {
   // document info
