import { useState } from "react";
import { Editor } from "@tiptap/react";
import { usePopper } from "react-popper";
import { List } from "lucide-react";
// components
import { ContentBrowser } from "src/ui/components/content-browser";
// types
import { IMarking } from "src/types/editor-types";

type Props = {
  editor: Editor;
  markings: IMarking[];
  sidePeekVisible: boolean;
  setSidePeekVisible: (sidePeekState: boolean) => void;
};

export const SummaryPopover: React.FC<Props> = (props) => {
  const { editor, markings, sidePeekVisible, setSidePeekVisible } = props;

  const [referenceElement, setReferenceElement] = useState<HTMLButtonElement | null>(null);
  const [popperElement, setPopperElement] = useState<HTMLDivElement | null>(null);

  const { styles: summaryPopoverStyles, attributes: summaryPopoverAttributes } = usePopper(
    referenceElement,
    popperElement,
    {
      placement: "bottom-start",
    }
  );

  return (
    <div className="group/summary-popover w-min whitespace-nowrap">
      <button
        type="button"
        ref={setReferenceElement}
<<<<<<< HEAD
        className={`grid h-7 w-7 place-items-center rounded ${
          sidePeekVisible ? "bg-primary-solid/20 text-primary-text-subtle" : "text-neutral-text-medium"
        }`}
=======
        className={`grid h-7 w-7 place-items-center rounded ${sidePeekVisible ? "bg-custom-primary-100/20 text-custom-primary-100" : "text-custom-text-300"
          }`}
>>>>>>> 41e812a8
        onClick={() => setSidePeekVisible(!sidePeekVisible)}
      >
        <List className="h-4 w-4" />
      </button>
<<<<<<< HEAD
      {!sidePeekVisible && (
        <div
          className="z-10 hidden max-h-80 w-64 overflow-y-auto rounded border-[0.5px] border-neutral-border-medium bg-neutral-component-surface-light p-3 shadow-custom-shadow-rg group-hover/summary-popover:block"
          ref={setPopperElement}
          style={summaryPopoverStyles.popper}
          {...summaryPopoverAttributes.popper}
        >
          <ContentBrowser editor={editor} markings={markings} />
        </div>
      )}
=======
      <div className="md:hidden block">
        {sidePeekVisible && (
          <div
            className="z-10 max-h-80 w-64 overflow-y-auto rounded border-[0.5px] border-custom-border-200 bg-custom-background-100 p-3 shadow-custom-shadow-rg"
            ref={setPopperElement}
            style={summaryPopoverStyles.popper}
            {...summaryPopoverAttributes.popper}
          >
            <ContentBrowser setSidePeekVisible={setSidePeekVisible} editor={editor} markings={markings} />
          </div>
        )}
      </div>
      <div className="hidden md:block">
        {!sidePeekVisible && (
          <div
            className="z-10 hidden max-h-80 w-64 overflow-y-auto rounded border-[0.5px] border-custom-border-200 bg-custom-background-100 p-3 shadow-custom-shadow-rg group-hover/summary-popover:block"
            ref={setPopperElement}
            style={summaryPopoverStyles.popper}
            {...summaryPopoverAttributes.popper}
          >
            <ContentBrowser editor={editor} markings={markings} />
          </div>
        )}
      </div>
>>>>>>> 41e812a8
    </div>
  );
};<|MERGE_RESOLUTION|>--- conflicted
+++ resolved
@@ -33,30 +33,13 @@
       <button
         type="button"
         ref={setReferenceElement}
-<<<<<<< HEAD
         className={`grid h-7 w-7 place-items-center rounded ${
           sidePeekVisible ? "bg-primary-solid/20 text-primary-text-subtle" : "text-neutral-text-medium"
         }`}
-=======
-        className={`grid h-7 w-7 place-items-center rounded ${sidePeekVisible ? "bg-custom-primary-100/20 text-custom-primary-100" : "text-custom-text-300"
-          }`}
->>>>>>> 41e812a8
         onClick={() => setSidePeekVisible(!sidePeekVisible)}
       >
         <List className="h-4 w-4" />
       </button>
-<<<<<<< HEAD
-      {!sidePeekVisible && (
-        <div
-          className="z-10 hidden max-h-80 w-64 overflow-y-auto rounded border-[0.5px] border-neutral-border-medium bg-neutral-component-surface-light p-3 shadow-custom-shadow-rg group-hover/summary-popover:block"
-          ref={setPopperElement}
-          style={summaryPopoverStyles.popper}
-          {...summaryPopoverAttributes.popper}
-        >
-          <ContentBrowser editor={editor} markings={markings} />
-        </div>
-      )}
-=======
       <div className="md:hidden block">
         {sidePeekVisible && (
           <div
@@ -81,7 +64,6 @@
           </div>
         )}
       </div>
->>>>>>> 41e812a8
     </div>
   );
 };