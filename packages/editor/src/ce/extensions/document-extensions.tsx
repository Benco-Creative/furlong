--- conflicted
+++ resolved
@@ -1,9 +1,5 @@
 import type { HocuspocusProvider } from "@hocuspocus/provider";
-<<<<<<< HEAD
-import type { AnyExtension } from "@tiptap/core";
-=======
 import type { AnyExtension, Extensions } from "@tiptap/core";
->>>>>>> 28edf03a
 import { SlashCommands } from "@/extensions";
 // plane editor types
 import type { TEmbedConfig } from "@/plane-editor/types";
@@ -15,21 +11,14 @@
   "disabledExtensions" | "flaggedExtensions" | "fileHandler"
 > & {
   embedConfig: TEmbedConfig | undefined;
-<<<<<<< HEAD
-=======
   isEditable: boolean;
->>>>>>> 28edf03a
   provider?: HocuspocusProvider;
   userDetails: TUserDetails;
 };
 
 export type TDocumentEditorAdditionalExtensionsRegistry = {
   isEnabled: (disabledExtensions: TExtensions[], flaggedExtensions: TExtensions[]) => boolean;
-<<<<<<< HEAD
-  getExtension: (props: TDocumentEditorAdditionalExtensionsProps) => AnyExtension;
-=======
   getExtension: (props: TDocumentEditorAdditionalExtensionsProps) => AnyExtension | undefined;
->>>>>>> 28edf03a
 };
 
 const extensionRegistry: TDocumentEditorAdditionalExtensionsRegistry[] = [
@@ -43,16 +32,10 @@
 export const DocumentEditorAdditionalExtensions = (props: TDocumentEditorAdditionalExtensionsProps) => {
   const { disabledExtensions, flaggedExtensions } = props;
 
-<<<<<<< HEAD
-  const documentExtensions = extensionRegistry
-    .filter((config) => config.isEnabled(disabledExtensions, flaggedExtensions))
-    .map((config) => config.getExtension(props));
-=======
   const documentExtensions: Extensions = extensionRegistry
     .filter((config) => config.isEnabled(disabledExtensions, flaggedExtensions))
     .map((config) => config.getExtension(props))
     .filter((extension): extension is AnyExtension => extension !== undefined);
->>>>>>> 28edf03a
 
   return documentExtensions;
 };