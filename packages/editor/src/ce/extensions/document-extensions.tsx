import { HocuspocusProvider } from "@hocuspocus/provider";
import { Extensions } from "@tiptap/core";
import { SlashCommand } from "@/extensions";
// plane editor types
import { TIssueEmbedConfig } from "@/plane-editor/types";
// types
import { TExtensions, TUserDetails } from "@/types";

type Props = {
  disabledExtensions?: TExtensions[];
  issueEmbedConfig: TIssueEmbedConfig | undefined;
  provider: HocuspocusProvider;
  userDetails: TUserDetails;
};

<<<<<<< HEAD
export const DocumentEditorAdditionalExtensions = (props: Props) => {
  const {} = props;

=======
export const DocumentEditorAdditionalExtensions = (_props: Props) => {
>>>>>>> 4a6f6463
  const extensions: Extensions = [SlashCommand()];

  return extensions;
};<|MERGE_RESOLUTION|>--- conflicted
+++ resolved
@@ -13,13 +13,7 @@
   userDetails: TUserDetails;
 };
 
-<<<<<<< HEAD
-export const DocumentEditorAdditionalExtensions = (props: Props) => {
-  const {} = props;
-
-=======
 export const DocumentEditorAdditionalExtensions = (_props: Props) => {
->>>>>>> 4a6f6463
   const extensions: Extensions = [SlashCommand()];
 
   return extensions;
