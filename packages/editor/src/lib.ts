<<<<<<< HEAD
export * from "@/helpers/yjs-utils";
export * from "@/types/config";
=======
export * from "@/helpers/document-events";
export * from "@/helpers/yjs-utils";
export * from "@/types/editor";
>>>>>>> f66fb0c8
export * from "@/types/document-events";<|MERGE_RESOLUTION|>--- conflicted
+++ resolved
@@ -1,9 +1,4 @@
-<<<<<<< HEAD
+export * from "@/helpers/document-events";
 export * from "@/helpers/yjs-utils";
 export * from "@/types/config";
-=======
-export * from "@/helpers/document-events";
-export * from "@/helpers/yjs-utils";
-export * from "@/types/editor";
->>>>>>> f66fb0c8
 export * from "@/types/document-events";