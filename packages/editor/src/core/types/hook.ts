import type { HocuspocusProvider } from "@hocuspocus/provider";
import type { Content } from "@tiptap/core";
// plane editor imports
import { IEditorPropsExtended } from "@/plane-editor/types/editor-extended";
// local imports
import type { EditorTitleRefApi, ICollaborativeDocumentEditorProps, IEditorProps } from "./editor";

type TCoreHookProps = Pick<
  IEditorProps,
  | "disabledExtensions"
  | "editorClassName"
  | "editorProps"
  | "extensions"
  | "flaggedExtensions"
  | "handleEditorReady"
  | "isTouchDevice"
  | "onEditorFocus"
<<<<<<< HEAD
  | "embedHandler"
>;
=======
> &
  Pick<IEditorPropsExtended, "embedHandler" | "extensionOptions" | "isSmoothCursorEnabled">;
>>>>>>> 91eee8f0

export type TEditorHookProps = TCoreHookProps &
  Pick<
    IEditorProps,
    | "autofocus"
    | "fileHandler"
    | "forwardedRef"
    | "id"
    | "mentionHandler"
    | "onAssetChange"
    | "onChange"
    | "onTransaction"
    | "placeholder"
    | "tabIndex"
    | "value"
  > & {
    editable: boolean;
    enableHistory: boolean;
    initialValue?: Content;
    provider?: HocuspocusProvider;
  };

export type TCollaborativeEditorHookProps = TCoreHookProps &
  Pick<
    TEditorHookProps,
    | "editable"
    | "fileHandler"
    | "forwardedRef"
    | "id"
    | "mentionHandler"
    | "onAssetChange"
    | "onChange"
    | "onTransaction"
    | "placeholder"
    | "tabIndex"
  > &
  Pick<
    ICollaborativeDocumentEditorProps,
    "dragDropEnabled" | "embedHandler" | "realtimeConfig" | "serverHandler" | "user"
  > & {
    titleRef?: React.MutableRefObject<EditorTitleRefApi | null>;
    updatePageProperties?: (pageId: string, messageType: string, payload?: any, performAction?: boolean) => void;
  };<|MERGE_RESOLUTION|>--- conflicted
+++ resolved
@@ -15,13 +15,8 @@
   | "handleEditorReady"
   | "isTouchDevice"
   | "onEditorFocus"
-<<<<<<< HEAD
-  | "embedHandler"
->;
-=======
 > &
   Pick<IEditorPropsExtended, "embedHandler" | "extensionOptions" | "isSmoothCursorEnabled">;
->>>>>>> 91eee8f0
 
 export type TEditorHookProps = TCoreHookProps &
   Pick<
