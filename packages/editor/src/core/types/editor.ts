--- conflicted
+++ resolved
@@ -87,30 +87,6 @@
 export type EditorRefApi = {
   blur: () => void;
   clearEditor: (emitUpdate?: boolean) => void;
-  emitRealTimeUpdate: (action: TDocumentEventsServer) => void;
-  executeMenuItemCommand: <T extends TEditorCommands>(props: TCommandWithPropsWithItemKey<T>) => void;
-  getCurrentCursorPosition: () => number | undefined;
-  getDocument: () => {
-    binary: Uint8Array | null;
-    html: string;
-    json: JSONContent | null;
-  };
-  getDocumentInfo: () => TDocumentInfo;
-  getHeadings: () => IMarking[];
-  getMarkDown: () => string;
-<<<<<<< HEAD
-=======
-  scrollSummary: (marking: IMarking) => void;
-  setEditorValue: (content: string, emitUpdate?: boolean) => void;
-};
-
-// title ref api
-export interface EditorTitleRefApi extends EditorReadOnlyRefApi {
-  setEditorValue: EditorReadOnlyRefApi["setEditorValue"];
-}
-
-export interface EditorRefApi extends EditorReadOnlyRefApi {
-  blur: () => void;
   editorHasSynced: () => boolean;
   emitRealTimeUpdate: (action: TDocumentEventsServer) => void;
   executeMenuItemCommand: <T extends TEditorCommands>(props: TCommandWithPropsWithItemKey<T>) => void;
@@ -125,7 +101,14 @@
     nodeName: string
   ) => void;
   getCurrentCursorPosition: () => number | undefined;
->>>>>>> ce7d365b
+  getDocument: () => {
+    binary: Uint8Array | null;
+    html: string;
+    json: JSONContent | null;
+  };
+  getDocumentInfo: () => TDocumentInfo;
+  getHeadings: () => IMarking[];
+  getMarkDown: () => string;
   getSelectedText: () => string | null;
   insertText: (contentHTML: string, insertOnNextLine?: boolean) => void;
   isEditorReadyToDiscard: () => boolean;
@@ -142,6 +125,8 @@
   setFocusAtPosition: (position: number) => void;
   setProviderDocument: (value: Uint8Array) => void;
 };
+
+export type EditorTitleRefApi = EditorRefApi;
 
 // editor props
 export interface IEditorProps {
