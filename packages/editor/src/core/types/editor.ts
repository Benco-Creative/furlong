--- conflicted
+++ resolved
@@ -41,15 +41,12 @@
   | "text-color"
   | "background-color"
   | "text-align"
-<<<<<<< HEAD
   | "callout"
   | "flat-toggle-list"
   | "flat-bulleted-list"
   | "flat-numbered-list"
   | "flat-check-list";
-=======
   | TEditorAdditionalCommands;
->>>>>>> fa2e6010
 
 export type TCommandExtraProps = {
   image: {
