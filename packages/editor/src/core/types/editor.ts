--- conflicted
+++ resolved
@@ -199,8 +199,6 @@
   realtimeConfig: TRealtimeConfig;
   serverHandler?: TServerHandler;
   user: TUserDetails;
-<<<<<<< HEAD
-=======
   updatePageProperties?: <T extends keyof EventToPayloadMap>(
     pageIds: string | string[],
     actionType: T,
@@ -209,7 +207,6 @@
   ) => void;
   pageRestorationInProgress?: boolean;
   titleRef?: React.MutableRefObject<EditorTitleRefApi | null>;
->>>>>>> 6b08c220
   extendedDocumentEditorProps?: ICollaborativeDocumentEditorPropsExtended;
 };
 
