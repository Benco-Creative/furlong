--- conflicted
+++ resolved
@@ -237,13 +237,8 @@
   addKeyboardShortcuts() {
     return {
       Tab: () => {
-<<<<<<< HEAD
         if (this.editor.isActive(CORE_EXTENSIONS.TABLE)) {
           if (this.editor.isActive(CORE_EXTENSIONS.LIST_ITEM) || this.editor.isActive(CORE_EXTENSIONS.TASK_ITEM)) {
-=======
-        if (this.editor.isActive("table")) {
-          if (this.editor.isActive("listItem") || this.editor.isActive("taskItem") || this.editor.isActive("list")) {
->>>>>>> beca128d
             return false;
           }
           if (this.editor.commands.goToNextCell()) {
