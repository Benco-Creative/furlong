--- conflicted
+++ resolved
@@ -74,17 +74,10 @@
           class: "editor-heading-block",
         },
       },
-<<<<<<< HEAD
       // dropcursor: {
       //   class: "text-custom-text-300",
       // },
       dropcursor: false,
-=======
-      dropcursor: {
-        class:
-          "text-custom-text-300 transition-all motion-reduce:transition-none motion-reduce:hover:transform-none duration-200 ease-[cubic-bezier(0.165, 0.84, 0.44, 1)]",
-      },
->>>>>>> 5e6c0235
       ...(enableHistory ? {} : { history: false }),
     }),
     DropCursorExtension,
