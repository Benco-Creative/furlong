--- conflicted
+++ resolved
@@ -72,12 +72,8 @@
     "img",
     "h1, h2, h3, h4, h5, h6",
     "[data-type=horizontalRule]",
-<<<<<<< HEAD
     ".table-wrapper",
-=======
     ".issue-embed",
-    "img",
->>>>>>> 886734fa
   ].join(", ");
 
   for (const elem of elements) {
