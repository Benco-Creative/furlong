--- conflicted
+++ resolved
@@ -1,8 +1,4 @@
 import { Extension } from "@tiptap/core";
-<<<<<<< HEAD
-=======
-import codemark from "prosemirror-codemark";
->>>>>>> 5874636b
 // helpers
 import { CORE_EXTENSIONS } from "@/constants/extension";
 import { restorePublicImages } from "@/helpers/image-helpers";
@@ -11,16 +7,11 @@
 import { DropHandlerPlugin } from "@/plugins/drop";
 import { FilePlugins } from "@/plugins/file/root";
 import { MarkdownClipboardPlugin } from "@/plugins/markdown-clipboard";
-// types
-<<<<<<< HEAD
-import type { IEditorProps, TFileHandler, TReadOnlyFileHandler } from "@/types";
 // prosemirror plugins
 import { codemark } from "./code-mark";
-=======
 
 import type { IEditorProps, TEditorAsset, TFileHandler, TReadOnlyFileHandler } from "@/types";
 type TActiveDropbarExtensions = CORE_EXTENSIONS.MENTION | CORE_EXTENSIONS.EMOJI | TAdditionalActiveDropbarExtensions;
->>>>>>> 5874636b
 
 declare module "@tiptap/core" {
   interface Commands {
