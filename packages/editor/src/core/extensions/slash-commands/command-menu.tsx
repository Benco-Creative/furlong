--- conflicted
+++ resolved
@@ -10,12 +10,8 @@
 export type SlashCommandsMenuProps = {
   editor: Editor;
   items: TSlashCommandSection[];
-<<<<<<< HEAD
   command: (item: ISlashCommandItem) => void;
-=======
-  command: any;
   query?: string;
->>>>>>> beca128d
 };
 
 export const SlashCommandsMenu = forwardRef((props: SlashCommandsMenuProps, ref) => {
@@ -109,10 +105,7 @@
         sections,
         selectedIndex,
       });
-<<<<<<< HEAD
-=======
 
->>>>>>> beca128d
       if (newIndex) {
         setSelectedIndex(newIndex);
       }
