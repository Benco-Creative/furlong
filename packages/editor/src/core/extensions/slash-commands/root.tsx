--- conflicted
+++ resolved
@@ -1,14 +1,10 @@
 import { Editor, Range, Extension } from "@tiptap/core";
 import { ReactRenderer, posToDOMRect } from "@tiptap/react";
 import Suggestion, { SuggestionOptions } from "@tiptap/suggestion";
-<<<<<<< HEAD
-import tippy, { Instance } from "tippy.js";
+import { computePosition, flip, shift } from "@floating-ui/dom";
+import { FC } from "react";
 // constants
 import { CORE_EXTENSIONS } from "@/constants/extension";
-=======
-import { computePosition, flip, shift } from "@floating-ui/dom";
-import { FC } from "react";
->>>>>>> beca128d
 // helpers
 import { CommandListInstance } from "@/helpers/tippy";
 // types
@@ -58,7 +54,6 @@
           const { selection } = editor.state;
           const parentNode = selection.$from.node(selection.$from.depth);
           const blockType = parentNode.type.name;
-<<<<<<< HEAD
 
           if (blockType === CORE_EXTENSIONS.CODE_BLOCK) {
             return false;
@@ -68,11 +63,6 @@
             return false;
           }
 
-=======
-          if (blockType === "codeBlock" || editor.isActive("table")) {
-            return false;
-          }
->>>>>>> beca128d
           return true;
         },
       },
@@ -142,56 +132,6 @@
   },
 });
 
-<<<<<<< HEAD
-const renderItems = () => {
-  let component: ReactRenderer<CommandListInstance, SlashCommandsMenuProps> | null = null;
-  let popup: Instance | null = null;
-  return {
-    onStart: (props: { editor: Editor; clientRect?: (() => DOMRect | null) | null }) => {
-      component = new ReactRenderer<CommandListInstance, SlashCommandsMenuProps>(SlashCommandsMenu, {
-        props,
-        editor: props.editor,
-      });
-
-      const tippyContainer =
-        document.querySelector(".active-editor") ?? document.querySelector('[id^="editor-container"]');
-      // @ts-expect-error - Tippy types are incorrect
-      popup = tippy("body", {
-        getReferenceClientRect: props.clientRect,
-        appendTo: tippyContainer,
-        content: component.element,
-        showOnCreate: true,
-        interactive: true,
-        trigger: "manual",
-        placement: "bottom-start",
-      });
-    },
-    onUpdate: (props: { editor: Editor; clientRect?: (() => DOMRect | null) | null }) => {
-      component?.updateProps(props);
-
-      popup?.[0]?.setProps({
-        getReferenceClientRect: props.clientRect,
-      });
-    },
-    onKeyDown: (props: { event: KeyboardEvent }) => {
-      if (props.event.key === "Escape") {
-        popup?.[0].hide();
-        return true;
-      }
-      if (component?.ref?.onKeyDown(props)) {
-        return true;
-      }
-      return false;
-    },
-    onExit: () => {
-      popup?.[0].destroy();
-      component?.destroy();
-    },
-  };
-};
-
-=======
->>>>>>> beca128d
 export type TExtensionProps = {
   additionalOptions?: TSlashCommandAdditionalOption[];
   disabledExtensions?: TExtensions[];
