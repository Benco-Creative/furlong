--- conflicted
+++ resolved
@@ -51,15 +51,11 @@
           } else if (this.editor.commands.liftListItem("taskItem")) {
             return true;
           }
-<<<<<<< HEAD
-          return false;
-=======
           // if tabIndex is set, we don't want to handle Tab key
           if (tabIndex !== undefined && tabIndex !== null) {
             return false;
           }
           return true;
->>>>>>> 17b910ae
         },
         Delete: ({ editor }) => {
           try {
