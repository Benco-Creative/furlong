import { Extensions } from "@tiptap/core";
import CharacterCount from "@tiptap/extension-character-count";
import TaskItem from "@tiptap/extension-task-item";
import TaskList from "@tiptap/extension-task-list";
import TextStyle from "@tiptap/extension-text-style";
import TiptapUnderline from "@tiptap/extension-underline";
import { Markdown } from "tiptap-markdown";
// extensions
import {
  CustomCalloutExtension,
  CustomCodeBlockExtension,
  CustomCodeInlineExtension,
  CustomColorExtension,
  CustomHorizontalRule,
  CustomKeymap,
  CustomLinkExtension,
  CustomMentionExtension,
  CustomQuoteExtension,
  CustomTextAlignExtension,
  CustomTypographyExtension,
  ImageExtension,
  ListKeymap,
  SmoothCursorExtension,
  Table,
  TableCell,
  TableHeader,
  TableRow,
  UtilityExtension,
} from "@/extensions";
// helpers
// plane editor extensions
import { CoreEditorAdditionalExtensions } from "@/plane-editor/extensions";
import type { IEditorPropsExtended } from "@/plane-editor/types/editor-extended";
// types
import type { IEditorProps, TEmbedConfig } from "@/types";
// local imports
import { CustomImageExtension } from "./custom-image/extension";
import { EmojiExtension } from "./emoji/extension";
import { CustomPlaceholderExtension } from "./placeholder";
import { CustomStarterKitExtension } from "./starter-kit";

type TArguments = Pick<
  IEditorProps,
  | "disabledExtensions"
  | "flaggedExtensions"
  | "fileHandler"
  | "isTouchDevice"
  | "mentionHandler"
  | "placeholder"
  | "tabIndex"
  | "embedHandler"
> & {
  enableHistory: boolean;
  editable: boolean;
<<<<<<< HEAD
  embedHandler?: TEmbedConfig;
};
=======
} & Pick<IEditorPropsExtended, "embedHandler" | "extensionOptions" | "isSmoothCursorEnabled">;
>>>>>>> 91eee8f0

export const CoreEditorExtensions = (args: TArguments): Extensions => {
  const {
    disabledExtensions,
    enableHistory,
    fileHandler,
    flaggedExtensions,
    isTouchDevice = false,
    mentionHandler,
    placeholder,
    tabIndex,
    embedHandler,
    editable,
    // additional props
    embedHandler,
    extensionOptions,
    isSmoothCursorEnabled,
  } = args;

  const extensions = [
    CustomStarterKitExtension({
      enableHistory,
    }),
    EmojiExtension,
    CustomQuoteExtension,
    CustomHorizontalRule,
    CustomKeymap,
    ListKeymap({ tabIndex }),
    CustomLinkExtension,
    CustomTypographyExtension,
    TiptapUnderline,
    TextStyle,
    TaskList.configure({
      HTMLAttributes: {
        class: "not-prose pl-2 space-y-2",
      },
    }),
    TaskItem.configure({
      HTMLAttributes: {
        class: "relative",
      },
      nested: true,
    }),
    CustomCodeBlockExtension,
    CustomCodeInlineExtension,
    Markdown.configure({
      html: true,
      transformCopiedText: false,
      transformPastedText: true,
      breaks: true,
    }),
    Table,
    TableHeader,
    TableCell,
    TableRow,
    CustomMentionExtension(mentionHandler),
    CustomPlaceholderExtension({ placeholder }),
    CharacterCount,
    CustomColorExtension,
    CustomTextAlignExtension,
    CustomCalloutExtension,
    UtilityExtension({
      disabledExtensions,
      fileHandler,
      isEditable: editable,
      isTouchDevice,
    }),
    ...CoreEditorAdditionalExtensions({
      disabledExtensions,
      flaggedExtensions,
      fileHandler,
<<<<<<< HEAD
      embedHandler,
=======
      // additional props
      embedHandler,
      extensionOptions,
>>>>>>> 91eee8f0
    }),
  ];

  if (isSmoothCursorEnabled) {
    extensions.push(SmoothCursorExtension);
  }

  if (!disabledExtensions.includes("image")) {
    extensions.push(
      ImageExtension({
        fileHandler,
      }),
      CustomImageExtension({
        fileHandler,
        isEditable: editable,
      })
    );
  }

  return extensions;
};<|MERGE_RESOLUTION|>--- conflicted
+++ resolved
@@ -52,12 +52,7 @@
 > & {
   enableHistory: boolean;
   editable: boolean;
-<<<<<<< HEAD
-  embedHandler?: TEmbedConfig;
-};
-=======
 } & Pick<IEditorPropsExtended, "embedHandler" | "extensionOptions" | "isSmoothCursorEnabled">;
->>>>>>> 91eee8f0
 
 export const CoreEditorExtensions = (args: TArguments): Extensions => {
   const {
@@ -69,7 +64,6 @@
     mentionHandler,
     placeholder,
     tabIndex,
-    embedHandler,
     editable,
     // additional props
     embedHandler,
@@ -129,13 +123,9 @@
       disabledExtensions,
       flaggedExtensions,
       fileHandler,
-<<<<<<< HEAD
-      embedHandler,
-=======
       // additional props
       embedHandler,
       extensionOptions,
->>>>>>> 91eee8f0
     }),
   ];
 
