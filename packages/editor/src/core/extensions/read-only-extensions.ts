--- conflicted
+++ resolved
@@ -34,13 +34,9 @@
 // plane editor extensions
 import { CoreReadOnlyEditorAdditionalExtensions } from "@/plane-editor/extensions";
 // types
-<<<<<<< HEAD
-import { IReadOnlyEditorProps } from "@/types";
-=======
 import type { IReadOnlyEditorProps } from "@/types";
 // local imports
 import { CustomImageExtension } from "./custom-image/extension";
->>>>>>> 81e2906c
 
 type Props = Pick<IReadOnlyEditorProps, "disabledExtensions" | "flaggedExtensions" | "fileHandler" | "mentionHandler">;
 
@@ -196,9 +192,5 @@
     );
   }
 
-<<<<<<< HEAD
-  // @ts-expect-error - TODO: fix this
-=======
->>>>>>> 81e2906c
   return extensions;
 };