--- conflicted
+++ resolved
@@ -1,14 +1,9 @@
 import { autoUpdate, flip, hide, shift, useDismiss, useFloating, useInteractions } from "@floating-ui/react";
 import { Editor, useEditorState } from "@tiptap/react";
 import { FC, useCallback, useEffect, useRef, useState } from "react";
-
 // components
 import { LinkView, LinkViewProps } from "@/components/links";
 import { CORE_EXTENSIONS } from "@/constants/extension";
-<<<<<<< HEAD
-// components
-=======
->>>>>>> 91eee8f0
 import { getExtensionStorage } from "@/helpers/get-extension-storage";
 
 type Props = {
