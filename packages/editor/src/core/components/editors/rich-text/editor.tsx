import { forwardRef, useCallback } from "react";
// components
import { EditorWrapper } from "@/components/editors";
import { EditorBubbleMenu } from "@/components/menus";
// extensions
import { SideMenuExtension } from "@/extensions";
// plane editor imports
import { RichTextEditorAdditionalExtensions } from "@/plane-editor/extensions/rich-text/extensions";
// types
import { EditorRefApi, IRichTextEditorProps } from "@/types";

const RichTextEditor: React.FC<IRichTextEditorProps> = (props) => {
  const {
    bubbleMenuEnabled = true,
    disabledExtensions,
    dragDropEnabled,
    extensions: externalExtensions = [],
    fileHandler,
    flaggedExtensions,
<<<<<<< HEAD
=======
    isSmoothCursorEnabled,
>>>>>>> 28edf03a
  } = props;

  const getExtensions = useCallback(() => {
    const extensions = [
      ...externalExtensions,
      SideMenuExtension({
        aiEnabled: false,
        dragDropEnabled: !!dragDropEnabled,
      }),
      ...RichTextEditorAdditionalExtensions({
        disabledExtensions,
        fileHandler,
        flaggedExtensions,
      }),
    ];

    return extensions;
  }, [dragDropEnabled, disabledExtensions, externalExtensions, fileHandler, flaggedExtensions]);

  return (
    <EditorWrapper {...props} extensions={getExtensions()} isSmoothCursorEnabled={isSmoothCursorEnabled}>
      {(editor) => <>{editor && bubbleMenuEnabled && <EditorBubbleMenu editor={editor} />}</>}
    </EditorWrapper>
  );
};

const RichTextEditorWithRef = forwardRef<EditorRefApi, IRichTextEditorProps>((props, ref) => (
  <RichTextEditor {...props} forwardedRef={ref as React.MutableRefObject<EditorRefApi | null>} />
));

RichTextEditorWithRef.displayName = "RichTextEditorWithRef";

export { RichTextEditorWithRef };<|MERGE_RESOLUTION|>--- conflicted
+++ resolved
@@ -17,10 +17,7 @@
     extensions: externalExtensions = [],
     fileHandler,
     flaggedExtensions,
-<<<<<<< HEAD
-=======
     isSmoothCursorEnabled,
->>>>>>> 28edf03a
   } = props;
 
   const getExtensions = useCallback(() => {
