--- conflicted
+++ resolved
@@ -10,13 +10,6 @@
 }
 
 export const EditorContentWrapper: FC<EditorContentProps> = (props) => {
-<<<<<<< HEAD
-  const { editor, children, tabIndex, id } = props;
-
-  return (
-    <div tabIndex={tabIndex} onFocus={() => editor?.chain().focus(undefined, { scrollIntoView: false }).run()}>
-      <EditorContent editor={editor} id={id} />
-=======
   const { editor, children, tabIndex, className } = props;
 
   return (
@@ -26,7 +19,6 @@
       className={className}
     >
       <EditorContent editor={editor} />
->>>>>>> 2e9778a0
       {children}
     </div>
   );
