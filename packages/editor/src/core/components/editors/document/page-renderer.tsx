--- conflicted
+++ resolved
@@ -1,29 +1,7 @@
-<<<<<<< HEAD
-import {
-  autoUpdate,
-  computePosition,
-  flip,
-  hide,
-  shift,
-  useDismiss,
-  useFloating,
-  useInteractions,
-} from "@floating-ui/react";
-import { Node } from "@tiptap/pm/model";
-import { EditorView } from "@tiptap/pm/view";
-import { Editor, ReactRenderer } from "@tiptap/react";
-// react
-import { useCallback, useRef, useState } from "react";
-// plane utils
-import { cn } from "@plane/utils";
-=======
 import { Editor } from "@tiptap/react";
->>>>>>> d9e3405f
 // components
 import { EditorContainer, EditorContentWrapper } from "@/components/editors";
 import { AIFeaturesMenu, BlockMenu, EditorBubbleMenu } from "@/components/menus";
-// hooks
-import { useEditorNavigation } from "@/hooks/use-editor-navigation";
 // types
 import { TAIHandler, TDisplayConfig } from "@/types";
 
@@ -39,168 +17,28 @@
 };
 
 export const PageRenderer = (props: IPageRenderer) => {
-<<<<<<< HEAD
-  const { aiHandler, bubbleMenuEnabled, displayConfig, editor, titleEditor, editorContainerClassName, id, tabIndex } =
+  const { aiHandler, bubbleMenuEnabled, displayConfig, editor, editorContainerClassName, id, tabIndex, titleEditor } =
     props;
-  // states
-  const [linkViewProps, setLinkViewProps] = useState<LinkViewProps>();
-  const [isOpen, setIsOpen] = useState(false);
-  const [coordinates, setCoordinates] = useState<{ x: number; y: number }>();
-  const [cleanup, setCleanup] = useState(() => () => {});
-
-  // Use our custom hook for editor navigation
-  useEditorNavigation();
-
-  const { refs, floatingStyles, context } = useFloating({
-    open: isOpen,
-    onOpenChange: setIsOpen,
-    middleware: [flip(), shift(), hide({ strategy: "referenceHidden" })],
-    whileElementsMounted: autoUpdate,
-  });
-
-  const dismiss = useDismiss(context, {
-    ancestorScroll: true,
-  });
-
-  const { getFloatingProps } = useInteractions([dismiss]);
-
-  const floatingElementRef = useRef<HTMLElement | null>(null);
-
-  const closeLinkView = () => setIsOpen(false);
-
-  const handleLinkHover = useCallback(
-    (event: React.MouseEvent) => {
-      if (!editor) return;
-      const target = event.target as HTMLElement;
-      const view = editor.view as EditorView;
-
-      if (!target || !view) return;
-      const pos = view.posAtDOM(target, 0);
-      if (!pos || pos < 0) return;
-
-      if (target.nodeName !== "A") return;
-
-      const node = view.state.doc.nodeAt(pos) as Node;
-      if (!node || !node.isAtom) return;
-
-      // we need to check if any of the marks are links
-      const marks = node.marks;
-
-      if (!marks) return;
-
-      const linkMark = marks.find((mark) => mark.type.name === "link");
-
-      if (!linkMark) return;
-
-      if (floatingElementRef.current) {
-        floatingElementRef.current?.remove();
-      }
-
-      if (cleanup) cleanup();
-
-      const href = linkMark.attrs.href;
-      const componentLink = new ReactRenderer(LinkView, {
-        props: {
-          view: "LinkPreview",
-          url: href,
-          editor: editor,
-          from: pos,
-          to: pos + node.nodeSize,
-        },
-        editor,
-      });
-
-      const referenceElement = target as HTMLElement;
-      const floatingElement = componentLink.element as HTMLElement;
-
-      floatingElementRef.current = floatingElement;
-
-      const cleanupFunc = autoUpdate(referenceElement, floatingElement, () => {
-        computePosition(referenceElement, floatingElement, {
-          placement: "bottom",
-          middleware: [
-            flip(),
-            shift(),
-            hide({
-              strategy: "referenceHidden",
-            }),
-          ],
-        }).then(({ x, y }) => {
-          setCoordinates({ x: x - 300, y: y - 50 });
-          setIsOpen(true);
-          setLinkViewProps({
-            closeLinkView: closeLinkView,
-            view: "LinkPreview",
-            url: href,
-            editor: editor,
-            from: pos,
-            to: pos + node.nodeSize,
-          });
-        });
-      });
-
-      setCleanup(cleanupFunc);
-    },
-    [editor, cleanup]
-  );
-
-  return (
-    <>
-      <div
-        className={cn("frame-renderer flex-grow w-full space-y-4 document-editor-container", {
-          "wide-layout": displayConfig.wideLayout,
-        })}
-        onMouseOver={handleLinkHover}
-      >
-        {titleEditor && (
-          <div className="relative w-full py-3">
-            <EditorContainer
-              editor={titleEditor}
-              id={id + "-title"}
-              editorContainerClassName={cn("page-title-editor bg-transparent p-0 border-none")}
-              displayConfig={displayConfig}
-            >
-              <EditorContentWrapper
-                focus={false}
-                editor={titleEditor}
-                id={id + "-title"}
-                tabIndex={tabIndex}
-                className="no-scrollbar placeholder-custom-text-400 border-[0.5px] border-custom-border-200 bg-transparent tracking-[-2%] font-bold text-[2rem] leading-[2.375rem] w-full outline-none p-0 border-none resize-none rounded-none"
-              />
-            </EditorContainer>
-          </div>
-        )}
-        <EditorContainer
-          displayConfig={displayConfig}
-          editor={editor}
-          editorContainerClassName={editorContainerClassName}
-          id={id}
-        >
-          <EditorContentWrapper editor={editor} id={id} tabIndex={tabIndex} />
-          {editor.isEditable && (
-            <div>
-              {bubbleMenuEnabled && <EditorBubbleMenu editor={editor} />}
-              <BlockMenu editor={editor} />
-              <AIFeaturesMenu menu={aiHandler?.menu} />
-            </div>
-          )}
-        </EditorContainer>
-      </div>
-      {isOpen && linkViewProps && coordinates && (
-        <div
-          style={{ ...floatingStyles, left: `${coordinates.x}px`, top: `${coordinates.y}px` }}
-          className="absolute"
-          ref={refs.setFloating}
-        >
-          <LinkView {...linkViewProps} style={floatingStyles} {...getFloatingProps()} />
-        </div>
-      )}
-    </>
-=======
-  const { aiHandler, bubbleMenuEnabled, displayConfig, editor, editorContainerClassName, id, tabIndex } = props;
 
   return (
     <div className="frame-renderer flex-grow w-full">
+      {titleEditor && (
+        <div className="relative w-full py-3">
+          <EditorContainer
+            editor={titleEditor}
+            id={id + "-title"}
+            editorContainerClassName={"page-title-editor bg-transparent p-0 border-none"}
+            displayConfig={displayConfig}
+          >
+            <EditorContentWrapper
+              focus={false}
+              editor={titleEditor}
+              id={id + "-title"}
+              className="no-scrollbar placeholder-custom-text-400 border-[0.5px] border-custom-border-200 bg-transparent tracking-[-2%] font-bold text-[2rem] leading-[2.375rem] w-full outline-none p-0 border-none resize-none rounded-none"
+            />
+          </EditorContainer>
+        </div>
+      )}
       <EditorContainer
         displayConfig={displayConfig}
         editor={editor}
@@ -217,6 +55,5 @@
         )}
       </EditorContainer>
     </div>
->>>>>>> d9e3405f
   );
 };