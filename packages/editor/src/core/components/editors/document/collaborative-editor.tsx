--- conflicted
+++ resolved
@@ -89,12 +89,8 @@
       bubbleMenuEnabled={bubbleMenuEnabled}
       displayConfig={displayConfig}
       editor={editor}
-<<<<<<< HEAD
       titleEditor={titleEditor}
-      editorContainerClassName={editorContainerClassNames}
-=======
       editorContainerClassName={cn(editorContainerClassNames, "document-editor")}
->>>>>>> a25cd426
       id={id}
       tabIndex={tabIndex}
     />
