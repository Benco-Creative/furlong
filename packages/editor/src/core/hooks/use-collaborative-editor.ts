--- conflicted
+++ resolved
@@ -14,12 +14,9 @@
 import { DocumentEditorAdditionalExtensions } from "@/plane-editor/extensions";
 // types
 import { TCollaborativeEditorHookProps } from "@/types";
-<<<<<<< HEAD
-=======
 // local imports
 import { useEditorNavigation } from "./use-editor-navigation";
 import { useTitleEditor } from "./use-title-editor";
->>>>>>> 28edf03a
 
 export const useCollaborativeEditor = (props: TCollaborativeEditorHookProps) => {
   const {
@@ -150,10 +147,7 @@
         embedConfig: embedHandler,
         fileHandler,
         flaggedExtensions,
-<<<<<<< HEAD
-=======
         isEditable: editable,
->>>>>>> 28edf03a
         provider,
         userDetails: user,
       }),
