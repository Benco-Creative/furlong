import { HocuspocusProvider } from "@hocuspocus/provider";
import Collaboration from "@tiptap/extension-collaboration";
// react
import { useEffect, useMemo, useState } from "react";
// indexeddb
import { IndexeddbPersistence } from "y-indexeddb";
// extensions
import { HeadingListExtension, SideMenuExtension } from "@/extensions";
// helpers
// hooks
import { useEditor } from "@/hooks/use-editor";
import { useRealtimeEvents } from "@/hooks/use-realtime-events";
// plane editor extensions
import { DocumentEditorAdditionalExtensions } from "@/plane-editor/extensions";
// types
import { TCollaborativeEditorProps } from "@/types";
import { useEditorNavigation } from "./use-editor-navigation";
import { useTitleEditor } from "./use-title-editor";

/**
 * Hook that creates a collaborative editor with title and main editor components
 * Handles real-time collaboration, local persistence, and keyboard navigation between editors
 */
export const useCollaborativeEditor = (props: TCollaborativeEditorProps) => {
  const {
    onChange,
    onTransaction,
    isSmoothCursorEnabled,
    disabledExtensions,
    editable,
    editorClassName,
    editorProps = {},
    embedHandler,
    extensions,
    fileHandler,
    forwardedRef,
    handleEditorReady,
    id,
    mentionHandler,
    placeholder,
    realtimeConfig,
    serverHandler,
    tabIndex,
    titleRef,
    user,
    updatePageProperties,
  } = props;

  // Server connection states
  const [hasServerConnectionFailed, setHasServerConnectionFailed] = useState(false);
  const [hasServerSynced, setHasServerSynced] = useState(false);
  // State to track if initial focus has been set
  const [initialFocusSet, setInitialFocusSet] = useState(false);

  // Create keyboard navigation extensions between editors
  const { setTitleEditor, setMainEditor, titleNavigationExtension, mainNavigationExtension } = useEditorNavigation();
  const [isContentInIndexedDb, setIsContentInIndexedDb] = useState(true);
  const [isIndexedDbSynced, setIsIndexedDbSynced] = useState(false);

  // Initialize Hocuspocus provider for real-time collaboration
  const provider = useMemo(
    () =>
      new HocuspocusProvider({
        name: id,
        parameters: realtimeConfig.queryParams,
        token: JSON.stringify(user), // Using user id as token for server auth
        url: realtimeConfig.url,
        onAuthenticationFailed: () => {
          serverHandler?.onServerError?.();
          setHasServerConnectionFailed(true);
        },
        onConnect: () => serverHandler?.onConnect?.(),
        onStatus: (status) => {
          if (status.status === "disconnected") {
            serverHandler?.onServerError?.();
            setHasServerConnectionFailed(true);
          }
        },
        onClose: (data) => {
          if (data.event.code === 1006) {
            serverHandler?.onServerError?.();
            setHasServerConnectionFailed(true);
          }
        },
        onSynced: () => {
          serverHandler?.onServerSynced?.();
          provider.sendStateless(
            JSON.stringify({
              action: "synced",
              workspaceSlug: realtimeConfig.queryParams.workspaceSlug,
              projectId: realtimeConfig.queryParams.projectId,
            })
          );
          setHasServerSynced(true);
        },
      }),
    [id, realtimeConfig, serverHandler, user]
  );

  // Initialize local persistence using IndexedDB
  const localProvider = useMemo(
    () => (id ? new IndexeddbPersistence(id, provider.document) : undefined),
    [id, provider]
  );

  useEffect(() => {
    localProvider?.on("synced", () => {
      setIsIndexedDbSynced(true);
      if (localProvider.doc.share.get("default")?._length === 0) {
        setIsContentInIndexedDb(false);
      } else {
        setIsContentInIndexedDb(true);
      }
    });
  }, [localProvider]);

  // Clean up providers on unmount
  useEffect(
    () => () => {
      provider?.destroy();
      localProvider?.destroy();
    },
    [provider, localProvider]
  );

  // Initialize main document editor
  const editor = useEditor({
    embedConfig: embedHandler,
    disabledExtensions,
    id,
    editable,
    editorProps,
    editorClassName,
    enableHistory: false,
    extensions: [
      // Core extensions
      SideMenuExtension({
        aiEnabled: !disabledExtensions?.includes("ai"),
        dragDropEnabled: true,
      }),
      HeadingListExtension,

      // Collaboration extension
      Collaboration.configure({
        document: provider.document,
        field: "default",
      }),

      // User-provided extensions
      ...(extensions ?? []),

      // Additional document editor extensions
      ...DocumentEditorAdditionalExtensions({
        disabledExtensions,
        embedConfig: embedHandler,
<<<<<<< HEAD
        fileHandler,
=======
>>>>>>> 0d59c6a9
        provider,
        userDetails: user,
      }),

      // Navigation extension for keyboard shortcuts
      mainNavigationExtension,
    ],
    fileHandler,
    handleEditorReady,
    isSmoothCursorEnabled,
    forwardedRef,
    mentionHandler,
    onChange,
    onTransaction,
    placeholder,
    provider,
    tabIndex,
  });

  // Use the new hook for realtime events
  useRealtimeEvents({
    editor,
    provider,
    id,
    updatePageProperties,
  });

  // Initialize title editor
  const titleEditor = useTitleEditor({
    id,
    isSmoothCursorEnabled,
    editable,
    provider,
    titleRef,
    updatePageProperties,
    extensions: [
      // Collaboration extension for title field
      Collaboration.configure({
        document: provider.document,
        field: "title",
      }),

      // Navigation extension for keyboard shortcuts
      titleNavigationExtension,
    ],
  });

  // Connect editors for navigation once they're initialized
  useEffect(() => {
    if (editor && titleEditor) {
      setMainEditor(editor);
      setTitleEditor(titleEditor);
    }
  }, [editor, titleEditor, setMainEditor, setTitleEditor]);

  // Set initial focus based on title editor content
  useEffect(() => {
    // Ensure editors are initialized, sync has occurred, and initial focus hasn't been set
    if (editor && titleEditor && (hasServerSynced || (isIndexedDbSynced && isContentInIndexedDb)) && !initialFocusSet) {
      if (titleEditor.isEmpty) {
        // Focus the title editor if it's empty
        titleEditor.commands.focus("start");
      } else {
        editor.commands.focus("start");
      }
      // Mark initial focus as set to prevent re-running
      setInitialFocusSet(true);
    }
  }, [editor, titleEditor, hasServerSynced, isIndexedDbSynced, initialFocusSet, isContentInIndexedDb]);

  return {
    editor,
    titleEditor,
    hasServerConnectionFailed,
    hasServerSynced,
    isContentInIndexedDb,
    isIndexedDbSynced,
  };
};<|MERGE_RESOLUTION|>--- conflicted
+++ resolved
@@ -153,10 +153,7 @@
       ...DocumentEditorAdditionalExtensions({
         disabledExtensions,
         embedConfig: embedHandler,
-<<<<<<< HEAD
         fileHandler,
-=======
->>>>>>> 0d59c6a9
         provider,
         userDetails: user,
       }),
