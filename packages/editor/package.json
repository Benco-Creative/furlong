--- conflicted
+++ resolved
@@ -38,17 +38,11 @@
     "@floating-ui/react": "^0.26.4",
     "@headlessui/react": "^1.7.3",
     "@hocuspocus/provider": "^2.15.0",
-<<<<<<< HEAD
+    "@plane/constants": "workspace:*",
+    "@plane/hooks": "workspace:*",
     "@plane/types": "workspace:*",
     "@plane/ui": "workspace:*",
     "@plane/utils": "workspace:*",
-=======
-    "@plane/constants": "*",
-    "@plane/hooks": "*",
-    "@plane/types": "*",
-    "@plane/ui": "*",
-    "@plane/utils": "*",
->>>>>>> 805cfed1
     "@tiptap/core": "2.10.4",
     "@tiptap/extension-blockquote": "2.10.4",
     "@tiptap/extension-character-count": "2.11.0",
