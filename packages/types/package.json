{
  "name": "@plane/types",
  "version": "0.27.1",
  "license": "AGPL-3.0",
  "private": true,
  "type": "module",
  "types": "./dist/index.d.ts",
  "main": "./dist/index.js",
  "module": "./dist/index.js",
  "files": [
    "dist/**/*"
  ],
  "exports": {
    ".": {
      "types": "./dist/index.d.ts",
      "require": "./dist/index.js",
      "import": "./dist/index.js"
    }
  },
  "scripts": {
    "dev": "tsup --watch",
    "build": "tsc --noEmit && tsup",
    "check:lint": "eslint . --max-warnings 0",
    "check:types": "tsc --noEmit",
    "check:format": "prettier --check \"**/*.{ts,tsx,md,json,css,scss}\"",
    "fix:lint": "eslint . --fix",
    "fix:format": "prettier --write \"**/*.{ts,tsx,md,json,css,scss}\"",
    "clean": "rm -rf .turbo && rm -rf .next && rm -rf node_modules && rm -rf dist"
  },
  "devDependencies": {
<<<<<<< HEAD
    "@types/react": "^18.3.11",
    "@plane/eslint-config": "workspace:*",
    "@plane/typescript-config": "workspace:*",
    "tsup": "8.4.0"
=======
    "@plane/eslint-config": "*",
    "@plane/typescript-config": "*",
    "tsup": "8.4.0",
    "typescript": "5.8.3"
>>>>>>> 62065a6e
  }
}<|MERGE_RESOLUTION|>--- conflicted
+++ resolved
@@ -28,16 +28,10 @@
     "clean": "rm -rf .turbo && rm -rf .next && rm -rf node_modules && rm -rf dist"
   },
   "devDependencies": {
-<<<<<<< HEAD
     "@types/react": "^18.3.11",
     "@plane/eslint-config": "workspace:*",
     "@plane/typescript-config": "workspace:*",
-    "tsup": "8.4.0"
-=======
-    "@plane/eslint-config": "*",
-    "@plane/typescript-config": "*",
     "tsup": "8.4.0",
     "typescript": "5.8.3"
->>>>>>> 62065a6e
   }
 }