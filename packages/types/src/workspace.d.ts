<<<<<<< HEAD
import type { ICycle, TProjectMembership, IUser, IUserLite, IWorkspaceViewProps, TPaginationInfo } from "@plane/types";
import { EUserWorkspaceRoles } from "@plane/constants"; // TODO: check if importing this over here causes circular dependency
=======
import type { ICycle, IProjectMember, IUser, IUserLite, IWorkspaceViewProps, TPaginationInfo } from "@plane/types";
import { EProductSubscriptionEnum, EUserWorkspaceRoles } from "@plane/constants"; // TODO: check if importing this over here causes circular dependency
>>>>>>> c6648d75
import { TUserPermissions } from "./enums";
// extended imports
import { TWorkspaceExtendedResultEntities } from "./workspace-extended";

export interface IWorkspace {
  readonly id: string;
  readonly owner: IUser;
  readonly created_at: Date;
  readonly updated_at: Date;
  name: string;
  url: string;
  logo_url: string | null;
  readonly total_members: number;
  readonly slug: string;
  readonly created_by: string;
  readonly updated_by: string;
  organization_size: string;
  total_projects?: number;
  current_plan?: EProductSubscriptionEnum;
  is_on_trial?: boolean;
  role: number;
}

export interface IWorkspaceLite {
  readonly id: string;
  name: string;
  slug: string;
}

export interface IWorkspaceMemberInvitation {
  accepted: boolean;
  email: string;
  id: string;
  message: string;
  responded_at: Date;
  role: TUserPermissions;
  token: string;
  invite_link: string;
  workspace: {
    id: string;
    logo_url: string;
    name: string;
    slug: string;
  };
}

export interface IWorkspaceBulkInviteFormData {
  emails: { email: string; role: TUserPermissions }[];
}

export type Properties = {
  assignee: boolean;
  start_date: boolean;
  due_date: boolean;
  labels: boolean;
  key: boolean;
  priority: boolean;
  state: boolean;
  sub_issue_count: boolean;
  link: boolean;
  attachment_count: boolean;
  estimate: boolean;
  created_on: boolean;
  updated_on: boolean;
};

export interface IWorkspaceMember {
  id: string;
  member: IUserLite;
  role: TUserPermissions | EUserWorkspaceRoles;
  created_at?: string;
  avatar_url?: string;
  email?: string;
  first_name?: string;
  last_name?: string;
  joining_date?: string;
  display_name?: string;
  last_login_medium?: string;
}

export interface IWorkspaceMemberMe {
  company_role: string | null;
  created_at: Date;
  created_by: string;
  default_props: IWorkspaceViewProps;
  id: string;
  member: string;
  role: TUserPermissions | EUserWorkspaceRoles;
  updated_at: Date;
  updated_by: string;
  view_props: IWorkspaceViewProps;
  workspace: string;
  draft_issue_count: number;
  active_cycles_count: number;
}

export interface ILastActiveWorkspaceDetails {
  workspace_details: IWorkspace;
  project_details?: TProjectMembership[];
}

export interface IWorkspaceDefaultSearchResult {
  id: string;
  name: string;
  project_id: string;
  project__identifier: string;
  workspace__slug: string;
}
export interface IWorkspaceSearchResult {
  id: string;
  name: string;
  slug: string;
}

export interface IWorkspaceIssueSearchResult {
  id: string;
  name: string;
  project__identifier: string;
  project_id: string;
  sequence_id: number;
  workspace__slug: string;
  type_id: string;
}

export interface IWorkspacePageSearchResult {
  id: string;
  name: string;
  project_ids: string[];
  project__identifiers: string[];
  workspace__slug: string;
}

export interface IWorkspaceProjectSearchResult {
  id: string;
  identifier: string;
  name: string;
  workspace__slug: string;
}

export interface IWorkspaceSearchResults {
  results: {
    workspace: IWorkspaceSearchResult[];
    project: IWorkspaceProjectSearchResult[];
    issue: IWorkspaceIssueSearchResult[];
    cycle: IWorkspaceDefaultSearchResult[];
    module: IWorkspaceDefaultSearchResult[];
    issue_view: IWorkspaceDefaultSearchResult[];
    page: IWorkspacePageSearchResult[];
  } & TWorkspaceExtendedResultEntities;
}

export interface IProductUpdateResponse {
  url: string;
  assets_url: string;
  upload_url: string;
  html_url: string;
  id: number;
  author: {
    login: string;
    id: string;
    node_id: string;
    avatar_url: string;
    gravatar_id: "";
    url: string;
    html_url: string;
    followers_url: string;
    following_url: string;
    gists_url: string;
    starred_url: string;
    subscriptions_url: string;
    organizations_url: string;
    repos_url: string;
    events_url: string;
    received_events_url: string;
    type: string;
    site_admin: false;
  };
  node_id: string;
  tag_name: string;
  target_commitish: string;
  name: string;
  draft: boolean;
  prerelease: true;
  created_at: string;
  published_at: string;
  assets: [];
  tarball_url: string;
  zipball_url: string;
  body: string;
  reactions: {
    url: string;
    total_count: number;
    "+1": number;
    "-1": number;
    laugh: number;
    hooray: number;
    confused: number;
    heart: number;
    rocket: number;
    eyes: number;
  };
}

export interface IWorkspaceActiveCyclesResponse {
  count: number;
  extra_stats: null;
  next_cursor: string;
  next_page_results: boolean;
  prev_cursor: string;
  prev_page_results: boolean;
  results: ICycle[];
  total_pages: number;
}

export interface IWorkspaceProgressResponse {
  completed_issues: number;
  total_issues: number;
  started_issues: number;
  cancelled_issues: number;
  unstarted_issues: number;
}
export interface IWorkspaceAnalyticsResponse {
  completion_chart: any;
}

export type TWorkspacePaginationInfo = TPaginationInfo & {
  results: IWorkspace[];
};

export interface IWorkspaceSidebarNavigationItem {
  key?: string;
  is_pinned: boolean;
  sort_order: number;
}

export interface IWorkspaceSidebarNavigation {
  [key: string]: IWorkspaceSidebarNavigationItem;
}

export type TWorkspaceConnection<TConnectionConfig = object, TConnectionData = object> = {
  id: string;
  workspace_id: string;
  workspace_slug: string;
  credential_id: string;
  target_hostname?: string | null;
  source_hostname?: string | null;
  connection_type: string;
  connection_id: string;
  connection_data: TConnectionData;
  connection_slug?: string | null;
  scopes: string[];
  config: TConnectionConfig;
  created_at?: string;
  updated_at?: string;
};

export type TWorkspaceUserConnection = TWorkspaceConnection & {
  isUserConnected: boolean;
};

export type TWorkspaceEntityConnection<TConnectionConfig = object> = {
  id: string;
  type: string;
  workspace_connection_id: string;
  workspace_id: string;
  workspace_slug: string;
  project_id?: string | null;
  issue_id?: string | null;
  entity_type?: string | null;
  entity_id?: string | null;
  entity_slug?: string | null;
  entity_data: object;
  config: TConnectionConfig;
  created_at?: string;
  updated_at?: string;
};

export type TWorkspaceCredential = {
  id: string;
  source: string;
  workspace_id: string;
  user_id: string;
  source_identifier?: string | null;
  source_authorization_type?: string | null;
  source_auth_email?: string | null;
  source_access_token?: string | null;
  source_refresh_token?: string | null;
  source_hostname?: string | null;
  target_identifier?: string | null;
  target_authorization_type?: string | null;
  target_access_token?: string | null;
  target_refresh_token?: string | null;
  target_hostname?: string | null;
  is_pat?: boolean | false;
  is_active?: boolean | false;
  created_at?: string;
  updated_at?: string;
};

// Type for verification of both target credentials
export type TWorkspaceCredentialVerification = {
  isAuthenticated: boolean;
  isOAuthEnabled: boolean;
};

// Type for verification of both source and target credentials
export type TImporterCredentialValidation = TWorkspaceCredentialVerification & {
  sourceTokenInvalid?: boolean;
};

export type TWorkspaceEpicsSearchParams = {
  initiative_id?: string;
};

export interface IWorkspaceSidebarNavigationItem {
  key?: string;
  is_pinned: boolean;
  sort_order: number;
}

export interface IWorkspaceSidebarNavigation {
  [key: string]: IWorkspaceSidebarNavigationItem;
}<|MERGE_RESOLUTION|>--- conflicted
+++ resolved
@@ -1,10 +1,5 @@
-<<<<<<< HEAD
 import type { ICycle, TProjectMembership, IUser, IUserLite, IWorkspaceViewProps, TPaginationInfo } from "@plane/types";
-import { EUserWorkspaceRoles } from "@plane/constants"; // TODO: check if importing this over here causes circular dependency
-=======
-import type { ICycle, IProjectMember, IUser, IUserLite, IWorkspaceViewProps, TPaginationInfo } from "@plane/types";
-import { EProductSubscriptionEnum, EUserWorkspaceRoles } from "@plane/constants"; // TODO: check if importing this over here causes circular dependency
->>>>>>> c6648d75
+import { EUserWorkspaceRoles, EProductSubscriptionEnum } from "@plane/constants"; // TODO: check if importing this over here causes circular dependency
 import { TUserPermissions } from "./enums";
 // extended imports
 import { TWorkspaceExtendedResultEntities } from "./workspace-extended";
@@ -317,14 +312,4 @@
 
 export type TWorkspaceEpicsSearchParams = {
   initiative_id?: string;
-};
-
-export interface IWorkspaceSidebarNavigationItem {
-  key?: string;
-  is_pinned: boolean;
-  sort_order: number;
-}
-
-export interface IWorkspaceSidebarNavigation {
-  [key: string]: IWorkspaceSidebarNavigationItem;
-}+};