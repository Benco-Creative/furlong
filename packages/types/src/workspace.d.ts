import { EUserWorkspaceRoles } from "@/constants/workspace";
import type {
<<<<<<< HEAD
=======
  ICycle,
>>>>>>> 05f0bcca
  IProjectMember,
  IUser,
  IUserLite,
  IWorkspaceViewProps,
} from "@plane/types";

export interface IWorkspace {
  readonly id: string;
  readonly owner: IUser;
  readonly created_at: Date;
  readonly updated_at: Date;
  name: string;
  url: string;
  logo: string | null;
  slug: string;
  readonly total_members: number;
  readonly slug: string;
  readonly created_by: string;
  readonly updated_by: string;
  organization_size: string;
  total_issues: number;
}

export interface IWorkspaceLite {
  readonly id: string;
  name: string;
  slug: string;
}

export interface IWorkspaceMemberInvitation {
  accepted: boolean;
  email: string;
  id: string;
  message: string;
  responded_at: Date;
  role: EUserWorkspaceRoles;
  token: string;
  workspace: {
    id: string;
    logo: string;
    name: string;
    slug: string;
  };
}

export interface IWorkspaceBulkInviteFormData {
  emails: { email: string; role: EUserWorkspaceRoles }[];
}

export type Properties = {
  assignee: boolean;
  start_date: boolean;
  due_date: boolean;
  labels: boolean;
  key: boolean;
  priority: boolean;
  state: boolean;
  sub_issue_count: boolean;
  link: boolean;
  attachment_count: boolean;
  estimate: boolean;
  created_on: boolean;
  updated_on: boolean;
};

export interface IWorkspaceMember {
  id: string;
  member: IUserLite;
  role: EUserWorkspaceRoles;
<<<<<<< HEAD
  created_at?: string;
=======
  created_at: string;
>>>>>>> 05f0bcca
  avatar?: string;
  email?: string;
  first_name?: string;
  last_name?: string;
<<<<<<< HEAD
  joining_date?: string;
=======
  joining_date: string;
>>>>>>> 05f0bcca
  display_name?: string;
}

export interface IWorkspaceMemberMe {
  company_role: string | null;
  created_at: Date;
  created_by: string;
  default_props: IWorkspaceViewProps;
  id: string;
  member: string;
  role: EUserWorkspaceRoles;
  updated_at: Date;
  updated_by: string;
  view_props: IWorkspaceViewProps;
  workspace: string;
}

export interface ILastActiveWorkspaceDetails {
  workspace_details: IWorkspace;
  project_details?: IProjectMember[];
}

export interface IWorkspaceDefaultSearchResult {
  id: string;
  name: string;
  project_id: string;
  project__identifier: string;
  workspace__slug: string;
}
export interface IWorkspaceSearchResult {
  id: string;
  name: string;
  slug: string;
}

export interface IWorkspaceIssueSearchResult {
  id: string;
  name: string;
  project__identifier: string;
  project_id: string;
  sequence_id: number;
  workspace__slug: string;
}

export interface IWorkspacePageSearchResult {
  id: string;
  name: string;
  project_ids: string[];
  project__identifiers: string[];
  workspace__slug: string;
}

export interface IWorkspaceProjectSearchResult {
  id: string;
  identifier: string;
  name: string;
  workspace__slug: string;
}

export interface IWorkspaceSearchResults {
  results: {
    workspace: IWorkspaceSearchResult[];
    project: IWorkspaceProjectSearchResult[];
    issue: IWorkspaceIssueSearchResult[];
    cycle: IWorkspaceDefaultSearchResult[];
    module: IWorkspaceDefaultSearchResult[];
    issue_view: IWorkspaceDefaultSearchResult[];
    page: IWorkspacePageSearchResult[];
  };
}

export interface IProductUpdateResponse {
  url: string;
  assets_url: string;
  upload_url: string;
  html_url: string;
  id: number;
  author: {
    login: string;
    id: string;
    node_id: string;
    avatar_url: string;
    gravatar_id: "";
    url: string;
    html_url: string;
    followers_url: string;
    following_url: string;
    gists_url: string;
    starred_url: string;
    subscriptions_url: string;
    organizations_url: string;
    repos_url: string;
    events_url: string;
    received_events_url: string;
    type: string;
    site_admin: false;
  };
  node_id: string;
  tag_name: string;
  target_commitish: string;
  name: string;
  draft: boolean;
  prerelease: true;
  created_at: string;
  published_at: string;
  assets: [];
  tarball_url: string;
  zipball_url: string;
  body: string;
  reactions: {
    url: string;
    total_count: number;
    "+1": number;
    "-1": number;
    laugh: number;
    hooray: number;
    confused: number;
    heart: number;
    rocket: number;
    eyes: number;
  };
<<<<<<< HEAD
=======
}

export interface IWorkspaceActiveCyclesResponse {
  count: number;
  extra_stats: null;
  next_cursor: string;
  next_page_results: boolean;
  prev_cursor: string;
  prev_page_results: boolean;
  results: ICycle[];
  total_pages: number;
>>>>>>> 05f0bcca
}<|MERGE_RESOLUTION|>--- conflicted
+++ resolved
@@ -1,9 +1,6 @@
 import { EUserWorkspaceRoles } from "@/constants/workspace";
 import type {
-<<<<<<< HEAD
-=======
   ICycle,
->>>>>>> 05f0bcca
   IProjectMember,
   IUser,
   IUserLite,
@@ -73,20 +70,12 @@
   id: string;
   member: IUserLite;
   role: EUserWorkspaceRoles;
-<<<<<<< HEAD
   created_at?: string;
-=======
-  created_at: string;
->>>>>>> 05f0bcca
   avatar?: string;
   email?: string;
   first_name?: string;
   last_name?: string;
-<<<<<<< HEAD
   joining_date?: string;
-=======
-  joining_date: string;
->>>>>>> 05f0bcca
   display_name?: string;
 }
 
@@ -208,8 +197,6 @@
     rocket: number;
     eyes: number;
   };
-<<<<<<< HEAD
-=======
 }
 
 export interface IWorkspaceActiveCyclesResponse {
@@ -221,5 +208,4 @@
   prev_page_results: boolean;
   results: ICycle[];
   total_pages: number;
->>>>>>> 05f0bcca
 }