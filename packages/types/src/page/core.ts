--- conflicted
+++ resolved
@@ -23,9 +23,6 @@
   updated_by: string | undefined;
   workspace: string | undefined;
   logo_props: TLogoProps | undefined;
-<<<<<<< HEAD
-} & TPageExtended;
-=======
   deleted_at: Date | undefined;
   moved_to_page: string | null;
   moved_to_project: string | null;
@@ -35,7 +32,6 @@
   TPage,
   "id" | "name" | "access" | "logo_props" | "is_locked" | "archived_at" | "parent_id"
 >;
->>>>>>> 65e400f4
 
 // page filters
 export type TPageNavigationTabs = "public" | "private" | "archived" | "shared";
