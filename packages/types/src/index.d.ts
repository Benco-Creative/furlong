--- conflicted
+++ resolved
@@ -28,7 +28,6 @@
 export * from "./auth";
 export * from "./api_token";
 export * from "./instance";
-<<<<<<< HEAD
 export * from "./app";
 
 // enterprise
@@ -40,7 +39,4 @@
       ? `${Key}`
       : `${Key}` | `${Key}.${NestedKeyOf<ObjectType[Key]>}`
     : `${Key}`;
-}[keyof ObjectType & (string | number)];
-=======
-export * from "./app";
->>>>>>> bca3e132
+}[keyof ObjectType & (string | number)];