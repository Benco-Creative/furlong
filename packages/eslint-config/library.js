--- conflicted
+++ resolved
@@ -44,7 +44,7 @@
     "@typescript-eslint/no-explicit-any": "warn",
     "@typescript-eslint/no-useless-empty-export": "error",
     "@typescript-eslint/prefer-ts-expect-error": "warn",
-<<<<<<< HEAD
+    "@typescript-eslint/ban-ts-comment": "warn",
     "import/order": [
       "warn",
       {
@@ -68,9 +68,6 @@
         },
       },
     ],
-=======
-    "@typescript-eslint/ban-ts-comment": "warn",
->>>>>>> 56aaa682
   },
 
   ignorePatterns: [".*.js", "node_modules/", "dist/"],
