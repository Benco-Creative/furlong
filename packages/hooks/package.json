--- conflicted
+++ resolved
@@ -11,15 +11,9 @@
     "dist/**"
   ],
   "scripts": {
-<<<<<<< HEAD
     "build": "tsdown",
     "dev": "tsdown --watch",
-    "check:lint": "eslint . --max-warnings 6",
-=======
-    "build": "tsup --minify",
-    "dev": "tsup --watch",
     "check:lint": "eslint . --max-warnings 9",
->>>>>>> c852738c
     "check:types": "tsc --noEmit",
     "check:format": "prettier --check \"**/*.{ts,tsx,md,json,css,scss}\"",
     "fix:lint": "eslint . --fix",
