--- conflicted
+++ resolved
@@ -2433,11 +2433,16 @@
     "no_module": "モジュールなし"
   },
 
-<<<<<<< HEAD
+  "description_versions": {
+    "last_edited_by": "最終編集者",
+    "previously_edited_by": "以前の編集者",
+    "edited_by": "編集者"
+  },
+
   "notification_settings": {
     "page_label": "{workspace} - 受信トレイ設定",
     "inbox_settings": "受信トレイ設定",
-    "inbox_settings_description": "ワークスペースでのアクティビティに関する通知の受信方法をカスタマイズします。変更は自動的に保存されます。",
+    "inbox_settings_description": "ワークスペース内のアクティビティに関する通知の受け取り方法をカスタマイズします。変更は自動的に保存されます。",
     "advanced_settings": "詳細設定",
     "in_plane": "Plane内",
     "email": "メール",
@@ -2445,32 +2450,26 @@
     "task_updates": "作業項目の更新",
     "task_updates_subtitle": "ワークスペース内の作業項目が更新されたときに通知を受け取ります。",
     "comments": "コメント",
-    "comments_subtitle": "ワークスペース内のディスカッションに関する最新情報を入手します。",
-    "work_item_property_title": "作業項目のあらゆるプロパティの更新",
+    "comments_subtitle": "ワークスペース内のディスカッションを最新の状態に保ちます。",
+    "work_item_property_title": "作業項目のプロパティの更新",
     "work_item_property_subtitle": "ワークスペース内の作業項目が更新されたときに通知を受け取ります。",
-    "status_title": "状態変更",
+    "status_title": "状態の変更",
     "status_subtitle": "作業項目の状態が更新されたとき。",
-    "priority_title": "優先度変更",
+    "priority_title": "優先度の変更",
     "priority_subtitle": "作業項目の優先度レベルが調整されたとき。",
-    "assignee_title": "担当者変更",
+    "assignee_title": "担当者の変更",
     "assignee_subtitle": "作業項目が誰かに割り当てられたり再割り当てされたとき。",
-    "due_date_title": "日付変更",
-    "due_date_subtitle": "作業項目の開始日または期日が更新されたとき。",
-    "module_title": "モジュール更新",
-    "cycle_title": "サイクル更新",
+    "due_date_title": "日付の変更",
+    "due_date_subtitle": "作業項目の開始日または期限が更新されたとき。",
+    "module_title": "モジュールの更新",
+    "cycle_title": "サイクルの更新",
     "mentioned_comments_title": "メンション",
-    "mentioned_comments_subtitle": "誰かがコメントであなたに言及したとき。",
+    "mentioned_comments_subtitle": "誰かがコメントであなたをメンションしたとき。",
     "new_comments_title": "新しいコメント",
     "new_comments_subtitle": "フォローしているタスクに新しいコメントが追加されたとき。",
     "reaction_comments_title": "リアクション",
-    "reaction_comments_subtitle": "誰かがあなたのコメントやタスクに絵文字でリアクションしたときに通知を受け取ります。",
+    "reaction_comments_subtitle": "誰かがあなたのコメントやタスクに絵文字で反応したときに通知を受け取ります。",
     "setting_updated_successfully": "設定が正常に更新されました",
     "failed_to_update_setting": "設定の更新に失敗しました"
-=======
-  "description_versions": {
-    "last_edited_by": "最終編集者",
-    "previously_edited_by": "以前の編集者",
-    "edited_by": "編集者"
->>>>>>> 993c7899
   }
 }