--- conflicted
+++ resolved
@@ -871,7 +871,6 @@
     "applying": "Terapkan",
     "users": "Pengguna",
     "admins": "Admin",
-<<<<<<< HEAD
     "guests": "Tamu",
     "on_track": "Sesuai Jalur",
     "off_track": "Menyimpang",
@@ -882,9 +881,6 @@
     "in_progress": "Sedang berlangsung",
     "planned": "Direncanakan",
     "paused": "Dijedaikan"
-=======
-    "guests": "Tamu"
->>>>>>> 177c58a4
   },
   "chart": {
     "x_axis": "Sumbu-X",
