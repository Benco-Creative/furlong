--- conflicted
+++ resolved
@@ -504,8 +504,6 @@
   "new_password_must_be_different_from_old_password": "Nova senha deve ser diferente da senha antiga",
   "edited": "editado",
   "bot": "robô",
-<<<<<<< HEAD
-=======
   "updates": {
     "add_update": "Adicionar atualização",
     "add_update_placeholder": "Adicione sua atualização aqui",
@@ -573,7 +571,6 @@
       }
     }
   },
->>>>>>> 07b28cac
   "project_view": {
     "sort_by": {
       "created_at": "Criado em",
