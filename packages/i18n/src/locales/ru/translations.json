{
  "sidebar": {
    "projects": "Проекты",
    "pages": "Страницы",
    "new_work_item": "Новый рабочий элемент",
    "home": "Главная",
    "your_work": "Ваша работа",
    "inbox": "Входящие",
    "workspace": "Рабочие пространства",
    "views": "Представления",
    "analytics": "Аналитика",
    "work_items": "Рабочие элементы",
    "cycles": "Циклы",
    "modules": "Модули",
    "intake": "Предложения",
    "drafts": "Черновики",
    "favorites": "Избранное",
    "pro": "Pro",
    "upgrade": "Обновить"
  },
  "auth": {
    "common": {
      "email": {
        "label": "Email",
        "placeholder": "name@company.com",
        "errors": {
          "required": "Email обязателен",
          "invalid": "Email недействителен"
        }
      },
      "password": {
        "label": "Пароль",
        "set_password": "Установить пароль",
        "placeholder": "Введите пароль",
        "confirm_password": {
          "label": "Подтвердите пароль",
          "placeholder": "Подтвердите пароль"
        },
        "current_password": {
          "label": "Текущий пароль"
        },
        "new_password": {
          "label": "Новый пароль",
          "placeholder": "Введите новый пароль"
        },
        "change_password": {
          "label": {
            "default": "Сменить пароль",
            "submitting": "Смена пароля"
          }
        },
        "errors": {
          "match": "Пароли не совпадают",
          "empty": "Пожалуйста, введите ваш пароль",
          "length": "Длина пароля должна быть более 8 символов",
          "strength": {
            "weak": "Слабый пароль",
            "strong": "Сильный пароль"
          }
        },
        "submit": "Установить пароль",
        "toast": {
          "change_password": {
            "success": {
              "title": "Успех!",
              "message": "Пароль успешно изменён."
            },
            "error": {
              "title": "Ошибка!",
              "message": "Что-то пошло не так. Пожалуйста, попробуйте снова."
            }
          }
        }
      },
      "unique_code": {
        "label": "Уникальный код",
        "placeholder": "gets-sets-flys",
        "paste_code": "Вставьте код, отправленный на ваш email",
        "requesting_new_code": "Запрос нового кода",
        "sending_code": "Отправка кода"
      },
      "already_have_an_account": "Уже есть аккаунт?",
      "login": "Войти",
      "create_account": "Создать аккаунт",
      "new_to_plane": "Впервые в Plane?",
      "back_to_sign_in": "Вернуться к входу",
      "resend_in": "Отправить снова через {seconds} секунд",
      "sign_in_with_unique_code": "Войти с уникальным кодом",
      "forgot_password": "Забыли пароль?"
    },
    "sign_up": {
      "header": {
        "label": "Создайте аккаунт, чтобы начать управлять работой с вашей командой.",
        "step": {
          "email": {
            "header": "Регистрация",
            "sub_header": ""
          },
          "password": {
            "header": "Регистрация",
            "sub_header": "Зарегистрируйтесь, используя комбинацию email-пароль."
          },
          "unique_code": {
            "header": "Регистрация",
            "sub_header": "Зарегистрируйтесь, используя уникальный код, отправленный на указанный выше email."
          }
        }
      },
      "errors": {
        "password": {
          "strength": "Попробуйте установить сильный пароль для продолжения"
        }
      }
    },
    "sign_in": {
      "header": {
        "label": "Войдите, чтобы начать управлять работой с вашей командой.",
        "step": {
          "email": {
            "header": "Войти или зарегистрироваться",
            "sub_header": ""
          },
          "password": {
            "header": "Войти или зарегистрироваться",
            "sub_header": "Используйте комбинацию email-пароль для входа."
          },
          "unique_code": {
            "header": "Войти или зарегистрироваться",
            "sub_header": "Войдите, используя уникальный код, отправленный на указанный выше email."
          }
        }
      }
    },
    "forgot_password": {
      "title": "Сбросьте ваш пароль",
      "description": "Введите проверенный email вашего аккаунта, и мы отправим вам ссылку для сброса пароля.",
      "email_sent": "Мы отправили ссылку для сброса на ваш email",
      "send_reset_link": "Отправить ссылку для сброса",
      "errors": {
        "smtp_not_enabled": "Мы видим, что ваш администратор не включил SMTP, мы не сможем отправить ссылку для сброса пароля"
      },
      "toast": {
        "success": {
          "title": "Email отправлен",
          "message": "Проверьте ваши входящие для ссылки на сброс пароля. Если она не появится в течение нескольких минут, проверьте папку спама."
        },
        "error": {
          "title": "Ошибка!",
          "message": "Что-то пошло не так. Пожалуйста, попробуйте снова."
        }
      }
    },
    "reset_password": {
      "title": "Установите новый пароль",
      "description": "Обеспечьте безопасность вашего аккаунта с помощью сильного пароля"
    },
    "set_password": {
      "title": "Обеспечьте безопасность вашего аккаунта",
      "description": "Установка пароля помогает вам безопасно входить в систему"
    },
    "sign_out": {
      "toast": {
        "error": {
          "title": "Ошибка!",
          "message": "Не удалось выйти. Пожалуйста, попробуйте снова."
        }
      }
    }
  },
  "submit": "Отправить",
  "cancel": "Отменить",
  "loading": "Загрузка",
  "error": "Ошибка",
  "success": "Успешно",
  "warning": "Предупреждение",
  "info": "Информация",
  "close": "Закрыть",
  "yes": "Да",
  "no": "Нет",
  "ok": "OK",
  "name": "Имя",
  "description": "Описание",
  "search": "Поиск",
  "add_member": "Добавить участника",
  "adding_members": "Добавление участников",
  "remove_member": "Удалить участника",
  "add_members": "Добавить участников",
  "adding_member": "Добавление участников",
  "remove_members": "Удалить участников",
  "add": "Добавить",
  "adding": "Добавление",
  "remove": "Удалить",
  "add_new": "Добавить новый",
  "remove_selected": "Удалить выбранное",
  "first_name": "Имя",
  "last_name": "Фамилия",
  "email": "Email",
  "display_name": "Отображаемое имя",
  "role": "Роль",
  "timezone": "Часовой пояс",
  "avatar": "Аватар",
  "cover_image": "Обложка",
  "password": "Пароль",
  "change_cover": "Изменить обложку",
  "language": "Язык",
  "saving": "Сохранение",
  "save_changes": "Сохранить изменения",
  "deactivate_account": "Деактивировать аккаунт",
  "deactivate_account_description": "При деактивации аккаунта все данные и ресурсы будут безвозвратно удалены и не могут быть восстановлены.",
  "profile_settings": "Настройки профиля",
  "your_account": "Ваш аккаунт",
  "security": "Безопасность",
  "activity": "Активность",
  "appearance": "Внешний вид",
  "notifications": "Уведомления",
  "workspaces": "Рабочие пространства",
  "create_workspace": "Создать рабочее пространство",
  "invitations": "Приглашения",
  "summary": "Сводка",
  "assigned": "Назначено",
  "created": "Создано",
  "subscribed": "Подписались",
  "you_do_not_have_the_permission_to_access_this_page": "У вас нет прав для доступа к этой странице.",
  "something_went_wrong_please_try_again": "Что-то пошло не так. Пожалуйста, попробуйте еще раз.",
  "load_more": "Загрузить еще",
  "select_or_customize_your_interface_color_scheme": "Выберите или настройте цветовую схему интерфейса.",
  "select_the_cursor_motion_style_that_feels_right_for_you": "Выберите стиль движения курсора, который подходит именно вам.",
  "theme": "Тема",
  "smooth_cursor": "Плавный курсор",
  "system_preference": "Системные настройки",
  "light": "Светлая",
  "dark": "Темная",
  "light_contrast": "Светлая высококонтрастная",
  "dark_contrast": "Темная высококонтрастностная",
  "custom": "Пользовательская тема",
  "select_your_theme": "Выберите тему",
  "customize_your_theme": "Настройте свою тему",
  "background_color": "Цвет фона",
  "text_color": "Цвет текста",
  "primary_color": "Основной цвет (темы)",
  "sidebar_background_color": "Цвет фона боковой панели",
  "sidebar_text_color": "Цвет текста боковой панели",
  "set_theme": "Установить тему",
  "enter_a_valid_hex_code_of_6_characters": "Введите корректный HEX-код из 6 символов",
  "background_color_is_required": "Требуется цвет фона",
  "text_color_is_required": "Требуется цвет текста",
  "primary_color_is_required": "Требуется основной цвет",
  "sidebar_background_color_is_required": "Требуется цвет фона боковой панели",
  "sidebar_text_color_is_required": "Требуется цвет текста боковой панели",
  "updating_theme": "Обновление темы",
  "theme_updated_successfully": "Тема успешно обновлена",
  "failed_to_update_the_theme": "Не удалось обновить тему",
  "email_notifications": "Email-уведомления",
  "stay_in_the_loop_on_issues_you_are_subscribed_to_enable_this_to_get_notified": "Будьте в курсе рабочих элементов, на которые вы подписаны. Включите уведомления.",
  "email_notification_setting_updated_successfully": "Настройки email-уведомлений успешно обновлены",
  "failed_to_update_email_notification_setting": "Не удалось обновить настройки email-уведомлений",
  "notify_me_when": "Уведомлять меня, когда",
  "property_changes": "Изменения свойств",
  "property_changes_description": "Уведомлять при изменении свойств рабочих элементов: назначенные, приоритет, оценки и прочее",
  "state_change": "Изменение статуса",
  "state_change_description": "Уведомлять при изменении статуса рабочего элемента",
  "issue_completed": "Рабочий элемент выполнен",
  "issue_completed_description": "Уведомлять только при выполнении рабочего элемента",
  "comments": "Комментарии",
  "comments_description": "Уведомлять при добавлении комментариев к рабочему элементу",
  "mentions": "Упоминания",
  "mentions_description": "Уведомлять только при упоминании меня в комментариях или описании",
  "old_password": "Старый пароль",
  "general_settings": "Общие настройки",
  "sign_out": "Выйти",
  "signing_out": "Выход...",
  "active_cycles": "Активные циклы",
  "active_cycles_description": "Мониторинг циклов по проектам, отслеживание приоритетных рабочих элементов и фокусировка на проблемных циклах.",
  "on_demand_snapshots_of_all_your_cycles": "Моментальные снимки всех ваших циклов",
  "upgrade": "Обновить",
  "10000_feet_view": "Обзор всех активных циклов с высоты",
  "10000_feet_view_description": "Общий обзор выполняющихся циклов во всех проектах вместо переключения между циклами в каждом проекте.",
  "get_snapshot_of_each_active_cycle": "Получить снимок каждого активного цикла",
  "get_snapshot_of_each_active_cycle_description": "Отслеживайте ключевые метрики активных циклов, их прогресс и соответствие срокам.",
  "compare_burndowns": "Сравнение графиков выгорания",
  "compare_burndowns_description": "Мониторинг производительности команд через анализ графиков выполнения циклов.",
  "quickly_see_make_or_break_issues": "Быстрый просмотр критических рабочих элементов",
  "quickly_see_make_or_break_issues_description": "Просмотр высокоприоритетных рабочих элементов с указанием сроков для каждого цикла в один клик.",
  "zoom_into_cycles_that_need_attention": "Фокусировка на проблемных циклах",
  "zoom_into_cycles_that_need_attention_description": "Исследование состояния циклов, не соответствующих ожиданиям, в один клик.",
  "stay_ahead_of_blockers": "Предупреждение блокирующих рабочих элементов",
  "stay_ahead_of_blockers_description": "Выявление проблем между проектами и скрытых зависимостей между циклами.",
  "analytics": "Аналитика",
  "workspace_invites": "Приглашения в рабочее пространство",
  "enter_god_mode": "Режим администратора",
  "workspace_logo": "Логотип рабочего пространства",
  "new_issue": "Новый рабочий элемент",
  "your_work": "Ваша работа",
  "drafts": "Черновики",
  "projects": "Проекты",
  "views": "Представления",
  "workspace": "Рабочее пространство",
  "archives": "Архивы",
  "settings": "Настройки",
  "failed_to_move_favorite": "Ошибка перемещения избранного",
  "favorites": "Избранное",
  "no_favorites_yet": "Нет избранного",
  "create_folder": "Создать папку",
  "new_folder": "Новая папка",
  "favorite_updated_successfully": "Избранное успешно обновлено",
  "favorite_created_successfully": "Избранное успешно создано",
  "folder_already_exists": "Папка уже существует",
  "folder_name_cannot_be_empty": "Имя папки не может быть пустым",
  "something_went_wrong": "Что-то пошло не так",
  "failed_to_reorder_favorite": "Ошибка изменения порядка избранного",
  "favorite_removed_successfully": "Избранное успешно удалено",
  "failed_to_create_favorite": "Ошибка создания избранного",
  "failed_to_rename_favorite": "Ошибка переименования избранного",
  "project_link_copied_to_clipboard": "Ссылка на проект скопирована в буфер обмена",
  "link_copied": "Ссылка скопирована",
  "add_project": "Добавить проект",
  "create_project": "Создать проект",
  "failed_to_remove_project_from_favorites": "Не удалось удалить проект из избранного. Попробуйте снова.",
  "project_created_successfully": "Проект успешно создан",
  "project_created_successfully_description": "Проект успешно создан. Теперь вы можете добавлять рабочие элементы.",
  "project_name_already_taken": "Имя проекта уже используется.",
  "project_identifier_already_taken": "Идентификатор проекта уже используется.",
  "project_cover_image_alt": "Обложка проекта",
  "name_is_required": "Требуется имя",
  "title_should_be_less_than_255_characters": "Заголовок должен быть короче 255 символов",
  "project_name": "Название проекта",
  "project_id_must_be_at_least_1_character": "ID проекта должен содержать минимум 1 символ",
  "project_id_must_be_at_most_5_characters": "ID проекта должен содержать максимум 5 символов",
  "project_id": "ID проекта",
  "project_id_tooltip_content": "Помогает идентифицировать рабочие элементы в проекте. Макс. 5 символов.",
  "description_placeholder": "Описание",
  "only_alphanumeric_non_latin_characters_allowed": "Допускаются только буквенно-цифровые и нелатинские символы.",
  "project_id_is_required": "Требуется ID проекта",
  "project_id_allowed_char": "Допускаются только буквенно-цифровые и нелатинские символы.",
  "project_id_min_char": "ID проекта должен содержать минимум 1 символ",
  "project_id_max_char": "ID проекта должен содержать максимум 5 символов",
  "project_description_placeholder": "Введите описание проекта",
  "select_network": "Выбрать сеть",
  "lead": "Руководитель",
  "date_range": "Диапазон дат",
  "private": "Приватный",
  "public": "Публичный",
  "accessible_only_by_invite": "Доступ только по приглашению",
  "anyone_in_the_workspace_except_guests_can_join": "Все участники рабочего пространства (кроме гостей) могут присоединиться",
  "creating": "Создание",
  "creating_project": "Создание проекта",
  "adding_project_to_favorites": "Добавление проекта в избранное",
  "project_added_to_favorites": "Проект добавлен в избранное",
  "couldnt_add_the_project_to_favorites": "Не удалось добавить проект в избранное. Попробуйте снова.",
  "removing_project_from_favorites": "Удаление проекта из избранного",
  "project_removed_from_favorites": "Проект удален из избранного",
  "couldnt_remove_the_project_from_favorites": "Не удалось удалить проект из избранного. Попробуйте снова.",
  "add_to_favorites": "Добавить в избранное",
  "remove_from_favorites": "Удалить из избранного",
  "publish_project": "Опубликовать проект",
  "publish": "Опубликовать",
  "copy_link": "Копировать ссылку",
  "leave_project": "Покинуть проект",
  "join_the_project_to_rearrange": "Присоединитесь к проекту для изменения порядка",
  "drag_to_rearrange": "Перетащите для изменения порядка",
  "congrats": "Поздравляем!",
  "open_project": "Открыть проект",
  "issues": "Рабочие элементы",
  "cycles": "Циклы",
  "modules": "Модули",
  "pages": "Страницы",
  "intake": "Предложения",
  "time_tracking": "Учет времени",
  "work_management": "Управление рабочими элементами",
  "projects_and_issues": "Проекты и рабочие элементы",
  "projects_and_issues_description": "Включить/отключить для этого проекта",
  "cycles_description": "Ограничьте работу по времени для каждого проекта и при необходимости изменяйте период. Один цикл может длиться 2 недели, следующий — 1 неделю.",
  "modules_description": "Организуйте работу в подпроекты с назначенными руководителями и исполнителями.",
  "views_description": "Сохраните пользовательские сортировки, фильтры и параметры отображения или поделитесь ими с командой.",
  "pages_description": "Создавайте и редактируйте свободный контент: заметки, документы, что угодно.",
  "intake_description": "Позвольте участникам вне команды сообщать об ошибках, оставлять отзывы и предложения, не нарушая ваш рабочий процесс.",
  "time_tracking_description": "Записывайте время, потраченное на рабочие элементы и проекты.",
  "work_management_description": "Управление рабочими элементами и проектами",
  "documentation": "Документация",
  "message_support": "Написать в поддержку",
  "contact_sales": "Связаться с отделом продаж",
  "hyper_mode": "Гиперрежим",
  "keyboard_shortcuts": "Горячие клавиши",
  "whats_new": "Что нового?",
  "version": "Версия",
  "we_are_having_trouble_fetching_the_updates": "Возникли проблемы с получением обновлений.",
  "our_changelogs": "наши журналы изменений",
  "for_the_latest_updates": "для последних обновлений.",
  "please_visit": "Пожалуйста, посетите",
  "docs": "Документация",
  "full_changelog": "Полный журнал изменений",
  "support": "Поддержка",
  "discord": "Discord",
  "powered_by_plane_pages": "Работает на Plane Pages",
  "please_select_at_least_one_invitation": "Пожалуйста, выберите хотя бы одно приглашение.",
  "please_select_at_least_one_invitation_description": "Для присоединения к рабочему пространству выберите хотя бы одно приглашение.",
  "we_see_that_someone_has_invited_you_to_join_a_workspace": "Вы получили приглашение присоединиться к рабочему пространству",
  "join_a_workspace": "Присоединиться к рабочему пространству",
  "we_see_that_someone_has_invited_you_to_join_a_workspace_description": "Вы получили приглашение присоединиться к рабочему пространству",
  "join_a_workspace_description": "Присоединиться к рабочему пространству",
  "accept_and_join": "Принять и присоединиться",
  "go_home": "На главную",
  "no_pending_invites": "Нет ожидающих приглашений",
  "you_can_see_here_if_someone_invites_you_to_a_workspace": "Здесь отображаются приглашения в рабочие пространства",
  "back_to_home": "Вернуться на главную",
  "workspace_name": "название-рабочего-пространства",
  "deactivate_your_account": "Деактивировать ваш аккаунт",
  "deactivate_your_account_description": "После деактивации вы не сможете получать рабочие элементы и оплачивать рабочее пространство. Для реактивации потребуется новое приглашение.",
  "deactivating": "Деактивация...",
  "confirm": "Подтвердить",
  "confirming": "Подтверждение...",
  "draft_created": "Черновик создан",
  "issue_created_successfully": "Рабочий элемент успешно создан",
  "draft_creation_failed": "Ошибка создания черновика",
  "issue_creation_failed": "Ошибка создания рабочего элемента",
  "draft_issue": "Черновик рабочего элемента",
  "issue_updated_successfully": "Рабочий элемент успешно обновлен",
  "issue_could_not_be_updated": "Не удалось обновить рабочий элемент",
  "create_a_draft": "Создать черновик",
  "save_to_drafts": "Сохранить в черновики",
  "save": "Сохранить",
  "update": "Обновить",
  "updating": "Обновление...",
  "create_new_issue": "Создать новый рабочий элемент",
  "editor_is_not_ready_to_discard_changes": "Редактор не готов отменить изменения",
  "failed_to_move_issue_to_project": "Ошибка перемещения рабочего элемента в проект",
  "create_more": "Создать еще",
  "add_to_project": "Добавить в проект",
  "discard": "Отменить",
  "duplicate_issue_found": "Найден дублирующийся рабочий элемент",
  "duplicate_issues_found": "Найдены дублирующиеся рабочие элементы",
  "no_matching_results": "Нет совпадений",
  "title_is_required": "Требуется заголовок",
  "title": "Заголовок",
  "state": "Статус",
  "priority": "Приоритет",
  "none": "Нет",
  "urgent": "Срочный",
  "high": "Высокий",
  "medium": "Средний",
  "low": "Низкий",
  "members": "Участники",
  "assignee": "Назначенный",
  "assignees": "Назначенные",
  "you": "Вы",
  "labels": "Метки",
  "create_new_label": "Создать новую метку",
  "start_date": "Дата начала",
  "end_date": "Дата окончания",
  "due_date": "Срок выполнения",
  "estimate": "Оценка",
  "change_parent_issue": "Изменить родительский рабочий элемент",
  "remove_parent_issue": "Удалить родительский рабочий элемент",
  "add_parent": "Добавить родительский",
  "loading_members": "Загрузка участников",
  "view_link_copied_to_clipboard": "Ссылка на представление скопирована в буфер",
  "required": "Обязательно",
  "optional": "Опционально",
  "Cancel": "Отмена",
  "edit": "Редактировать",
  "archive": "Архивировать",
  "restore": "Восстановить",
  "open_in_new_tab": "Открыть в новой вкладке",
  "delete": "Удалить",
  "deleting": "Удаление...",
  "make_a_copy": "Создать копию",
  "move_to_project": "Переместить в проект",
  "good": "Доброго",
  "morning": "утра",
  "afternoon": "дня",
  "evening": "вечера",
  "show_all": "Показать все",
  "show_less": "Свернуть",
  "no_data_yet": "Нет данных",
  "syncing": "Синхронизация",
  "add_work_item": "Добавить рабочий элемент",
  "advanced_description_placeholder": "Нажмите '/' для команд",
  "create_work_item": "Создать рабочий элемент",
  "attachments": "Вложения",
  "declining": "Отмена...",
  "declined": "Отменено",
  "decline": "Отменить",
  "unassigned": "Не назначено",
  "work_items": "Рабочие элементы",
  "add_link": "Добавить ссылку",
  "points": "Очки",
  "no_assignee": "Нет назначенного",
  "no_assignees_yet": "Нет назначенных",
  "no_labels_yet": "Нет меток",
  "ideal": "Идеально",
  "current": "Текущее",
  "no_matching_members": "Нет совпадений",
  "leaving": "Выход...",
  "removing": "Удаление...",
  "leave": "Покинуть",
  "refresh": "Обновить",
  "refreshing": "Обновление...",
  "refresh_status": "Обновить статус",
  "prev": "Назад",
  "next": "Вперед",
  "re_generating": "Повторная генерация...",
  "re_generate": "Сгенерировать заново",
  "re_generate_key": "Перегенерировать ключ",
  "export": "Экспорт",
  "member": "{count, plural, one{# участник} few{# участника} other{# участников}}",
  "new_password_must_be_different_from_old_password": "Новое пароль должен отличаться от старого пароля",
  "edited": "Редактировано",
  "bot": "Бот",
  "project_view": {
    "sort_by": {
      "created_at": "Дата создания",
      "updated_at": "Дата обновления",
      "name": "Имя"
    }
  },
  "toast": {
    "success": "Успех!",
    "error": "Ошибка!"
  },
  "links": {
    "toasts": {
      "created": {
        "title": "Ссылка создана",
        "message": "Ссылка успешно создана"
      },
      "not_created": {
        "title": "Ошибка создания ссылки",
        "message": "Не удалось создать ссылку"
      },
      "updated": {
        "title": "Ссылка обновлена",
        "message": "Ссылка успешно обновлена"
      },
      "not_updated": {
        "title": "Ошибка обновления ссылки",
        "message": "Не удалось обновить ссылку"
      },
      "removed": {
        "title": "Ссылка удалена",
        "message": "Ссылка успешно удалена"
      },
      "not_removed": {
        "title": "Ошибка удаления ссылки",
        "message": "Не удалось удалить ссылку"
      }
    }
  },
  "home": {
    "empty": {
      "quickstart_guide": "Руководство по началу работы",
      "not_right_now": "Не сейчас",
      "create_project": {
        "title": "Создать проект",
        "description": "Большинство вещей начинаются с проекта в Plane.",
        "cta": "Начать"
      },
      "invite_team": {
        "title": "Пригласить команду",
        "description": "Создавайте, развивайте и управляйте вместе с коллегами.",
        "cta": "Пригласить"
      },
      "configure_workspace": {
        "title": "Настройте рабочее пространство",
        "description": "Включайте/отключайте функции или делайте больше.",
        "cta": "Настроить"
      },
      "personalize_account": {
        "title": "Персонализируйте Plane",
        "description": "Выберите изображение, цвета и другие параметры.",
        "cta": "Настроить сейчас"
      },
      "widgets": {
        "title": "Включите виджеты для лучшего опыта",
        "description": "Все ваши виджеты выключены. Включите их\nдля улучшения взаимодействия!",
        "primary_button": {
          "text": "Управление виджетами"
        }
      }
    },
    "quick_links": {
      "empty": "Сохраняйте ссылки на важные рабочие элементы.",
      "add": "Добавить быструю ссылку",
      "title": "Быстрая ссылка",
      "title_plural": "Быстрые ссылки"
    },
    "recents": {
      "title": "Недавние",
      "empty": {
        "project": "Недавние проекты появятся здесь после посещения.",
        "page": "Недавние страницы появятся здесь после посещения.",
        "issue": "Недавние рабочие элементы появятся здесь после посещения.",
        "default": "Пока нет недавних элементов"
      },
      "filters": {
        "all": "Все",
        "projects": "Проекты",
        "pages": "Страницы",
        "issues": "Рабочие элементы"
      }
    },
    "new_at_plane": {
      "title": "Новое в Plane"
    },
    "quick_tutorial": {
      "title": "Быстрое обучение"
    },
    "widget": {
      "reordered_successfully": "Виджет успешно перемещен.",
      "reordering_failed": "Ошибка при изменении порядка виджетов."
    },
    "manage_widgets": "Управление виджетами",
    "title": "Главная",
    "star_us_on_github": "Оцените нас на GitHub"
  },
  "link": {
    "modal": {
      "url": {
        "text": "URL",
        "required": "Некорректный URL",
        "placeholder": "Введите или вставьте URL"
      },
      "title": {
        "text": "Отображаемый заголовок",
        "placeholder": "Как вы хотите видеть эту ссылку"
      }
    }
  },
  "common": {
    "all": "Все",
    "states": "Статусы",
    "state": "Статус",
    "state_groups": "Группы статусов",
    "state_group": "Группа статусов",
    "priorities": "Приоритеты",
    "priority": "Приоритет",
    "team_project": "Командный проект",
    "project": "Проект",
    "cycle": "Цикл",
    "cycles": "Циклы",
    "module": "Модуль",
    "modules": "Модули",
    "labels": "Метки",
    "label": "Метка",
    "assignees": "Назначенные",
    "assignee": "Назначенный",
    "created_by": "Создано",
    "none": "Нет",
    "link": "Ссылка",
    "estimates": "Оценки",
    "estimate": "Оценка",
    "created_at": "Создано в",
    "completed_at": "Завершено в",
    "layout": "Макет",
    "filters": "Фильтры",
    "display": "Отображение",
    "load_more": "Загрузить еще",
    "activity": "Активность",
    "analytics": "Аналитика",
    "dates": "Даты",
    "success": "Успешно!",
    "something_went_wrong": "Что-то пошло не так",
    "error": {
      "label": "Ошибка!",
      "message": "Произошла ошибка. Пожалуйста, попробуйте снова."
    },
    "group_by": "Группировать по",
    "epic": "Эпик",
    "epics": "Эпики",
    "work_item": "Рабочий элемент",
    "work_items": "Рабочие элементы",
    "sub_work_item": "Подэлемент",
    "add": "Добавить",
    "warning": "Предупреждение",
    "updating": "Обновление",
    "adding": "Добавление",
    "update": "Обновить",
    "creating": "Создание",
    "create": "Создать",
    "cancel": "Отмена",
    "description": "Описание",
    "title": "Заголовок",
    "attachment": "Вложение",
    "general": "Общее",
    "features": "Функции",
    "automation": "Автоматизация",
    "project_name": "Название проекта",
    "project_id": "ID проекта",
    "project_timezone": "Часовой пояс проекта",
    "created_on": "Создано",
    "update_project": "Обновить проект",
    "identifier_already_exists": "Идентификатор уже существует",
    "add_more": "Добавить еще",
    "defaults": "По умолчанию",
    "add_label": "Добавить метку",
    "customize_time_range": "Настроить период",
    "loading": "Загрузка",
    "attachments": "Вложения",
    "property": "Свойство",
    "properties": "Свойства",
    "parent": "Родительский",
    "page": "Пейдж",
    "remove": "Удалить",
    "archiving": "Архивация",
    "archive": "Архивировать",
    "access": {
      "public": "Публичный",
      "private": "Приватный"
    },
    "done": "Готово",
    "sub_work_items": "Подэлементы",
    "comment": "Комментарий",
    "workspace_level": "Уровень рабочего пространства",
    "order_by": {
      "label": "Сортировать по",
      "manual": "Вручную",
      "last_created": "Последние созданные",
      "last_updated": "Последние обновленные",
      "start_date": "Дата начала",
      "due_date": "Срок выполнения",
      "asc": "По возрастанию",
      "desc": "По убыванию",
      "updated_on": "Дата обновления"
    },
    "sort": {
      "asc": "По возрастанию",
      "desc": "По убыванию",
      "created_on": "Дата создания",
      "updated_on": "Дата обновления"
    },
    "comments": "Комментарии",
    "updates": "Обновления",
    "clear_all": "Очистить все",
    "copied": "Скопировано!",
    "link_copied": "Ссылка скопирована!",
    "link_copied_to_clipboard": "Ссылка скопирована в буфер обмена",
    "copied_to_clipboard": "Ссылка на рабочий элемент скопирована",
    "is_copied_to_clipboard": "Рабочий элемент скопирован в буфер обмена",
    "no_links_added_yet": "Нет добавленных ссылок",
    "add_link": "Добавить ссылку",
    "links": "Ссылки",
    "go_to_workspace": "Перейти в рабочее пространство",
    "progress": "Прогресс",
    "optional": "Опционально",
    "join": "Присоединиться",
    "go_back": "Назад",
    "continue": "Продолжить",
    "resend": "Отправить повторно",
    "relations": "Связи",
    "errors": {
      "default": {
        "title": "Ошибка!",
        "message": "Что-то пошло не так. Попробуйте позже."
      },
      "required": "Это поле обязательно",
      "entity_required": "{entity} обязательно",
      "restricted_entity": "{entity} ограничен"
    },
    "update_link": "обновить ссылку",
    "attach": "Прикрепить",
    "create_new": "Создать новый",
    "add_existing": "Добавить существующий",
    "type_or_paste_a_url": "Введите или вставьте URL",
    "url_is_invalid": "Некорректный URL",
    "display_title": "Отображаемое название",
    "link_title_placeholder": "Как вы хотите видеть эту ссылку",
    "url": "URL",
    "side_peek": "Боковой просмотр",
    "modal": "Модальное окно",
    "full_screen": "Полный экран",
    "close_peek_view": "Закрыть просмотр",
    "toggle_peek_view_layout": "Переключить макет просмотра",
    "options": "Опции",
    "duration": "Продолжительность",
    "today": "Сегодня",
    "week": "Неделя",
    "month": "Месяц",
    "quarter": "Квартал",
    "press_for_commands": "Нажмите '/' для команд",
    "click_to_add_description": "Нажмите, чтобы добавить описание",
    "search": {
      "label": "Поиск",
      "placeholder": "Введите для поиска",
      "no_matches_found": "Совпадений не найдено",
      "no_matching_results": "Нет подходящих результатов"
    },
    "actions": {
      "edit": "Редактировать",
      "make_a_copy": "Сделать копию",
      "open_in_new_tab": "Открыть в новой вкладке",
      "copy_link": "Копировать ссылку",
      "archive": "Архивировать",
      "restore": "Восстановить",
      "delete": "Удалить",
      "remove_relation": "Удалить связь",
      "subscribe": "Подписаться",
      "unsubscribe": "Отписаться",
      "clear_sorting": "Сбросить сортировку",
      "show_weekends": "Показывать выходные",
      "enable": "Включить",
      "disable": "Отключить"
    },
    "name": "Название",
    "discard": "Отменить",
    "confirm": "Подтвердить",
    "confirming": "Подтверждение",
    "read_the_docs": "Документация",
    "default": "По умолчанию",
    "active": "Активный",
    "enabled": "Включён",
    "disabled": "Отключён",
    "mandate": "Мандат",
    "mandatory": "Обязательный",
    "yes": "Да",
    "no": "Нет",
    "please_wait": "Пожалуйста, подождите",
    "enabling": "Включение",
    "disabling": "Отключение",
    "beta": "Бета",
    "or": "или",
    "next": "Далее",
    "back": "Назад",
    "cancelling": "Отмена",
    "configuring": "Настройка",
    "clear": "Очистить",
    "import": "Импорт",
    "connect": "Подключить",
    "authorizing": "Авторизация",
    "processing": "Обработка",
    "no_data_available": "Нет доступных данных",
    "from": "от {name}",
    "authenticated": "Авторизован",
    "select": "Выбрать",
    "upgrade": "Обновить",
    "add_seats": "Добавить места",
    "projects": "Проекты",
    "workspace": "Рабочее пространство",
    "workspaces": "Рабочие пространства",
    "team": "Команда",
    "teams": "Команды",
    "entity": "Сущность",
    "entities": "Сущности",
    "task": "Рабочий элемент",
    "tasks": "Рабочие элементы",
    "section": "Секция",
    "sections": "Секции",
    "edit": "Редактировать",
    "connecting": "Подключение",
    "connected": "Подключён",
    "disconnect": "Отключить",
    "disconnecting": "Отключение",
    "installing": "Установка",
    "install": "Установить",
    "reset": "Сбросить",
    "live": "В прямом эфире",
    "change_history": "История изменений",
    "coming_soon": "Скоро",
    "member": "Участник",
    "members": "Участники",
    "you": "Вы",
    "upgrade_cta": {
      "higher_subscription": "Перейти на подписку выше",
      "talk_to_sales": "Связаться с отделом продаж"
    },
    "category": "Категория",
    "categories": "Категории",
    "saving": "Сохранение",
    "save_changes": "Сохранить изменения",
    "delete": "Удалить",
    "deleting": "Удаление",
    "pending": "Ожидание",
    "invite": "Пригласить",
    "view": "Просмотр",
    "deactivated_user": "Деактивированный пользователь",
    "apply": "Применить",
    "applying": "Применение",
    "users": "Пользователи",
    "admins": "Администраторы",
    "guests": "Гости",
    "on_track": "По плану",
    "off_track": "Отклонение от плана",
    "at_risk": "Под угрозой",
    "timeline": "Хронология",
    "completion": "Завершение",
    "upcoming": "Предстоящие",
    "completed": "Завершено",
    "in_progress": "В процессе",
    "planned": "Запланировано",
    "paused": "На паузе",
    "no_of": "Количество {entity}"
  },
  "chart": {
    "x_axis": "Ось X",
    "y_axis": "Ось Y",
    "metric": "Метрика"
  },
  "form": {
    "title": {
      "required": "Название обязательно",
      "max_length": "Название должно быть короче {length} символов"
    }
  },
  "entity": {
    "grouping_title": "Группировка {entity}",
    "priority": "Приоритет {entity}",
    "all": "Все {entity}",
    "drop_here_to_move": "Переместите {entity} сюда",
    "delete": {
      "label": "Удалить {entity}",
      "success": "{entity} успешно удалён",
      "failed": "Ошибка удаления {entity}"
    },
    "update": {
      "failed": "Ошибка обновления {entity}",
      "success": "{entity} успешно обновлён"
    },
    "link_copied_to_clipboard": "Ссылка на {entity} скопирована",
    "fetch": {
      "failed": "Ошибка получения {entity}"
    },
    "add": {
      "success": "{entity} успешно добавлен",
      "failed": "Ошибка добавления {entity}"
    }
  },
  "epic": {
    "all": "Все эпики",
    "label": "{count, plural, one {Эпик} other {Эпики}}",
    "new": "Новый эпик",
    "adding": "Добавление эпика",
    "create": {
      "success": "Эпик успешно создан"
    },
    "add": {
      "press_enter": "Нажмите 'Enter' чтобы добавить ещё эпик",
      "label": "Добавить эпик"
    },
    "title": {
      "label": "Название эпика",
      "required": "Название эпика обязательно"
    }
  },
  "issue": {
    "label": "{count, plural, one {Рабочий элемент} other {Рабочие элементы}}",
    "all": "Все рабочие элементы",
    "edit": "Редактировать рабочий элемент",
    "title": {
      "label": "Название рабочего элемента",
      "required": "Название рабочего элемента обязательно."
    },
    "add": {
      "press_enter": "Нажмите 'Enter' чтобы добавить ещё рабочий элемент",
      "label": "Добавить рабочий элемент",
      "cycle": {
        "failed": "Не удалось добавить рабочий элемент в цикл. Попробуйте снова.",
        "success": "{count, plural, one {Рабочий элемент} other {Рабочие элементы}} успешно {count, plural, one {добавлен} other {добавлены}} в цикл.",
        "loading": "Добавление {count, plural, one {рабочего элемента} other {рабочих элементов}} в цикл"
      },
      "assignee": "Добавить ответственных",
      "start_date": "Добавить дату начала",
      "due_date": "Добавить срок выполнения",
      "parent": "Добавить родительский рабочий элемент",
      "sub_issue": "Добавить подэлемент",
      "relation": "Добавить связь",
      "link": "Добавить ссылку",
      "existing": "Добавить существующий рабочий элемент"
    },
    "remove": {
      "label": "Удалить рабочий элемент",
      "cycle": {
        "loading": "Удаление рабочего элемента из цикла",
        "success": "Рабочий элемент успешно удален из цикла",
        "failed": "Не удалось удалить рабочий элемент из цикла. Попробуйте снова."
      },
      "module": {
        "loading": "Удаление рабочего элемента из модуля",
        "success": "Рабочий элемент успешно удален из модуля.",
        "failed": "Не удалось удалить рабочий элемент из модуля. Попробуйте снова."
      },
      "parent": {
        "label": "Удалить родительский рабочий элемент"
      }
    },
    "new": "Новый рабочий элемент",
    "adding": "Добавление рабочего элемента",
    "create": {
      "success": "Рабочий элемент успешно создан"
    },
    "priority": {
      "urgent": "Срочный",
      "high": "Высокий",
      "medium": "Средний",
      "low": "Низкий"
    },
    "display": {
      "properties": {
        "label": "Отображаемые свойства",
        "id": "ID",
        "issue_type": "Тип рабочего элемента",
        "sub_issue_count": "Количество подэлементов",
        "attachment_count": "Количество вложений",
        "created_on": "Дата создания",
        "sub_issue": "Подэлемент",
        "work_item_count": "Количество рабочих элементов"
      },
      "extra": {
        "show_sub_issues": "Показывать подэлементы",
        "show_empty_groups": "Показывать пустые группы"
      }
    },
    "layouts": {
      "ordered_by_label": "Сортировка по",
      "list": "Список",
      "kanban": "Доска",
      "calendar": "Календарь",
      "spreadsheet": "Таблица",
      "gantt": "График",
      "title": {
        "list": "Список",
        "kanban": "Доска",
        "calendar": "Календарь",
        "spreadsheet": "Таблица",
        "gantt": "График"
      }
    },
    "states": {
      "active": "Активно",
      "backlog": "Бэклог"
    },
    "comments": {
      "placeholder": "Добавить комментарий",
      "switch": {
        "private": "Изменить на приватный комментарий",
        "public": "Изменить на публичный комментарий"
      },
      "create": {
        "success": "Комментарий успешно добавлен",
        "error": "Ошибка создания комментария. Попробуйте позже."
      },
      "update": {
        "success": "Комментарий успешно обновлён",
        "error": "Ошибка обновления комментария. Попробуйте позже."
      },
      "remove": {
        "success": "Комментарий успешно удалён",
        "error": "Ошибка удаления комментария. Попробуйте позже."
      },
      "upload": {
        "error": "Ошибка загрузки файла. Попробуйте позже."
      }
    },
    "empty_state": {
      "issue_detail": {
        "title": "Рабочий элемент не существует",
        "description": "Данный рабочий элемент был удален, архивирован или не существует.",
        "primary_button": {
          "text": "Посмотреть другие рабочие элементы"
        }
      }
    },
    "sibling": {
      "label": "Связанные рабочие элементы"
    },
    "archive": {
      "description": "Только завершённые или отменённые\nрабочие элементы можно архивировать",
      "label": "Архивировать рабочий элемент",
      "confirm_message": "Вы уверены что хотите архивировать рабочий элемент? Архивы можно восстановить позже.",
      "success": {
        "label": "Архивация успешна",
        "message": "Архивы доступны в разделе архивов проекта"
      },
      "failed": {
        "message": "Ошибка архивации рабочего элемента. Попробуйте позже."
      }
    },
    "restore": {
      "success": {
        "title": "Восстановление успешно",
        "message": "Рабочий элемент доступен в разделе рабочих элементов проекта"
      },
      "failed": {
        "message": "Ошибка восстановления рабочего элемента. Попробуйте позже."
      }
    },
    "relation": {
      "relates_to": "Связан с",
      "duplicate": "Дубликат",
      "blocked_by": "Блокируется",
      "blocking": "Блокирует"
    },
    "copy_link": "Копировать ссылку на рабочий элемент",
    "delete": {
      "label": "Удалить рабочий элемент",
      "error": "Ошибка удаления рабочего элемента"
    },
    "subscription": {
      "actions": {
        "subscribed": "Подписка на рабочий элемент оформлена",
        "unsubscribed": "Подписка на рабочий элемент отменена"
      }
    },
    "select": {
      "error": "Выберите хотя бы один рабочий элемент",
      "empty": "Рабочие элементы не выбраны",
      "add_selected": "Добавить выбранные рабочие элементы",
      "select_all": "Выбрать все",
      "deselect_all": "Снять выделение со всех"
    },
    "open_in_full_screen": "Открыть рабочий элемент в полном экране"
  },
  "attachment": {
    "error": "Ошибка прикрепления файла",
    "only_one_file_allowed": "Можно загрузить только один файл",
    "file_size_limit": "Максимальный размер файла - {size} МБ",
    "drag_and_drop": "Перетащите файл для загрузки",
    "delete": "Удалить вложение"
  },
  "label": {
    "select": "Выбрать метку",
    "create": {
      "success": "Метка создана",
      "failed": "Ошибка создания метки",
      "already_exists": "Метка уже существует",
      "type": "Введите новую метку"
    }
  },
  "sub_work_item": {
    "update": {
      "success": "Подэлемент успешно обновлен",
      "error": "Ошибка обновления подэлемента"
    },
    "remove": {
      "success": "Подэлемент успешно удален",
      "error": "Ошибка удаления подэлемента"
    },
    "empty_state": {
      "sub_list_filters": {
        "title": "У вас нет подэлементов, которые соответствуют примененным фильтрам.",
        "description": "Чтобы увидеть все подэлементы, очистите все примененные фильтры.",
        "action": "Очистить фильтры"
      },
      "list_filters": {
        "title": "У вас нет рабочих элементов, которые соответствуют примененным фильтрам.",
        "description": "Чтобы увидеть все рабочие элементы, очистите все примененные фильтры.",
        "action": "Очистить фильтры"
      }
    }
  },
  "view": {
    "label": "{count, plural, one {Представление} other {Представления}}",
    "create": {
      "label": "Создать представление"
    },
    "update": {
      "label": "Обновить представление"
    }
  },
  "inbox_issue": {
    "status": {
      "pending": {
        "title": "Ожидание",
        "description": "Ожидание"
      },
      "declined": {
        "title": "Отклонено",
        "description": "Отклонено"
      },
      "snoozed": {
        "title": "Отложено",
        "description": "{days, plural, one{# день} other{# дней}} осталось"
      },
      "accepted": {
        "title": "Принято",
        "description": "Принято"
      },
      "duplicate": {
        "title": "Дубликат",
        "description": "Дубликат"
      }
    },
    "modals": {
      "decline": {
        "title": "Отклонить рабочий элемент",
        "content": "Вы уверены, что хотите отклонить рабочий элемент {value}?"
      },
      "delete": {
        "title": "Удалить рабочий элемент",
        "content": "Вы уверены, что хотите удалить рабочий элемент {value}?",
        "success": "Рабочий элемент успешно удален"
      }
    },
    "errors": {
      "snooze_permission": "Только администраторы проекта могут откладывать/возобновлять рабочие элементы",
      "accept_permission": "Только администраторы проекта могут принимать рабочие элементы",
      "decline_permission": "Только администраторы проекта могут отклонять рабочие элементы"
    },
    "actions": {
      "accept": "Принять",
      "decline": "Отклонить",
      "snooze": "Отложить",
      "unsnooze": "Возобновить",
      "copy": "Копировать ссылку на рабочий элемент",
      "delete": "Удалить",
      "open": "Открыть рабочий элемент",
      "mark_as_duplicate": "Пометить как дубликат",
      "move": "Перенести {value} в рабочие элементы проекта"
    },
    "source": {
      "in-app": "в приложении"
    },
    "order_by": {
      "created_at": "Дата создания",
      "updated_at": "Дата обновления",
      "id": "ID"
    },
    "label": "Входящие",
    "page_label": "{workspace} - Входящие",
    "modal": {
      "title": "Создать входящий рабочий элемент"
    },
    "tabs": {
      "open": "Открытые",
      "closed": "Закрытые"
    },
    "empty_state": {
      "sidebar_open_tab": {
        "title": "Нет открытых рабочих элементов",
        "description": "Здесь отображаются открытые рабочие элементы. Создайте новый рабочий элемент."
      },
      "sidebar_closed_tab": {
        "title": "Нет закрытых рабочих элементов",
        "description": "Все рабочие элементы, принятые или отклоненные, можно найти здесь."
      },
      "sidebar_filter": {
        "title": "Нет подходящих рабочих элементов",
        "description": "Не найдено рабочих элементов по примененным фильтрам. Создайте новый рабочий элемент."
      },
      "detail": {
        "title": "Выберите рабочий элемент для просмотра деталей."
      }
    }
  },
  "workspace_creation": {
    "heading": "Создайте рабочее пространство",
    "subheading": "Чтобы начать использовать Plane, создайте или присоединитесь к рабочему пространству.",
    "form": {
      "name": {
        "label": "Название рабочего пространства",
        "placeholder": "Лучше использовать знакомое и узнаваемое название"
      },
      "url": {
        "label": "Установите URL рабочего пространства",
        "placeholder": "Введите или вставьте URL",
        "edit_slug": "Можно редактировать только часть URL (slug)"
      },
      "organization_size": {
        "label": "Сколько человек будут использовать это пространство?",
        "placeholder": "Выберите диапазон"
      }
    },
    "errors": {
      "creation_disabled": {
        "title": "Только администратор экземпляра может создавать рабочие пространства",
        "description": "Если вы знаете email администратора, нажмите кнопку ниже для связи.",
        "request_button": "Запросить администратора"
      },
      "validation": {
        "name_alphanumeric": "Название может содержать только пробелы, дефисы, подчёркивания и буквенно-цифровые символы",
        "name_length": "Максимальная длина названия - 80 символов",
        "url_alphanumeric": "URL может содержать только дефисы и буквенно-цифровые символы",
        "url_length": "Максимальная длина URL - 48 символов",
        "url_already_taken": "Этот URL уже занят!"
      }
    },
    "request_email": {
      "subject": "Запрос нового рабочего пространства",
      "body": "Здравствуйте, администратор!\n\nПожалуйста, создайте новое рабочее пространство с URL [/workspace-name] для [цель создания].\n\nСпасибо,\n{firstName} {lastName}\n{email}"
    },
    "button": {
      "default": "Создать пространство",
      "loading": "Создание пространства"
    },
    "toast": {
      "success": {
        "title": "Успех",
        "message": "Рабочее пространство успешно создано"
      },
      "error": {
        "title": "Ошибка",
        "message": "Не удалось создать пространство. Попробуйте снова."
      }
    }
  },
  "workspace_dashboard": {
    "empty_state": {
      "general": {
        "title": "Обзор проектов, активности и метрик",
        "description": "Добро пожаловать в Plane! Создайте первый проект и отслеживайте рабочие элементы - эта страница станет вашим рабочим пространством. Администраторы также увидят элементы для управления командой.",
        "primary_button": {
          "text": "Создать первый проект",
          "comic": {
            "title": "Всё начинается с проекта в Plane",
            "description": "Проектом может быть роадмап продукта, маркетинговая кампания или запуск нового автомобиля."
          }
        }
      }
    }
  },
  "workspace_analytics": {
    "label": "Аналитика",
    "page_label": "{workspace} - Аналитика",
    "open_tasks": "Всего открытых рабочих элементов",
    "error": "Ошибка при получении данных",
    "work_items_closed_in": "Рабочие элементы закрыты в",
    "selected_projects": "Выбранные проекты",
    "total_members": "Всего участников",
    "total_cycles": "Всего циклов",
    "total_modules": "Всего модулей",
    "pending_work_items": {
      "title": "Ожидающие рабочие элементы",
      "empty_state": "Здесь отображается анализ ожидающих рабочих элементов по сотрудникам."
    },
    "work_items_closed_in_a_year": {
      "title": "Рабочие элементы закрытые за год",
      "empty_state": "Закрывайте рабочие элементы для просмотра анализа в виде графика."
    },
    "most_work_items_created": {
      "title": "Наибольшее количество созданных рабочих элементов",
      "empty_state": "Здесь отображаются сотрудники и количество созданных ими рабочих элементов."
    },
    "most_work_items_closed": {
      "title": "Наибольшее количество закрытых рабочих элементов",
      "empty_state": "Здесь отображаются сотрудники и количество закрытых ими рабочих элементов."
    },
    "tabs": {
      "scope_and_demand": "Объём и спрос",
      "custom": "Пользовательская аналитика"
    },
    "empty_state": {
      "customized_insights": {
        "description": "Назначенные вам рабочие элементы, разбитые по статусам, появятся здесь.",
        "title": "Данных пока нет"
      },
      "created_vs_resolved": {
        "description": "Созданные и решённые со временем рабочие элементы появятся здесь.",
        "title": "Данных пока нет"
      },
      "project_insights": {
        "title": "Данных пока нет",
        "description": "Назначенные вам рабочие элементы, разбитые по статусам, появятся здесь."
      }
    },
    "created_vs_resolved": "Создано vs Решено",
    "customized_insights": "Индивидуальные аналитические данные",
    "backlog_work_items": "{entity} в бэклоге",
    "active_projects": "Активные проекты",
    "trend_on_charts": "Тренд на графиках",
    "all_projects": "Все проекты",
    "summary_of_projects": "Сводка по проектам",
    "project_insights": "Аналитика проекта",
    "started_work_items": "Начатые {entity}",
    "total_work_items": "Общее количество {entity}",
    "total_projects": "Всего проектов",
    "total_admins": "Всего администраторов",
    "total_users": "Всего пользователей",
    "total_intake": "Общий доход",
    "un_started_work_items": "Не начатые {entity}",
    "total_guests": "Всего гостей",
    "completed_work_items": "Завершённые {entity}",
    "total": "Общее количество {entity}"
  },
  "workspace_projects": {
    "label": "{count, plural, one {Проект} other {Проекты}}",
    "create": {
      "label": "Добавить проект"
    },
    "network": {
      "label": "Сеть",
      "private": {
        "title": "Приватный",
        "description": "Доступ только по приглашению"
      },
      "public": {
        "title": "Публичный",
        "description": "Доступен всем в рабочем пространстве кроме гостей"
      }
    },
    "error": {
      "permission": "Недостаточно прав для выполнения действия",
      "cycle_delete": "Ошибка удаления цикла",
      "module_delete": "Ошибка удаления модуля",
      "issue_delete": "Не удалось удалить рабочий элемент"
    },
    "state": {
      "backlog": "Бэклог",
      "unstarted": "Не начато",
      "started": "В процессе",
      "completed": "Завершено",
      "cancelled": "Отменено"
    },
    "sort": {
      "manual": "Вручную",
      "name": "По имени",
      "created_at": "По дате создания",
      "members_length": "По количеству участников"
    },
    "scope": {
      "my_projects": "Мои проекты",
      "archived_projects": "Архивные"
    },
    "common": {
      "months_count": "{months, plural, one{# месяц} other{# месяцев}}"
    },
    "empty_state": {
      "general": {
        "title": "Нет активных проектов",
        "description": "Проекты помогают организовать работу. Создавайте проекты для управления рабочими элементами, циклами и модулями. Фильтруйте архивные проекты при необходимости.",
        "primary_button": {
          "text": "Создать первый проект",
          "comic": {
            "title": "Всё начинается с проекта в Plane",
            "description": "Проектом может быть дорожная карта продукта, маркетинговая кампания или запуск нового автомобиля."
          }
        }
      },
      "no_projects": {
        "title": "Нет проектов",
        "description": "Для управления рабочими элементами необходимо создать проект или быть его участником.",
        "primary_button": {
          "text": "Создать первый проект",
          "comic": {
            "title": "Всё начинается с проекта в Plane",
            "description": "Проектом может быть дорожная карта продукта, маркетинговая кампания или запуск нового автомобиля."
          }
        }
      },
      "filter": {
        "title": "Нет подходящих проектов",
        "description": "Не найдено проектов по заданным критериям.\nСоздайте новый проект."
      },
      "search": {
        "description": "Не найдено проектов по заданным критериям.\nСоздайте новый проект"
      }
    }
  },
  "workspace_views": {
    "add_view": "Добавить представление",
    "empty_state": {
      "all-issues": {
        "title": "Нет рабочих элементов в проекте",
        "description": "Первый проект создан! Теперь разделите работу на отслеживаемые рабочие элементы.",
        "primary_button": {
          "text": "Создать рабочий элемент"
        }
      },
      "assigned": {
        "title": "Нет назначенных рабочих элементов",
        "description": "Здесь отображаются рабочие элементы, назначенные вам.",
        "primary_button": {
          "text": "Создать рабочий элемент"
        }
      },
      "created": {
        "title": "Нет созданных рабочих элементов",
        "description": "Все созданные вами рабочие элементы отображаются здесь.",
        "primary_button": {
          "text": "Создать рабочий элемент"
        }
      },
      "subscribed": {
        "title": "Нет отслеживаемых рабочих элементов",
        "description": "Подпишитесь на интересующие рабочие элементы для отслеживания."
      },
      "custom-view": {
        "title": "Нет рабочих элементов",
        "description": "Здесь отображаются рабочие элементы, соответствующие фильтрам."
      }
    }
  },
  "workspace_settings": {
    "label": "Настройки пространства",
    "page_label": "{workspace} - Основные настройки",
    "key_created": "Ключ создан",
    "copy_key": "Скопируйте и сохраните секретный ключ в Plane Pages. После закрытия ключ будет недоступен. CSV-файл с ключом был скачан.",
    "token_copied": "Токен скопирован в буфер",
    "settings": {
      "general": {
        "title": "Основные",
        "upload_logo": "Загрузить логотип",
        "edit_logo": "Изменить логотип",
        "name": "Название пространства",
        "company_size": "Размер компании",
        "url": "URL пространства",
        "update_workspace": "Обновить пространство",
        "delete_workspace": "Удалить пространство",
        "delete_workspace_description": "Все данные будут безвозвратно удалены.",
        "delete_btn": "Удалить пространство",
        "delete_modal": {
          "title": "Подтвердите удаление пространства",
          "description": "У вас есть активная пробная подписка. Сначала отмените её.",
          "dismiss": "Отмена",
          "cancel": "Отменить подписку",
          "success_title": "Пространство удалено",
          "success_message": "Вы будете перенаправлены в профиль",
          "error_title": "Ошибка",
          "error_message": "Попробуйте снова"
        },
        "errors": {
          "name": {
            "required": "Обязательное поле",
            "max_length": "Максимум 80 символов"
          },
          "company_size": {
            "required": "Размер компании обязателен",
            "select_a_range": "Выберите размер организации"
          }
        }
      },
      "members": {
        "title": "Участники",
        "add_member": "Добавить участника",
        "pending_invites": "Ожидающие приглашения",
        "invitations_sent_successfully": "Приглашения отправлены",
        "leave_confirmation": "Подтвердите выход из пространства. Доступ будет утрачен. Это действие нельзя отменить.",
        "details": {
          "full_name": "Полное имя",
          "display_name": "Отображаемое имя",
          "email_address": "Email",
          "account_type": "Тип аккаунта",
          "authentication": "Аутентификация",
          "joining_date": "Дата присоединения"
        },
        "modal": {
          "title": "Пригласить участников",
          "description": "Пригласите коллег в рабочее пространство.",
          "button": "Отправить приглашения",
          "button_loading": "Отправка...",
          "placeholder": "name@company.com",
          "errors": {
            "required": "Введите email адрес, чтобы пригласить участников",
            "invalid": "Неверный email"
          }
        }
      },
      "billing_and_plans": {
        "title": "Оплата и тарифы",
        "current_plan": "Текущий тариф",
        "free_plan": "Используется бесплатный тариф",
        "view_plans": "Посмотреть тарифы"
      },
      "exports": {
        "title": "Экспорт",
        "exporting": "Экспортируется",
        "previous_exports": "Предыдущие экспорты",
        "export_separate_files": "Экспорт в отдельные файлы",
        "modal": {
          "title": "Экспорт в",
          "toasts": {
            "success": {
              "title": "Успешный экспорт",
              "message": "Экспортированные {entity} доступны для скачивания."
            },
            "error": {
              "title": "Ошибка экспорта",
              "message": "Эскпорт не удался. Попробуйте снова"
            }
          }
        }
      },
      "webhooks": {
        "title": "Вебхуки",
        "add_webhook": "Добавить вебхук",
        "modal": {
          "title": "Создать вебхук",
          "details": "Детали вебхука",
          "payload": "URL для уведомлений",
          "question": "Какие события будут активировать вебхук?",
          "error": "Требуется URL"
        },
        "secret_key": {
          "title": "Секретный ключ",
          "message": "Сгенерируйте токен для подписи уведомлений"
        },
        "options": {
          "all": "Все события",
          "individual": "Выбрать события"
        },
        "toasts": {
          "created": {
            "title": "Вебхук создан",
            "message": "Вебхук успешно создан"
          },
          "not_created": {
            "title": "Ошибка создания",
            "message": "Не удалось создать вебхук"
          },
          "updated": {
            "title": "Обновлено",
            "message": "Вебхук успешно обновлён"
          },
          "not_updated": {
            "title": "Ошибка обновления",
            "message": "Не удалось обновить вебхук"
          },
          "removed": {
            "title": "Вебхук удалён",
            "message": "Вебхук успешно удалён"
          },
          "not_removed": {
            "title": "Ошибка удаления вебхука",
            "message": "Не удалось удалить вебхук"
          },
          "secret_key_copied": {
            "message": "Секретный ключ скопирован"
          },
          "secret_key_not_copied": {
            "message": "Ошибка копирования ключа"
          }
        }
      },
      "api_tokens": {
        "title": "API-токены",
        "add_token": "Добавить токен",
        "create_token": "Создать токен",
        "never_expires": "Бессрочный",
        "generate_token": "Сгенерировать токен",
        "generating": "Генерация",
        "delete": {
          "title": "Удалить токен",
          "description": "Приложения, использующие этот токен, потеряют доступ. Действие необратимо.",
          "success": {
            "title": "Успех!",
            "message": "Токен удалён"
          },
          "error": {
            "title": "Ошибка!",
            "message": "Не удалось удалить токен"
          }
        }
      }
    },
    "empty_state": {
      "api_tokens": {
        "title": "Нет API-токенов",
        "description": "Используйте API Plane для интеграции с внешними системами. Создайте тоекен чтобы начать."
      },
      "webhooks": {
        "title": "Нет вебхуков",
        "description": "Создавайте вебхуки для автоматизации и получения уведомлений."
      },
      "exports": {
        "title": "Нет экспортов",
        "description": "Здесь будут сохранённые копии ваших экспортов."
      },
      "imports": {
        "title": "Нет импортов",
        "description": "Здесь отображаются все предыдущие импорты."
      }
    }
  },
  "profile": {
    "label": "Профиль",
    "page_label": "Ваша работа",
    "work": "Работа",
    "details": {
      "joined_on": "Присоединился",
      "time_zone": "Часовой пояс"
    },
    "stats": {
      "workload": "Нагрузка",
      "overview": "Обзор",
      "created": "Созданные рабочие элементы",
      "assigned": "Назначенные рабочие элементы",
      "subscribed": "Отслеживаемые рабочие элементы",
      "state_distribution": {
        "title": "Рабочие элементы по статусам",
        "empty": "Создавайте рабочие элементы для анализа по статусам"
      },
      "priority_distribution": {
        "title": "Рабочие элементы по приоритетам",
        "empty": "Создавайте рабочие элементы для анализа по приоритетам"
      },
      "recent_activity": {
        "title": "Недавняя активность",
        "empty": "Данные не найдены",
        "button": "Скачать активность",
        "button_loading": "Скачивание"
      }
    },
    "actions": {
      "profile": "Профиль",
      "security": "Безопасность",
      "activity": "Активность",
      "appearance": "Внешний вид",
      "notifications": "Уведомления"
    },
    "tabs": {
      "summary": "Сводка",
      "assigned": "Назначенные",
      "created": "Созданные",
      "subscribed": "Отслеживаемые",
      "activity": "Активность"
    },
    "empty_state": {
      "activity": {
        "title": "Нет активности",
        "description": "Создайте первый рабочий элемент для начала работы! Добавьте детали и свойства рабочего элемента. Исследуйте больше в Plane, чтобы увидеть вашу активность."
      },
      "assigned": {
        "title": "Нет назначенных рабочих элементов",
        "description": "Здесь отображаются рабочие элементы, назначенные вам."
      },
      "created": {
        "title": "Нет созданных рабочих элементов",
        "description": "Все созданные вами рабочие элементы отображаются здесь."
      },
      "subscribed": {
        "title": "Нет отслеживаемых рабочих элементов",
        "description": "Подпишитесь на интересующие рабочие элементы."
      }
    }
  },
  "project_settings": {
    "general": {
      "enter_project_id": "Введите ID проекта",
      "please_select_a_timezone": "Выберите часовой пояс",
      "archive_project": {
        "title": "Архивировать проект",
        "description": "Проект исчезнет из бокового меню, но останется доступным на странице проектов. Можно восстановить или удалить позже.",
        "button": "Архивировать"
      },
      "delete_project": {
        "title": "Удалить проект",
        "description": "Все данные проекта будут безвозвратно удалены без возможности восстановления.",
        "button": "Удалить проект"
      },
      "toast": {
        "success": "Проект обновлён",
        "error": "Ошибка обновления. Попробуйте снова."
      }
    },
    "members": {
      "label": "Участники",
      "project_lead": "Руководитель проекта",
      "default_assignee": "Ответственный по умолчанию",
      "guest_super_permissions": {
        "title": "Дать гостям доступ на просмотр всех рабочих элементов:",
        "sub_heading": "Гости смогут просматривать все рабочие элементы проекта"
      },
      "invite_members": {
        "title": "Пригласить участников",
        "sub_heading": "Пригласите коллег для работы над проектом.",
        "select_co_worker": "Выберите сотрудника"
      }
    },
    "states": {
      "describe_this_state_for_your_members": "Опишите этот статус для участников",
      "empty_state": {
        "title": "Нет статусов для группы {groupKey}",
        "description": "Создайте новый статус"
      }
    },
    "labels": {
      "label_title": "Название метки",
      "label_title_is_required": "Название обязательно",
      "label_max_char": "Максимальная длина названия - 255 символов",
      "toast": {
        "error": "Ошибка обновления метки"
      }
    },
    "estimates": {
      "label": "Оценки",
      "title": "Включить оценки для моего проекта",
      "description": "Они помогают вам в общении о сложности и рабочей нагрузке команды.",
      "no_estimate": "Без оценки",
      "new": "Новая система оценок",
      "create": {
        "custom": "Пользовательская",
        "start_from_scratch": "Начать с нуля",
        "choose_template": "Выбрать шаблон",
        "choose_estimate_system": "Выбрать систему оценок",
        "enter_estimate_point": "Ввести оценку",
        "step": "Шаг {step} из {total}",
        "label": "Создать оценку"
      },
      "toasts": {
        "created": {
          "success": {
            "title": "Оценка создана",
            "message": "Оценка успешно создана"
          },
          "error": {
            "title": "Ошибка создания оценки",
            "message": "Не удалось создать новую оценку, пожалуйста, попробуйте снова."
          }
        },
        "updated": {
          "success": {
            "title": "Оценка изменена",
            "message": "Оценка обновлена в вашем проекте."
          },
          "error": {
            "title": "Ошибка изменения оценки",
            "message": "Не удалось изменить оценку, пожалуйста, попробуйте снова"
          }
        },
        "enabled": {
          "success": {
            "title": "Успех!",
            "message": "Оценки включены."
          }
        },
        "disabled": {
          "success": {
            "title": "Успех!",
            "message": "Оценки отключены."
          },
          "error": {
            "title": "Ошибка!",
            "message": "Не удалось отключить оценки. Пожалуйста, попробуйте снова"
          }
        }
      },
      "validation": {
        "min_length": "Оценка должна быть больше 0.",
        "unable_to_process": "Не удалось обработать ваш запрос, пожалуйста, попробуйте снова.",
        "numeric": "Оценка должна быть числовым значением.",
        "character": "Оценка должна быть символьным значением.",
        "empty": "Значение оценки не может быть пустым.",
        "already_exists": "Значение оценки уже существует.",
        "unsaved_changes": "У вас есть несохраненные изменения. Пожалуйста, сохраните их перед нажатием на готово",
        "remove_empty": "Оценка не может быть пустой. Введите значение в каждое поле или удалите те, для которых у вас нет значений."
      },
      "systems": {
        "points": {
          "label": "Баллы",
          "fibonacci": "Фибоначчи",
          "linear": "Линейная",
          "squares": "Квадраты",
          "custom": "Пользовательская"
        },
        "categories": {
          "label": "Категории",
          "t_shirt_sizes": "Размеры футболок",
          "easy_to_hard": "От простого к сложному",
          "custom": "Пользовательская"
        },
        "time": {
          "label": "Время",
          "hours": "Часы"
        }
      }
    },
    "automations": {
      "label": "Автоматизация",
      "auto-archive": {
        "title": "Автоархивация закрытых рабочих элементов",
        "description": "Plane будет автоматически архивировать рабочие элементы, которые были завершены или отменены.",
        "duration": "Автоархивация рабочих элементов, которые закрыты в течение"
      },
      "auto-close": {
        "title": "Автоматическое закрытие рабочих элементов",
        "description": "Plane будет автоматически закрывать рабочие элементы, которые не были завершены или отменены.",
        "duration": "Автоматическое закрытие рабочих элементов, которые неактивны в течение",
        "auto_close_status": "Статус автоматического закрытия"
      }
    },
    "empty_state": {
      "labels": {
        "title": "Нет меток",
        "description": "Создайте метки для организации и фильтрации рабочих элементов в вашем проекте."
      },
      "estimates": {
        "title": "Нет систем оценок",
        "description": "Создайте набор оценок для передачи объема работы на каждый рабочий элемент.",
        "primary_button": "Добавить систему оценок"
      }
    }
  },
  "project_cycles": {
    "add_cycle": "Добавить цикл",
    "more_details": "Подробнее",
    "cycle": "Цикл",
    "update_cycle": "Обновить цикл",
    "create_cycle": "Создать цикл",
    "no_matching_cycles": "Нет подходящих циклов",
    "remove_filters_to_see_all_cycles": "Снимите фильтры для просмотра всех циклов",
    "remove_search_criteria_to_see_all_cycles": "Очистите поиск для просмотра всех циклов",
    "only_completed_cycles_can_be_archived": "Только завершённые циклы можно архивировать",
    "start_date": "Дата начала",
    "end_date": "Дата окончания",
    "in_your_timezone": "В вашем часовом поясе",
    "transfer_work_items": "Перенести {count} рабочих элементов",
    "date_range": "Диапазон дат",
    "add_date": "Добавить дату",
    "active_cycle": {
      "label": "Активный цикл",
      "progress": "Прогресс",
      "chart": "Диаграмма сгорания",
      "priority_issue": "Приоритетные рабочие элементы",
      "assignees": "Ответственные",
      "issue_burndown": "Выгорание рабочих элементов",
      "ideal": "Идеальный",
      "current": "Текущий",
      "labels": "Метки"
    },
    "upcoming_cycle": {
      "label": "Предстоящий цикл"
    },
    "completed_cycle": {
      "label": "Завершённый цикл"
    },
    "status": {
      "days_left": "Дней осталось",
      "completed": "Завершено",
      "yet_to_start": "Ещё не начато",
      "in_progress": "В процессе",
      "draft": "Черновик"
    },
    "action": {
      "restore": {
        "title": "Восстановить цикл",
        "success": {
          "title": "Цикл восстановлен",
          "description": "Цикл успешно восстановлен"
        },
        "failed": {
          "title": "Ошибка восстановления",
          "description": "Не удалось восстановить цикл"
        }
      },
      "favorite": {
        "loading": "Добавление в избранное",
        "success": {
          "description": "Цикл добавлен в избранное",
          "title": "Успех!"
        },
        "failed": {
          "description": "Ошибка добавления в избранное",
          "title": "Ошибка!"
        }
      },
      "unfavorite": {
        "loading": "Удаление из избранного",
        "success": {
          "description": "Цикл удалён из избранного",
          "title": "Успех!"
        },
        "failed": {
          "description": "Ошибка удаления цикла из избранного. Попробуйте снова.",
          "title": "Ошибка!"
        }
      },
      "update": {
        "loading": "Обновление цикла",
        "success": {
          "description": "Цикл успешно обновлён",
          "title": "Успех!"
        },
        "failed": {
          "description": "Ошибка обновления цикла. Попробуйте снова.",
          "title": "Ошибка!"
        },
        "error": {
          "already_exists": "Цикл на указанные даты уже существует. Для создания черновика удалите даты."
        }
      }
    },
    "empty_state": {
      "general": {
        "title": "Организуйте работу в циклах",
        "description": "Разбивайте работу на временные интервалы, устанавливайте сроки и отслеживайте прогресс команды.",
        "primary_button": {
          "text": "Создать первый цикл",
          "comic": {
            "title": "Циклы - повторяющиеся временные интервалы",
            "description": "Спринт, итерация или любой другой термин для еженедельного/двухнедельного планирования."
          }
        }
      },
      "no_issues": {
        "title": "Нет рабочих элементов в цикле",
        "description": "Добавьте существующие или создайте новые рабочие элементы для этого цикла",
        "primary_button": {
          "text": "Создать рабочий элемент"
        },
        "secondary_button": {
          "text": "Добавить существующий рабочий элемент"
        }
      },
      "completed_no_issues": {
        "title": "Нет рабочих элементов в цикле",
        "description": "Нет рабочих элементов. Рабочие элементы были перенесены или скрыты. Для просмотра измените настройки отображения."
      },
      "active": {
        "title": "Нет активных циклов",
        "description": "Активный цикл включает текущую дату. Здесь отображается прогресс активного цикла."
      },
      "archived": {
        "title": "Нет архивных циклов",
        "description": "Архивируйте завершённые циклы для упорядочивания проекта."
      }
    }
  },
  "project_issues": {
    "empty_state": {
      "no_issues": {
        "title": "Создайте рабочий элемент и назначьте исполнителя",
        "description": "Рабочие элементы помогают организовать работу команды. Создавайте, назначайте и завершайте рабочие элементы для достижения целей проекта.",
        "primary_button": {
          "text": "Создать первый рабочий элемент",
          "comic": {
            "title": "Рабочие элементы - строительные блоки Plane",
            "description": "Примеры рабочих элементов: редизайн интерфейса, ребрендинг компании или запуск новой системы."
          }
        }
      },
      "no_archived_issues": {
        "title": "Нет архивных рабочих элементов",
        "description": "Архивируйте завершённые или отменённые рабочие элементы вручную или автоматически.",
        "primary_button": {
          "text": "Настроить автоматизацию"
        }
      },
      "issues_empty_filter": {
        "title": "Нет рабочих элементов подходящих фильтрам",
        "secondary_button": {
          "text": "Сбросить фильтры"
        }
      }
    }
  },
  "project_module": {
    "add_module": "Добавить модуль",
    "update_module": "Обновить модуль",
    "create_module": "Создать модуль",
    "archive_module": "Архивировать модуль",
    "restore_module": "Восстановить модуль",
    "delete_module": "Удалить модуль",
    "empty_state": {
      "general": {
        "title": "Связывайте этапы проекта с модулями для удобного отслеживания рабочих элементов.",
        "description": "Модуль объединяет рабочие элементы по логическому или иерархическому признаку. Используйте модули для контроля этапов проекта. Каждый модуль имеет собственные сроки выполнения и аналитику для отслеживания прогресса.",
        "primary_button": {
          "text": "Создать первый модуль",
          "comic": {
            "title": "Модули группируют рабочие элементы по иерархии",
            "description": "Примеры группировки: модуль корзины, модуль шасси или модуль склада."
          }
        }
      },
      "no_issues": {
        "title": "Нет рабочих элементов в модуле",
        "description": "Создавайте или добавляйте рабочие элементы, которые хотите выполнить в рамках этого модуля",
        "primary_button": {
          "text": "Создать новые рабочие элементы"
        },
        "secondary_button": {
          "text": "Добавить существующий рабочий элемент"
        }
      },
      "archived": {
        "title": "Нет архивных модулей",
        "description": "Архивируйте завершённые или отменённые модули для упорядочивания проекта. Они появятся здесь после архивации."
      },
      "sidebar": {
        "in_active": "Этот модуль ещё не активен.",
        "invalid_date": "Некорректная дата. Укажите правильную дату."
      }
    },
    "quick_actions": {
      "archive_module": "Архивировать модуль",
      "archive_module_description": "Только завершённые или отменённые\nмодули можно архивировать.",
      "delete_module": "Удалить модуль"
    },
    "toast": {
      "copy": {
        "success": "Ссылка на модуль скопирована в буфер обмена"
      },
      "delete": {
        "success": "Модуль успешно удалён",
        "error": "Ошибка удаления модуля"
      }
    }
  },
  "project_views": {
    "empty_state": {
      "general": {
        "title": "Сохраняйте фильтры в виде представлений. Создавайте неограниченное количество вариантов",
        "description": "Представления - это сохранённые наборы фильтров для быстрого доступа. Все участники проекта видят созданные представления и могут выбирать подходящие.",
        "primary_button": {
          "text": "Создать первое представление",
          "comic": {
            "title": "Представления работают на основе свойств рабочих элементов",
            "description": "Создавайте представления с любым количеством свойств в качестве фильтров."
          }
        }
      },
      "filter": {
        "title": "Подходящих представлений не найдено",
        "description": "Нет представлений, соответствующих критериям поиска. \n Создайте новое представление."
      }
    }
  },
  "project_page": {
    "empty_state": {
      "general": {
        "title": "Создавайте заметки, документы или базу знаний. Используйте Galileo, ИИ-помощник Plane.",
        "description": "Страницы - пространство для организации мыслей в Plane. Делайте заметки, форматируйте текст, встраивайте рабочие элементы, используйте компоненты. Для быстрого создания документов используйте Galileo через горячие клавиши или кнопку.",
        "primary_button": {
          "text": "Создать первую страницу"
        }
      },
      "private": {
        "title": "Нет приватных страниц",
        "description": "Храните личные заметки здесь. Когда будете готовы поделиться, команда будет в одном клике.",
        "primary_button": {
          "text": "Создать первую страницу"
        }
      },
      "public": {
        "title": "Нет публичных страниц",
        "description": "Здесь отображаются страницы, доступные всем участникам проекта.",
        "primary_button": {
          "text": "Создать первую страницу"
        }
      },
      "archived": {
        "title": "Нет архивных страниц",
        "description": "Архивируйте неактуальные страницы. При необходимости вы найдете их здесь."
      }
    }
  },
  "command_k": {
    "empty_state": {
      "search": {
        "title": "Ничего не найдено"
      }
    }
  },
  "issue_relation": {
    "empty_state": {
      "search": {
        "title": "Не найдено подходящих рабочих элементов"
      },
      "no_issues": {
        "title": "Рабочие элементы не найдены"
      }
    }
  },
  "issue_comment": {
    "empty_state": {
      "general": {
        "title": "Комментариев пока нет",
        "description": "Используйте комментарии для обсуждения и отслеживания задач"
      }
    }
  },
  "notification": {
    "label": "Входящие",
    "page_label": "{workspace} - Входящие",
    "options": {
      "mark_all_as_read": "Пометить все как прочитанные",
      "mark_read": "Пометить как прочитанное",
      "mark_unread": "Пометить как непрочитанное",
      "refresh": "Обновить",
      "filters": "Фильтры входящих",
      "show_unread": "Показать непрочитанные",
      "show_snoozed": "Показать отложенные",
      "show_archived": "Показать архивные",
      "mark_archive": "Архивировать",
      "mark_unarchive": "Разархивировать",
      "mark_snooze": "Отложить",
      "mark_unsnooze": "Возобновить"
    },
    "toasts": {
      "read": "Уведомление помечено как прочитанное",
      "unread": "Уведомление помечено как непрочитанное",
      "archived": "Уведомление архивировано",
      "unarchived": "Уведомление разархивировано",
      "snoozed": "Уведомление отложено",
      "unsnoozed": "Уведомление возобновлено"
    },
    "empty_state": {
      "detail": {
        "title": "Выберите для просмотра деталей"
      },
      "all": {
        "title": "Нет назначенных рабочих элементов",
        "description": "Обновления по назначенным вам рабочим элементам будут \n отображаться здесь"
      },
      "mentions": {
        "title": "Нет упомянутых рабочих элементов",
        "description": "Обновления по рабочим элементам, где вас упомянули, \n будут отображаться здесь"
      }
    },
    "tabs": {
      "all": "Все",
      "mentions": "Упоминания"
    },
    "filter": {
      "assigned": "Назначенные мне",
      "created": "Созданные мной",
      "subscribed": "Отслеживаемые мной"
    },
    "snooze": {
      "1_day": "1 день",
      "3_days": "3 дня",
      "5_days": "5 дней",
      "1_week": "1 неделя",
      "2_weeks": "2 недели",
      "custom": "Другое"
    }
  },
  "active_cycle": {
    "empty_state": {
      "progress": {
        "title": "Добавьте рабочие элементы в цикл, чтобы отслеживать прогресс"
      },
      "chart": {
        "title": "Добавьте рабочие элементы в цикл для построения графика выполнения"
      },
      "priority_issue": {
        "title": "Просматривайте рабочие элементы с высоким приоритетом в цикле"
      },
      "assignee": {
        "title": "Назначьте ответственных, чтобы видеть распределение рабочих элементов"
      },
      "label": {
        "title": "Добавьте метки, чтобы видеть распределение рабочих элементов по категориям"
      }
    }
  },
  "disabled_project": {
    "empty_state": {
      "inbox": {
        "title": "Функция 'Входящие' отключена для проекта",
        "description": "Входящие помогают управлять запросами и добавлять их в рабочий процесс. Включите функцию в настройках проекта.",
        "primary_button": {
          "text": "Управление функциями"
        }
      },
      "cycle": {
        "title": "Циклы отключены для этого проекта",
        "description": "Разбивайте работу на временные интервалы, устанавливайте сроки и отслеживайте прогресс команды. Включите функцию циклов в настройках проекта.",
        "primary_button": {
          "text": "Управление функциями"
        }
      },
      "module": {
        "title": "Модули отключены для проекта",
        "description": "Модули - основные компоненты вашего проекта. Включите их в настройках проекта.",
        "primary_button": {
          "text": "Управление функциями"
        }
      },
      "page": {
        "title": "Страницы отключены для проекта",
        "description": "Страницы - основные компоненты вашего проекта. Включите их в настройках проекта.",
        "primary_button": {
          "text": "Управление функциями"
        }
      },
      "view": {
        "title": "Представления отключены для проекта",
        "description": "Представления - основные компоненты вашего проекта. Включите их в настройках проекта.",
        "primary_button": {
          "text": "Управление функциями"
        }
      }
    }
  },
  "workspace_draft_issues": {
    "draft_an_issue": "Создать черновик рабочего элемента",
    "empty_state": {
      "title": "Черновики рабочих элементов, а вскоре и комментарии, будут отображаться здесь.",
      "description": "Чтобы попробовать, начните добавлять рабочий элемент и прервитесь на полпути или создайте первый черновик ниже. 😉",
      "primary_button": {
        "text": "Создать первый черновик"
      }
    },
    "delete_modal": {
      "title": "Удалить черновик",
      "description": "Вы уверены, что хотите удалить этот черновик? Это действие нельзя отменить."
    },
    "toasts": {
      "created": {
        "success": "Черновик создан",
        "error": "Не удалось создать рабочий элемент. Попробуйте снова."
      },
      "deleted": {
        "success": "Черновик удалён"
      }
    }
  },
  "stickies": {
    "title": "Ваши стикеры",
    "placeholder": "нажмите, чтобы написать",
    "all": "Все стикеры",
    "no-data": "Запишите идею, зафиксируйте озарение или сохраните мысль. Создайте стикер, чтобы начать.",
    "add": "Добавить стикер",
    "search_placeholder": "Поиск по названию",
    "delete": "Удалить стикер",
    "delete_confirmation": "Вы уверены, что хотите удалить этот стикер?",
    "empty_state": {
      "simple": "Запишите идею, зафиксируйте озарение или сохраните мысль. Создайте стикер, чтобы начать.",
      "general": {
        "title": "Стикеры - это быстрые заметки и рабочие элементы, которые вы создаёте на лету.",
        "description": "Легко фиксируйте свои мысли и идеи с помощью стикеров, которые доступны в любое время и в любом месте.",
        "primary_button": {
          "text": "Добавить стикер"
        }
      },
      "search": {
        "title": "Ничего не найдено.",
        "description": "Попробуйте другой запрос или сообщите нам,\nесли уверены в правильности поиска.",
        "primary_button": {
          "text": "Добавить стикер"
        }
      }
    },
    "toasts": {
      "errors": {
        "wrong_name": "Название стикера не может быть длиннее 100 символов.",
        "already_exists": "Стикер без описания уже существует"
      },
      "created": {
        "title": "Стикер создан",
        "message": "Стикер успешно создан"
      },
      "not_created": {
        "title": "Ошибка создания стикера",
        "message": "Не удалось создать стикер"
      },
      "updated": {
        "title": "Стикер обновлён",
        "message": "Стикер успешно обновлён"
      },
      "not_updated": {
        "title": "Ошибка обновления",
        "message": "Не удалось обновить стикер"
      },
      "removed": {
        "title": "Стикер удалён",
        "message": "Стикер успешно удалён"
      },
      "not_removed": {
        "title": "Ошибка удаления",
        "message": "Не удалось удалить стикер"
      }
    }
  },
  "role_details": {
    "guest": {
      "title": "Гость",
      "description": "Внешние участники организаций могут быть приглашены как гости."
    },
    "member": {
      "title": "Участник",
      "description": "Чтение, создание, редактирование и удаление элементов внутри проектов, циклов и модулей"
    },
    "admin": {
      "title": "Администратор",
      "description": "Полные права доступа в рамках рабочего пространства."
    }
  },
  "user_roles": {
    "product_or_project_manager": "Продукт / Проект менеджер",
    "development_or_engineering": "Разработка / Инжиниринг",
    "founder_or_executive": "Основатель / Руководитель",
    "freelancer_or_consultant": "Фрилансер / Консультант",
    "marketing_or_growth": "Маркетинг / Рост",
    "sales_or_business_development": "Продажи / Развитие бизнеса",
    "support_or_operations": "Поддержка / Операции",
    "student_or_professor": "Студент / Преподаватель",
    "human_resources": "HR / Кадры",
    "other": "Другое"
  },
  "importer": {
    "github": {
      "title": "GitHub",
      "description": "Импорт рабочих элементов из репозиториев GitHub с синхронизацией."
    },
    "jira": {
      "title": "Jira",
      "description": "Импорт рабочих элементов и эпиков из проектов Jira."
    }
  },
  "exporter": {
    "csv": {
      "title": "CSV",
      "description": "Экспорт рабочих элементов в CSV-файл.",
      "short_description": "Экспорт в csv"
    },
    "excel": {
      "title": "Excel",
      "description": "Экспорт рабочих элементов в файл Excel.",
      "short_description": "Экспорт в excel"
    },
    "xlsx": {
      "title": "Excel",
      "description": "Экспорт рабочих элементов в файл Excel.",
      "short_description": "Экспорт в excel"
    },
    "json": {
      "title": "JSON",
      "description": "Экспорт рабочих элементов в JSON-файл.",
      "short_description": "Экспорт в json"
    }
  },
  "default_global_view": {
    "all_issues": "Все рабочие элементы",
    "assigned": "Назначенные",
    "created": "Созданные",
    "subscribed": "Подписанные"
  },
  "themes": {
    "theme_options": {
      "system_preference": {
        "label": "Системные настройки"
      },
      "light": {
        "label": "Светлая"
      },
      "dark": {
        "label": "Тёмная"
      },
      "light_contrast": {
        "label": "Светлая высококонтрастностная"
      },
      "dark_contrast": {
        "label": "Тёмная высокая контрастность"
      },
      "custom": {
        "label": "Пользовательская тема"
      }
    }
  },
  "project_modules": {
    "status": {
      "backlog": "Бэклог",
      "planned": "Запланировано",
      "in_progress": "В процессе",
      "paused": "Приостановлено",
      "completed": "Завершено",
      "cancelled": "Отменено"
    },
    "layout": {
      "list": "Список",
      "board": "Галерея",
      "timeline": "Хронология"
    },
    "order_by": {
      "name": "Название",
      "progress": "Прогресс",
      "issues": "Количество рабочих элементов",
      "due_date": "Срок выполнения",
      "created_at": "Дата создания",
      "manual": "Вручную"
    }
  },
  "cycle": {
    "label": "{count, plural, one {Цикл} other {Циклы}}",
    "no_cycle": "Нет цикла"
  },
  "module": {
    "label": "{count, plural, one {Модуль} other {Модули}}",
    "no_module": "Нет модуля"
  },
  "description_versions": {
    "last_edited_by": "Последнее редактирование",
    "previously_edited_by": "Ранее отредактировано",
    "edited_by": "Отредактировано"
  },
  "self_hosted_maintenance_message": {
    "plane_didnt_start_up_this_could_be_because_one_or_more_plane_services_failed_to_start": "Plane не запустился. Это может быть из-за того, что один или несколько сервисов Plane не смогли запуститься.",
    "choose_view_logs_from_setup_sh_and_docker_logs_to_be_sure": "Выберите View Logs из setup.sh и логов Docker, чтобы убедиться."
<<<<<<< HEAD
=======
  },
  "no_of": "Количество {entity}",

  "page_navigation_pane": {
    "tabs": {
      "outline": {
        "label": "Структура",
        "empty_state": {
          "title": "Отсутствуют заголовки",
          "description": "Давайте добавим несколько заголовков на эту страницу, чтобы увидеть их здесь."
        }
      },
      "info": {
        "label": "Информация",
        "document_info": {
          "words": "Слова",
          "characters": "Символы",
          "paragraphs": "Абзацы",
          "read_time": "Время чтения"
        },
        "actors_info": {
          "edited_by": "Отредактировано",
          "created_by": "Создано"
        },
        "version_history": {
          "label": "История версий",
          "current_version": "Текущая версия"
        }
      },
      "assets": {
        "label": "Ресурсы",
        "download_button": "Скачать",
        "empty_state": {
          "title": "Отсутствуют изображения",
          "description": "Добавьте изображения, чтобы увидеть их здесь."
        }
      }
    },
    "open_button": "Открыть панель навигации",
    "close_button": "Закрыть панель навигации",
    "outline_floating_button": "Открыть структуру"
>>>>>>> 5874636b
  }
}<|MERGE_RESOLUTION|>--- conflicted
+++ resolved
@@ -2474,8 +2474,6 @@
   "self_hosted_maintenance_message": {
     "plane_didnt_start_up_this_could_be_because_one_or_more_plane_services_failed_to_start": "Plane не запустился. Это может быть из-за того, что один или несколько сервисов Plane не смогли запуститься.",
     "choose_view_logs_from_setup_sh_and_docker_logs_to_be_sure": "Выберите View Logs из setup.sh и логов Docker, чтобы убедиться."
-<<<<<<< HEAD
-=======
   },
   "no_of": "Количество {entity}",
 
@@ -2517,6 +2515,5 @@
     "open_button": "Открыть панель навигации",
     "close_button": "Закрыть панель навигации",
     "outline_floating_button": "Открыть структуру"
->>>>>>> 5874636b
   }
 }