--- conflicted
+++ resolved
@@ -316,9 +316,6 @@
   "remove_parent_issue": "Supprimer le problème parent",
   "add_parent": "Ajouter un parent",
   "loading_members": "Chargement des membres...",
-<<<<<<< HEAD
-  "inbox": "Boîte de réception"
-=======
   "inbox": "boîte de réception",
   "pi_chat": "Chat Pi",
   "teams": "Équipes",
@@ -326,5 +323,4 @@
   "in_app": "Dans l'application",
   "forms": "Formulaires",
   "epics": "Épopées"
->>>>>>> 946f88d0
 }