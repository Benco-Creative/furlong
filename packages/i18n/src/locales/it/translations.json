{
  "sidebar": {
    "projects": "Progetti",
    "pages": "Pagine",
    "new_work_item": "Nuovo elemento di lavoro",
    "home": "Home",
    "your_work": "Il tuo lavoro",
    "inbox": "Posta in arrivo",
    "workspace": "workspace",
    "views": "Visualizzazioni",
    "analytics": "Analisi",
    "work_items": "Elementi di lavoro",
    "cycles": "Cicli",
    "modules": "Moduli",
    "intake": "Intake",
    "drafts": "Bozze",
    "favorites": "Preferiti",
    "pro": "Pro",
    "upgrade": "Aggiorna"
  },
  "auth": {
    "common": {
      "email": {
        "label": "Email",
        "placeholder": "nome@azienda.com",
        "errors": {
          "required": "Email è obbligatoria",
          "invalid": "Email non valida"
        }
      },
      "password": {
        "label": "Password",
        "set_password": "Imposta una password",
        "placeholder": "Inserisci la password",
        "confirm_password": {
          "label": "Conferma password",
          "placeholder": "Conferma password"
        },
        "current_password": {
          "label": "Password attuale"
        },
        "new_password": {
          "label": "Nuova password",
          "placeholder": "Inserisci nuova password"
        },
        "change_password": {
          "label": {
            "default": "Cambia password",
            "submitting": "Cambiando password"
          }
        },
        "errors": {
          "match": "Le password non corrispondono",
          "empty": "Per favore inserisci la tua password",
          "length": "La lunghezza della password deve essere superiore a 8 caratteri",
          "strength": {
            "weak": "La password è debole",
            "strong": "La password è forte"
          }
        },
        "submit": "Imposta password",
        "toast": {
          "change_password": {
            "success": {
              "title": "Successo!",
              "message": "Password cambiata con successo."
            },
            "error": {
              "title": "Errore!",
              "message": "Qualcosa è andato storto. Per favore riprova."
            }
          }
        }
      },
      "unique_code": {
        "label": "Codice unico",
        "placeholder": "gets-sets-flys",
        "paste_code": "Incolla il codice inviato alla tua email",
        "requesting_new_code": "Richiesta di nuovo codice",
        "sending_code": "Invio codice"
      },
      "already_have_an_account": "Hai già un account?",
      "login": "Accedi",
      "create_account": "Crea un account",
      "new_to_plane": "Nuovo su Plane?",
      "back_to_sign_in": "Torna al login",
      "resend_in": "Reinvia in {seconds} secondi",
      "sign_in_with_unique_code": "Accedi con codice unico",
      "forgot_password": "Hai dimenticato la password?"
    },
    "sign_up": {
      "header": {
        "label": "Crea un account per iniziare a gestire il lavoro con il tuo team.",
        "step": {
          "email": {
            "header": "Registrati",
            "sub_header": ""
          },
          "password": {
            "header": "Registrati",
            "sub_header": "Registrati utilizzando una combinazione email-password."
          },
          "unique_code": {
            "header": "Registrati",
            "sub_header": "Registrati utilizzando un codice unico inviato all'indirizzo email sopra."
          }
        }
      },
      "errors": {
        "password": {
          "strength": "Prova a impostare una password forte per procedere"
        }
      }
    },
    "sign_in": {
      "header": {
        "label": "Accedi per iniziare a gestire il lavoro con il tuo team.",
        "step": {
          "email": {
            "header": "Accedi o registrati",
            "sub_header": ""
          },
          "password": {
            "header": "Accedi o registrati",
            "sub_header": "Usa la tua combinazione email-password per accedere."
          },
          "unique_code": {
            "header": "Accedi o registrati",
            "sub_header": "Accedi utilizzando un codice unico inviato all'indirizzo email sopra."
          }
        }
      }
    },
    "forgot_password": {
      "title": "Reimposta la tua password",
      "description": "Inserisci l'indirizzo email verificato del tuo account utente e ti invieremo un link per reimpostare la password.",
      "email_sent": "Abbiamo inviato il link di reimpostazione al tuo indirizzo email",
      "send_reset_link": "Invia link di reimpostazione",
      "errors": {
        "smtp_not_enabled": "Vediamo che il tuo amministratore non ha abilitato SMTP, non saremo in grado di inviare un link di reimpostazione della password"
      },
      "toast": {
        "success": {
          "title": "Email inviata",
          "message": "Controlla la tua inbox per un link per reimpostare la tua password. Se non appare entro pochi minuti, controlla la tua cartella spam."
        },
        "error": {
          "title": "Errore!",
          "message": "Qualcosa è andato storto. Per favore riprova."
        }
      }
    },
    "reset_password": {
      "title": "Imposta nuova password",
      "description": "Proteggi il tuo account con una password forte"
    },
    "set_password": {
      "title": "Proteggi il tuo account",
      "description": "Impostare una password ti aiuta a accedere in modo sicuro"
    },
    "sign_out": {
      "toast": {
        "error": {
          "title": "Errore!",
          "message": "Impossibile disconnettersi. Per favore riprova."
        }
      }
    }
  },
  "submit": "Conferma",
  "cancel": "Annulla",
  "loading": "Caricamento",
  "error": "Errore",
  "success": "Successo",
  "warning": "Avviso",
  "info": "Informazioni",
  "close": "Chiudi",
  "yes": "Sì",
  "no": "No",
  "ok": "OK",
  "name": "Nome",
  "description": "Descrizione",
  "search": "Cerca",
  "add_member": "Aggiungi membro",
  "adding_members": "Aggiungendo membri",
  "remove_member": "Rimuovi membro",
  "add_members": "Aggiungi membri",
  "adding_member": "Aggiungendo membro",
  "remove_members": "Rimuovi membri",
  "add": "Aggiungi",
  "adding": "Aggiungendo",
  "remove": "Rimuovi",
  "add_new": "Aggiungi nuovo",
  "remove_selected": "Rimuovi selezionati",
  "first_name": "Nome",
  "last_name": "Cognome",
  "email": "Email",
  "display_name": "Nome visualizzato",
  "role": "Ruolo",
  "timezone": "Fuso orario",
  "avatar": "Avatar",
  "cover_image": "Immagine di copertina",
  "password": "Password",
  "change_cover": "Cambia copertina",
  "language": "Lingua",
  "saving": "Salvataggio in corso",
  "save_changes": "Salva modifiche",
  "deactivate_account": "Disattiva account",
  "deactivate_account_description": "Disattivando un account, tutti i dati e le risorse al suo interno verranno rimossi definitivamente e non potranno essere recuperati.",
  "profile_settings": "Impostazioni del profilo",
  "your_account": "Il tuo account",
  "security": "Sicurezza",
  "activity": "Attività",
  "appearance": "Aspetto",
  "notifications": "Notifiche",
  "workspaces": "Spazi di lavoro",
  "create_workspace": "Crea spazio di lavoro",
  "invitations": "Inviti",
  "summary": "Riepilogo",
  "assigned": "Assegnato",
  "created": "Creato",
  "subscribed": "Iscritto",
  "you_do_not_have_the_permission_to_access_this_page": "Non hai il permesso di accedere a questa pagina.",
  "something_went_wrong_please_try_again": "Qualcosa è andato storto. Per favore, riprova.",
  "load_more": "Carica di più",
  "select_or_customize_your_interface_color_scheme": "Seleziona o personalizza lo schema dei colori dell'interfaccia.",
  "theme": "Tema",
  "system_preference": "Preferenza di sistema",
  "light": "Chiaro",
  "dark": "Scuro",
  "light_contrast": "Contrasto elevato chiaro",
  "dark_contrast": "Contrasto elevato scuro",
  "custom": "Tema personalizzato",
  "select_your_theme": "Seleziona il tuo tema",
  "customize_your_theme": "Personalizza il tuo tema",
  "background_color": "Colore di sfondo",
  "text_color": "Colore del testo",
  "primary_color": "Colore primario (Tema)",
  "sidebar_background_color": "Colore di sfondo della barra laterale",
  "sidebar_text_color": "Colore del testo della barra laterale",
  "set_theme": "Imposta tema",
  "enter_a_valid_hex_code_of_6_characters": "Inserisci un codice esadecimale valido di 6 caratteri",
  "background_color_is_required": "Il colore di sfondo è obbligatorio",
  "text_color_is_required": "Il colore del testo è obbligatorio",
  "primary_color_is_required": "Il colore primario è obbligatorio",
  "sidebar_background_color_is_required": "Il colore di sfondo della barra laterale è obbligatorio",
  "sidebar_text_color_is_required": "Il colore del testo della barra laterale è obbligatorio",
  "updating_theme": "Aggiornamento del tema in corso",
  "theme_updated_successfully": "Tema aggiornato con successo",
  "failed_to_update_the_theme": "Impossibile aggiornare il tema",
  "email_notifications": "Notifiche via email",
  "stay_in_the_loop_on_issues_you_are_subscribed_to_enable_this_to_get_notified": "Rimani aggiornato sugli elementi di lavoro a cui sei iscritto. Abilita questa opzione per ricevere notifiche.",
  "email_notification_setting_updated_successfully": "Impostazioni delle notifiche email aggiornate con successo",
  "failed_to_update_email_notification_setting": "Impossibile aggiornare le impostazioni delle notifiche email",
  "notify_me_when": "Avvisami quando",
  "property_changes": "Modifiche alle proprietà",
  "property_changes_description": "Avvisami quando le proprietà degli elementi di lavoro, come assegnatari, priorità, stime o altro, cambiano.",
  "state_change": "Cambio di stato",
  "state_change_description": "Avvisami quando l'elemento di lavoro passa a uno stato diverso",
  "issue_completed": "Elemento di lavoro completato",
  "issue_completed_description": "Avvisami solo quando un elemento di lavoro è completato",
  "comments": "Commenti",
  "comments_description": "Avvisami quando qualcuno lascia un commento sull'elemento di lavoro",
  "mentions": "Menzioni",
  "mentions_description": "Avvisami solo quando qualcuno mi menziona nei commenti o nella descrizione",
  "old_password": "Vecchia password",
  "general_settings": "Impostazioni generali",
  "sign_out": "Esci",
  "signing_out": "Uscita in corso",
  "active_cycles": "Cicli attivi",
  "active_cycles_description": "Monitora i cicli attraverso i progetti, segui gli elementi di lavoro ad alta priorità e analizza i cicli che necessitano attenzione.",
  "on_demand_snapshots_of_all_your_cycles": "Snapshot on-demand di tutti i tuoi cicli",
  "upgrade": "Aggiorna",
  "10000_feet_view": "Vista panoramica (10.000 piedi) di tutti i cicli attivi.",
  "10000_feet_view_description": "Effettua uno zoom indietro per vedere i cicli in esecuzione in tutti i tuoi progetti contemporaneamente, invece di passare da un ciclo all'altro in ogni progetto.",
  "get_snapshot_of_each_active_cycle": "Ottieni uno snapshot di ogni ciclo attivo.",
  "get_snapshot_of_each_active_cycle_description": "Monitora metriche di alto livello per tutti i cicli attivi, osserva il loro stato di avanzamento e valuta la portata rispetto alle scadenze.",
  "compare_burndowns": "Confronta i burndown.",
  "compare_burndowns_description": "Monitora le prestazioni di ciascun team con una rapida occhiata al report del burndown di ogni ciclo.",
  "quickly_see_make_or_break_issues": "Visualizza rapidamente gli elementi di lavoro critici.",
  "quickly_see_make_or_break_issues_description": "Visualizza in anteprima gli elementi di lavoro ad alta priorità per ogni ciclo in base alle scadenze. Vedi tutti con un solo clic.",
  "zoom_into_cycles_that_need_attention": "Zoom sui cicli che richiedono attenzione.",
  "zoom_into_cycles_that_need_attention_description": "Esamina lo stato di ogni ciclo che non rispetta le aspettative con un clic.",
  "stay_ahead_of_blockers": "Anticipa gli ostacoli.",
  "stay_ahead_of_blockers_description": "Individua le sfide tra i progetti e visualizza le dipendenze inter-cicliche non evidenti in altre viste.",
  "analytics": "Analisi",
  "workspace_invites": "Inviti allo spazio di lavoro",
  "enter_god_mode": "Entra in modalità dio",
  "workspace_logo": "Logo dello spazio di lavoro",
  "new_issue": "Nuovo elemento di lavoro",
  "your_work": "Il tuo lavoro",
  "drafts": "Bozze",
  "projects": "Progetti",
  "views": "Visualizzazioni",
  "workspace": "Spazio di lavoro",
  "archives": "Archivi",
  "settings": "Impostazioni",
  "failed_to_move_favorite": "Impossibile spostare il preferito",
  "favorites": "Preferiti",
  "no_favorites_yet": "Nessun preferito ancora",
  "create_folder": "Crea cartella",
  "new_folder": "Nuova cartella",
  "favorite_updated_successfully": "Preferito aggiornato con successo",
  "favorite_created_successfully": "Preferito creato con successo",
  "folder_already_exists": "La cartella esiste già",
  "folder_name_cannot_be_empty": "Il nome della cartella non può essere vuoto",
  "something_went_wrong": "Qualcosa è andato storto",
  "failed_to_reorder_favorite": "Impossibile riordinare il preferito",
  "favorite_removed_successfully": "Preferito rimosso con successo",
  "failed_to_create_favorite": "Impossibile creare il preferito",
  "failed_to_rename_favorite": "Impossibile rinominare il preferito",
  "project_link_copied_to_clipboard": "Link del progetto copiato negli appunti",
  "link_copied": "Link copiato",
  "add_project": "Aggiungi progetto",
  "create_project": "Crea progetto",
  "failed_to_remove_project_from_favorites": "Impossibile rimuovere il progetto dai preferiti. Per favore, riprova.",
  "project_created_successfully": "Progetto creato con successo",
  "project_created_successfully_description": "Progetto creato con successo. Ora puoi iniziare ad aggiungere elementi di lavoro.",
  "project_cover_image_alt": "Immagine di copertina del progetto",
  "name_is_required": "Il nome è obbligatorio",
  "title_should_be_less_than_255_characters": "Il titolo deve contenere meno di 255 caratteri",
  "project_name": "Nome del progetto",
  "project_id_must_be_at_least_1_character": "L'ID del progetto deve contenere almeno 1 carattere",
  "project_id_must_be_at_most_5_characters": "L'ID del progetto deve contenere al massimo 5 caratteri",
  "project_id": "ID del progetto",
  "project_id_tooltip_content": "Ti aiuta a identificare in modo univoco gli elementi di lavoro nel progetto. Massimo 5 caratteri.",
  "description_placeholder": "Descrizione",
  "only_alphanumeric_non_latin_characters_allowed": "Sono ammessi solo caratteri alfanumerici e non latini.",
  "project_id_is_required": "L'ID del progetto è obbligatorio",
  "project_id_allowed_char": "Sono ammessi solo caratteri alfanumerici e non latini.",
  "project_id_min_char": "L'ID del progetto deve contenere almeno 1 carattere",
  "project_id_max_char": "L'ID del progetto deve contenere al massimo 5 caratteri",
  "project_description_placeholder": "Inserisci la descrizione del progetto",
  "select_network": "Seleziona rete",
  "lead": "Responsabile",
  "date_range": "Intervallo di date",
  "private": "Privato",
  "public": "Pubblico",
  "accessible_only_by_invite": "Accessibile solo su invito",
  "anyone_in_the_workspace_except_guests_can_join": "Chiunque nello spazio di lavoro, tranne gli ospiti, può unirsi",
  "creating": "Creazione in corso",
  "creating_project": "Creazione del progetto in corso",
  "adding_project_to_favorites": "Aggiunta del progetto ai preferiti in corso",
  "project_added_to_favorites": "Progetto aggiunto ai preferiti",
  "couldnt_add_the_project_to_favorites": "Impossibile aggiungere il progetto ai preferiti. Per favore, riprova.",
  "removing_project_from_favorites": "Rimozione del progetto dai preferiti in corso",
  "project_removed_from_favorites": "Progetto rimosso dai preferiti",
  "couldnt_remove_the_project_from_favorites": "Impossibile rimuovere il progetto dai preferiti. Per favore, riprova.",
  "add_to_favorites": "Aggiungi ai preferiti",
  "remove_from_favorites": "Rimuovi dai preferiti",
  "publish_project": "Pubblica progetto",
  "publish": "Pubblica",
  "copy_link": "Copia link",
  "leave_project": "Lascia progetto",
  "join_the_project_to_rearrange": "Unisciti al progetto per riorganizzare",
  "drag_to_rearrange": "Trascina per riorganizzare",
  "congrats": "Congratulazioni!",
  "open_project": "Apri progetto",
  "issues": "Elementi di lavoro",
  "cycles": "Cicli",
  "modules": "Moduli",
  "pages": "Pagine",
  "intake": "Accoglienza",
  "time_tracking": "Tracciamento del tempo",
  "work_management": "Gestione del lavoro",
  "projects_and_issues": "Progetti ed elementi di lavoro",
  "projects_and_issues_description": "Attiva o disattiva queste opzioni per questo progetto.",
  "cycles_description": "Definisci il tempo di lavoro per progetto e adatta il periodo secondo necessità. Un ciclo può durare 2 settimane, il successivo 1 settimana.",
  "modules_description": "Organizza il lavoro in sotto-progetti con responsabili e assegnatari dedicati.",
  "views_description": "Salva ordinamenti, filtri e opzioni di visualizzazione personalizzati o condividili con il tuo team.",
  "pages_description": "Crea e modifica contenuti liberi: appunti, documenti, qualsiasi cosa.",
  "intake_description": "Consenti ai non membri di segnalare bug, feedback e suggerimenti senza interrompere il tuo flusso di lavoro.",
  "time_tracking_description": "Registra il tempo trascorso su elementi di lavoro e progetti.",
  "work_management_description": "Gestisci il tuo lavoro e i tuoi progetti con facilità.",
  "documentation": "Documentazione",
  "message_support": "Contatta il supporto",
  "contact_sales": "Contatta le vendite",
  "hyper_mode": "Modalità Hyper",
  "keyboard_shortcuts": "Scorciatoie da tastiera",
  "whats_new": "Novità?",
  "version": "Versione",
  "we_are_having_trouble_fetching_the_updates": "Stiamo riscontrando problemi nel recuperare gli aggiornamenti.",
  "our_changelogs": "i nostri changelog",
  "for_the_latest_updates": "per gli ultimi aggiornamenti.",
  "please_visit": "Per favore visita",
  "docs": "Documentazione",
  "full_changelog": "Changelog completo",
  "support": "Supporto",
  "discord": "Discord",
  "powered_by_plane_pages": "Supportato da Plane Pages",
  "please_select_at_least_one_invitation": "Seleziona almeno un invito.",
  "please_select_at_least_one_invitation_description": "Seleziona almeno un invito per unirti allo spazio di lavoro.",
  "we_see_that_someone_has_invited_you_to_join_a_workspace": "Abbiamo notato che qualcuno ti ha invitato a unirti a uno spazio di lavoro",
  "join_a_workspace": "Unisciti a uno spazio di lavoro",
  "we_see_that_someone_has_invited_you_to_join_a_workspace_description": "Abbiamo notato che qualcuno ti ha invitato a unirti a uno spazio di lavoro",
  "join_a_workspace_description": "Unisciti a uno spazio di lavoro",
  "accept_and_join": "Accetta e unisciti",
  "go_home": "Vai alla home",
  "no_pending_invites": "Nessun invito in sospeso",
  "you_can_see_here_if_someone_invites_you_to_a_workspace": "Qui puoi vedere se qualcuno ti invita a uno spazio di lavoro",
  "back_to_home": "Torna alla home",
  "workspace_name": "nome-spazio-di-lavoro",
  "deactivate_your_account": "Disattiva il tuo account",
  "deactivate_your_account_description": "Una volta disattivato, non potrai più essere assegnato a elementi di lavoro né addebitato per il tuo spazio di lavoro. Per riattivare il tuo account, avrai bisogno di un invito a uno spazio di lavoro associato a questo indirizzo email.",
  "deactivating": "Disattivazione in corso",
  "confirm": "Conferma",
  "confirming": "Conferma in corso",
  "draft_created": "Bozza creata",
  "issue_created_successfully": "Elemento di lavoro creato con successo",
  "draft_creation_failed": "Creazione della bozza fallita",
  "issue_creation_failed": "Creazione dell'elemento di lavoro fallita",
  "draft_issue": "Bozza di elemento di lavoro",
  "issue_updated_successfully": "Elemento di lavoro aggiornato con successo",
  "issue_could_not_be_updated": "Impossibile aggiornare l'elemento di lavoro",
  "create_a_draft": "Crea una bozza",
  "save_to_drafts": "Salva nelle bozze",
  "save": "Salva",
  "update": "Aggiorna",
  "updating": "Aggiornamento in corso",
  "create_new_issue": "Crea un nuovo elemento di lavoro",
  "editor_is_not_ready_to_discard_changes": "L'editor non è pronto per scartare le modifiche",
  "failed_to_move_issue_to_project": "Impossibile spostare l'elemento di lavoro nel progetto",
  "create_more": "Crea altri",
  "add_to_project": "Aggiungi al progetto",
  "discard": "Scarta",
  "duplicate_issue_found": "Elemento di lavoro duplicato trovato",
  "duplicate_issues_found": "Elementi di lavoro duplicati trovati",
  "no_matching_results": "Nessun risultato corrispondente",
  "title_is_required": "Il titolo è obbligatorio",
  "title": "Titolo",
  "state": "Stato",
  "priority": "Priorità",
  "none": "Nessuna",
  "urgent": "Urgente",
  "high": "Alta",
  "medium": "Media",
  "low": "Bassa",
  "members": "Membri",
  "assignee": "Assegnatario",
  "assignees": "Assegnatari",
  "you": "Tu",
  "labels": "Etichette",
  "create_new_label": "Crea nuova etichetta",
  "start_date": "Data di inizio",
  "end_date": "Data di fine",
  "due_date": "Scadenza",
  "estimate": "Stima",
  "change_parent_issue": "Cambia elemento di lavoro principale",
  "remove_parent_issue": "Rimuovi elemento di lavoro principale",
  "add_parent": "Aggiungi elemento principale",
  "loading_members": "Caricamento membri",
  "view_link_copied_to_clipboard": "Link di visualizzazione copiato negli appunti.",
  "required": "Obbligatorio",
  "optional": "Opzionale",
  "Cancel": "Annulla",
  "edit": "Modifica",
  "archive": "Archivia",
  "restore": "Ripristina",
  "open_in_new_tab": "Apri in una nuova scheda",
  "delete": "Elimina",
  "deleting": "Eliminazione in corso",
  "make_a_copy": "Crea una copia",
  "move_to_project": "Sposta nel progetto",
  "good": "Buono",
  "morning": "Mattina",
  "afternoon": "Pomeriggio",
  "evening": "Sera",
  "show_all": "Mostra tutto",
  "show_less": "Mostra meno",
  "no_data_yet": "Nessun dato disponibile",
  "syncing": "Sincronizzazione in corso",
  "add_work_item": "Aggiungi elemento di lavoro",
  "advanced_description_placeholder": "Premi '/' per i comandi",
  "create_work_item": "Crea elemento di lavoro",
  "attachments": "Allegati",
  "declining": "Rifiuto in corso",
  "declined": "Rifiutato",
  "decline": "Rifiuta",
  "unassigned": "Non assegnato",
  "work_items": "Elementi di lavoro",
  "add_link": "Aggiungi link",
  "points": "Punti",
  "no_assignee": "Nessun assegnatario",
  "no_assignees_yet": "Nessun assegnatario ancora",
  "no_labels_yet": "Nessuna etichetta ancora",
  "ideal": "Ideale",
  "current": "Corrente",
  "no_matching_members": "Nessun membro corrispondente",
  "leaving": "Uscita in corso",
  "removing": "Rimozione in corso",
  "leave": "Esci",
  "refresh": "Aggiorna",
  "refreshing": "Aggiornamento in corso",
  "refresh_status": "Stato dell'aggiornamento",
  "prev": "Precedente",
  "next": "Successivo",
  "re_generating": "Rigenerazione in corso",
  "re_generate": "Rigenera",
  "re_generate_key": "Rigenera chiave",
  "export": "Esporta",
  "member": "{count, plural, one {# membro} other {# membri}}",
  "new_password_must_be_different_from_old_password": "La nuova password deve essere diversa dalla password precedente",
  "edited": "Modificato",
  "bot": "Bot",
<<<<<<< HEAD
  "choose_workspace_for_integration": "Scegli uno spazio di lavoro per connettere questa app",
  "integrations_description": "Le app che funzionano con Plane devono connettersi a uno spazio di lavoro dove sei amministratore.",
  "create_a_new_workspace": "Crea uno spazio di lavoro nuovo",
  "learn_more_about_workspaces": "Scopri di più sui tuoi spazi di lavoro",
  "no_workspaces_to_connect": "Nessuno spazio di lavoro per connettere",
  "no_workspaces_to_connect_description": "Devi creare uno spazio di lavoro per poter connettere le integrazioni e i modelli",

=======
>>>>>>> ac5b974d
  "project_view": {
    "sort_by": {
      "created_at": "Creato il",
      "updated_at": "Aggiornato il",
      "name": "Nome"
    }
  },
  "toast": {
    "success": "Successo!",
    "error": "Errore!"
  },
  "links": {
    "toasts": {
      "created": {
        "title": "Link creato",
        "message": "Il link è stato creato con successo"
      },
      "not_created": {
        "title": "Link non creato",
        "message": "Il link non può essere creato"
      },
      "updated": {
        "title": "Link aggiornato",
        "message": "Il link è stato aggiornato con successo"
      },
      "not_updated": {
        "title": "Link non aggiornato",
        "message": "Il link non può essere aggiornato"
      },
      "removed": {
        "title": "Link rimosso",
        "message": "Il link è stato rimosso con successo"
      },
      "not_removed": {
        "title": "Link non rimosso",
        "message": "Il link non può essere rimosso"
      }
    }
  },
  "home": {
    "empty": {
      "quickstart_guide": "La tua guida rapida",
      "not_right_now": "Non ora",
      "create_project": {
        "title": "Crea un progetto",
        "description": "La maggior parte delle cose inizia con un progetto in Plane.",
        "cta": "Inizia"
      },
      "invite_team": {
        "title": "Invita il tuo team",
        "description": "Collabora, lancia e gestisci insieme ai colleghi.",
        "cta": "Invitali"
      },
      "configure_workspace": {
        "title": "Configura il tuo spazio di lavoro.",
        "description": "Attiva o disattiva le funzionalità o personalizza ulteriormente.",
        "cta": "Configura questo spazio"
      },
      "personalize_account": {
        "title": "Rendi Plane tuo.",
        "description": "Scegli la tua immagine, i colori e altro.",
        "cta": "Personalizza ora"
      },
      "widgets": {
        "title": "È silenzioso senza widget, attivali",
        "description": "Sembra che tutti i tuoi widget siano disattivati. Attivali ora per migliorare la tua esperienza!",
        "primary_button": {
          "text": "Gestisci widget"
        }
      }
    },
    "quick_links": {
      "empty": "Salva link a elementi di lavoro che ti servono.",
      "add": "Aggiungi link rapido",
      "title": "Link rapido",
      "title_plural": "Link rapidi"
    },
    "recents": {
      "title": "Recenti",
      "empty": {
        "project": "I tuoi progetti recenti appariranno qui una volta visitati.",
        "page": "Le tue pagine recenti appariranno qui una volta visitate.",
        "issue": "I tuoi elementi di lavoro recenti appariranno qui una volta visitati.",
        "default": "Non hai ancora elementi recenti."
      },
      "filters": {
        "all": "Tutti",
        "projects": "Progetti",
        "pages": "Pagine",
        "issues": "Elementi di lavoro"
      }
    },
    "new_at_plane": {
      "title": "Novità su Plane"
    },
    "quick_tutorial": {
      "title": "Tutorial rapido"
    },
    "widget": {
      "reordered_successfully": "Widget riordinato con successo.",
      "reordering_failed": "Si è verificato un errore durante il riordino del widget."
    },
    "manage_widgets": "Gestisci widget",
    "title": "Home",
    "star_us_on_github": "Metti una stella su GitHub"
  },
  "link": {
    "modal": {
      "url": {
        "text": "URL",
        "required": "L'URL non è valido",
        "placeholder": "Digita o incolla un URL"
      },
      "title": {
        "text": "Titolo di visualizzazione",
        "placeholder": "Come vorresti che apparisse questo link"
      }
    }
  },
  "common": {
    "all": "Tutti",
    "states": "Stati",
    "state": "Stato",
    "state_groups": "Gruppi di stati",
    "priority": "Priorità",
    "team_project": "Progetto di squadra",
    "project": "Progetto",
    "cycle": "Ciclo",
    "cycles": "Cicli",
    "module": "Modulo",
    "modules": "Moduli",
    "labels": "Etichette",
    "assignees": "Assegnatari",
    "assignee": "Assegnatario",
    "created_by": "Creato da",
    "none": "Nessuno",
    "link": "Link",
    "estimate": "Stima",
    "layout": "Layout",
    "filters": "Filtri",
    "display": "Visualizza",
    "load_more": "Carica di più",
    "activity": "Attività",
    "analytics": "Analisi",
    "dates": "Date",
    "success": "Successo!",
    "something_went_wrong": "Qualcosa è andato storto",
    "error": {
      "label": "Errore!",
      "message": "Si è verificato un errore. Per favore, riprova."
    },
    "group_by": "Raggruppa per",
    "epic": "Epic",
    "epics": "Epic",
    "work_item": "Elemento di lavoro",
    "work_items": "Elementi di lavoro",
    "sub_work_item": "Sotto-elemento di lavoro",
    "add": "Aggiungi",
    "warning": "Avviso",
    "updating": "Aggiornamento in corso",
    "adding": "Aggiunta in corso",
    "update": "Aggiorna",
    "creating": "Creazione in corso",
    "create": "Crea",
    "cancel": "Annulla",
    "description": "Descrizione",
    "title": "Titolo",
    "attachment": "Allegato",
    "general": "Generale",
    "features": "Funzionalità",
    "automation": "Automazione",
    "project_name": "Nome del progetto",
    "project_id": "ID del progetto",
    "project_timezone": "Fuso orario del progetto",
    "created_on": "Creato il",
    "update_project": "Aggiorna progetto",
    "identifier_already_exists": "L'identificatore esiste già",
    "add_more": "Aggiungi altro",
    "defaults": "Predefiniti",
    "add_label": "Aggiungi etichetta",
    "estimates": "Stime",
    "customize_time_range": "Personalizza intervallo di tempo",
    "loading": "Caricamento",
    "attachments": "Allegati",
    "property": "Proprietà",
    "properties": "Proprietà",
    "parent": "Principale",
    "page": "Pagina",
    "remove": "Rimuovi",
    "archiving": "Archiviazione in corso",
    "archive": "Archivia",
    "access": {
      "public": "Pubblico",
      "private": "Privato"
    },
    "done": "Fatto",
    "sub_work_items": "Sotto-elementi di lavoro",
    "comment": "Commento",
    "workspace_level": "Livello dello spazio di lavoro",
    "order_by": {
      "label": "Ordina per",
      "manual": "Manuale",
      "last_created": "Ultimo creato",
      "last_updated": "Ultimo aggiornato",
      "start_date": "Data di inizio",
      "due_date": "Scadenza",
      "asc": "Ascendente",
      "desc": "Discendente",
      "updated_on": "Aggiornato il"
    },
    "sort": {
      "asc": "Ascendente",
      "desc": "Discendente",
      "created_on": "Creato il",
      "updated_on": "Aggiornato il"
    },
    "comments": "Commenti",
    "updates": "Aggiornamenti",
    "clear_all": "Pulisci tutto",
    "copied": "Copiato!",
    "link_copied": "Link copiato!",
    "link_copied_to_clipboard": "Link copiato negli appunti",
    "copied_to_clipboard": "Link dell'elemento di lavoro copiato negli appunti",
    "is_copied_to_clipboard": "Elemento di lavoro copiato negli appunti",
    "no_links_added_yet": "Nessun link aggiunto ancora",
    "add_link": "Aggiungi link",
    "links": "Link",
    "go_to_workspace": "Vai allo spazio di lavoro",
    "progress": "Progresso",
    "optional": "Opzionale",
    "join": "Unisciti",
    "go_back": "Torna indietro",
    "continue": "Continua",
    "resend": "Reinvia",
    "relations": "Relazioni",
    "errors": {
      "default": {
        "title": "Errore!",
        "message": "Qualcosa è andato storto. Per favore, riprova."
      },
      "required": "Questo campo è obbligatorio",
      "entity_required": "{entity} è obbligatorio"
    },
    "update_link": "Aggiorna link",
    "attach": "Allega",
    "create_new": "Crea nuovo",
    "add_existing": "Aggiungi esistente",
    "type_or_paste_a_url": "Digita o incolla un URL",
    "url_is_invalid": "L'URL non è valido",
    "display_title": "Titolo di visualizzazione",
    "link_title_placeholder": "Come vorresti vedere questo link",
    "url": "URL",
    "side_peek": "Visualizzazione laterale",
    "modal": "Modal",
    "full_screen": "Schermo intero",
    "close_peek_view": "Chiudi la visualizzazione rapida",
    "toggle_peek_view_layout": "Alterna layout della visualizzazione rapida",
    "options": "Opzioni",
    "duration": "Durata",
    "today": "Oggi",
    "week": "Settimana",
    "month": "Mese",
    "quarter": "Trimestre",
    "press_for_commands": "Premi '/' per i comandi",
    "click_to_add_description": "Clicca per aggiungere una descrizione",
    "search": {
      "label": "Cerca",
      "placeholder": "Digita per cercare",
      "no_matches_found": "Nessuna corrispondenza trovata",
      "no_matching_results": "Nessun risultato corrispondente"
    },
    "actions": {
      "edit": "Modifica",
      "make_a_copy": "Crea una copia",
      "open_in_new_tab": "Apri in una nuova scheda",
      "copy_link": "Copia link",
      "archive": "Archivia",
      "restore": "Ripristina",
      "delete": "Elimina",
      "remove_relation": "Rimuovi relazione",
      "subscribe": "Iscriviti",
      "unsubscribe": "Annulla iscrizione",
      "clear_sorting": "Cancella ordinamento",
      "show_weekends": "Mostra weekend",
      "enable": "Abilita",
      "disable": "Disabilita"
    },
    "name": "Nome",
    "discard": "Scarta",
    "confirm": "Conferma",
    "confirming": "Conferma in corso",
    "read_the_docs": "Leggi la documentazione",
    "default": "Predefinito",
    "active": "Attivo",
    "enabled": "Abilitato",
    "disabled": "Disabilitato",
    "mandate": "Obbligo",
    "mandatory": "Obbligatorio",
    "yes": "Sì",
    "no": "No",
    "please_wait": "Attendere prego",
    "enabling": "Abilitazione in corso",
    "disabling": "Disabilitazione in corso",
    "beta": "Beta",
    "or": "o",
    "next": "Successivo",
    "back": "Indietro",
    "cancelling": "Annullamento in corso",
    "configuring": "Configurazione in corso",
    "clear": "Pulisci",
    "import": "Importa",
    "connect": "Connetti",
    "authorizing": "Autorizzazione in corso",
    "processing": "Elaborazione in corso",
    "no_data_available": "Nessun dato disponibile",
    "from": "da {name}",
    "authenticated": "Autenticato",
    "select": "Seleziona",
    "upgrade": "Aggiorna",
    "add_seats": "Aggiungi postazioni",
    "label": "Etichetta",
    "priorities": "Priorità",
    "projects": "Progetti",
    "workspace": "Spazio di lavoro",
    "workspaces": "Spazi di lavoro",
    "team": "Team",
    "teams": "Team",
    "entity": "Entità",
    "entities": "Entità",
    "task": "Attività",
    "tasks": "Attività",
    "section": "Sezione",
    "sections": "Sezioni",
    "edit": "Modifica",
    "connecting": "Connessione in corso",
    "connected": "Connesso",
    "disconnect": "Disconnetti",
    "disconnecting": "Disconnessione in corso",
    "installing": "Installazione in corso",
    "install": "Installa",
    "reset": "Reimposta",
    "live": "Live",
    "change_history": "Cronologia modifiche",
    "coming_soon": "Prossimamente",
    "members": "Membri",
    "you": "Tu",
    "upgrade_cta": {
      "higher_subscription": "Passa a un abbonamento superiore",
      "talk_to_sales": "Parla con le vendite"
    },
    "category": "Categoria",
    "categories": "Categorie",
    "saving": "Salvataggio in corso",
    "save_changes": "Salva modifiche",
    "delete": "Elimina",
    "deleting": "Eliminazione in corso",
    "pending": "In sospeso",
    "invite": "Invita",
    "view": "Visualizza",
    "deactivated_user": "Utente disattivato",
    "apply": "Applica",
    "applying": "Applicazione"
  },
  "chart": {
    "x_axis": "Asse X",
    "y_axis": "Asse Y",
    "metric": "Metrica"
  },
  "form": {
    "title": {
      "required": "Il titolo è obbligatorio",
      "max_length": "Il titolo deve contenere meno di {length} caratteri"
    }
  },
  "entity": {
    "grouping_title": "Raggruppamento di {entity}",
    "priority": "Priorità di {entity}",
    "all": "Tutti {entity}",
    "drop_here_to_move": "Trascina qui per spostare il {entity}",
    "delete": {
      "label": "Elimina {entity}",
      "success": "{entity} eliminato con successo",
      "failed": "Eliminazione di {entity} fallita"
    },
    "update": {
      "failed": "Aggiornamento di {entity} fallito",
      "success": "{entity} aggiornato con successo"
    },
    "link_copied_to_clipboard": "Link di {entity} copiato negli appunti",
    "fetch": {
      "failed": "Errore durante il recupero di {entity}"
    },
    "add": {
      "success": "{entity} aggiunto con successo",
      "failed": "Errore nell'aggiunta di {entity}"
    }
  },
  "epic": {
    "all": "Tutti gli Epic",
    "label": "{count, plural, one {Epic} other {Epic}}",
    "new": "Nuovo Epic",
    "adding": "Aggiungendo Epic",
    "create": {
      "success": "Epic creato con successo"
    },
    "add": {
      "press_enter": "Premi 'Invio' per aggiungere un altro Epic",
      "label": "Aggiungi Epic"
    },
    "title": {
      "label": "Titolo Epic",
      "required": "Il titolo dell'Epic è obbligatorio."
    }
  },
  "issue": {
    "label": "{count, plural, one {Elemento di lavoro} other {Elementi di lavoro}}",
    "all": "Tutti gli elementi di lavoro",
    "edit": "Modifica elemento di lavoro",
    "title": {
      "label": "Titolo dell'elemento di lavoro",
      "required": "Il titolo dell'elemento di lavoro è obbligatorio."
    },
    "add": {
      "press_enter": "Premi 'Invio' per aggiungere un altro elemento di lavoro",
      "label": "Aggiungi elemento di lavoro",
      "cycle": {
        "failed": "Impossibile aggiungere l'elemento di lavoro al ciclo. Per favore, riprova.",
        "success": "{count, plural, one {Elemento di lavoro} other {Elementi di lavoro}} aggiunto al ciclo con successo.",
        "loading": "Aggiungendo {count, plural, one {elemento di lavoro} other {elementi di lavoro}} al ciclo"
      },
      "assignee": "Aggiungi assegnatari",
      "start_date": "Aggiungi data di inizio",
      "due_date": "Aggiungi scadenza",
      "parent": "Aggiungi elemento di lavoro principale",
      "sub_issue": "Aggiungi sotto-elemento di lavoro",
      "relation": "Aggiungi relazione",
      "link": "Aggiungi link",
      "existing": "Aggiungi elemento di lavoro esistente"
    },
    "remove": {
      "label": "Rimuovi elemento di lavoro",
      "cycle": {
        "loading": "Rimuovendo l'elemento di lavoro dal ciclo",
        "success": "Elemento di lavoro rimosso dal ciclo con successo.",
        "failed": "Impossibile rimuovere l'elemento di lavoro dal ciclo. Per favore, riprova."
      },
      "module": {
        "loading": "Rimuovendo l'elemento di lavoro dal modulo",
        "success": "Elemento di lavoro rimosso dal modulo con successo.",
        "failed": "Impossibile rimuovere l'elemento di lavoro dal modulo. Per favore, riprova."
      },
      "parent": {
        "label": "Rimuovi elemento di lavoro principale"
      }
    },
    "new": "Nuovo elemento di lavoro",
    "adding": "Aggiunta dell'elemento di lavoro in corso",
    "create": {
      "success": "Elemento di lavoro creato con successo"
    },
    "priority": {
      "urgent": "Urgente",
      "high": "Alta",
      "medium": "Media",
      "low": "Bassa"
    },
    "display": {
      "properties": {
        "label": "Visualizza proprietà",
        "id": "ID",
        "issue_type": "Tipo di elemento di lavoro",
        "sub_issue_count": "Numero di sotto-elementi di lavoro",
        "attachment_count": "Numero di allegati",
        "created_on": "Creato il",
        "sub_issue": "Sotto-elemento di lavoro",
        "work_item_count": "Conteggio degli elementi di lavoro"
      },
      "extra": {
        "show_sub_issues": "Mostra sotto-elementi di lavoro",
        "show_empty_groups": "Mostra gruppi vuoti"
      }
    },
    "layouts": {
      "ordered_by_label": "Questo layout è ordinato per",
      "list": "Lista",
      "kanban": "Schede",
      "calendar": "Calendario",
      "spreadsheet": "Tabella",
      "gantt": "Timeline",
      "title": {
        "list": "Layout a lista",
        "kanban": "Layout a schede",
        "calendar": "Layout a calendario",
        "spreadsheet": "Layout a tabella",
        "gantt": "Layout a timeline"
      }
    },
    "states": {
      "active": "Attivo",
      "backlog": "Backlog"
    },
    "comments": {
      "placeholder": "Aggiungi commento",
      "switch": {
        "private": "Passa a commento privato",
        "public": "Passa a commento pubblico"
      },
      "create": {
        "success": "Commento creato con successo",
        "error": "Creazione del commento fallita. Per favore, riprova più tardi."
      },
      "update": {
        "success": "Commento aggiornato con successo",
        "error": "Aggiornamento del commento fallito. Per favore, riprova più tardi."
      },
      "remove": {
        "success": "Commento rimosso con successo",
        "error": "Rimozione del commento fallita. Per favore, riprova più tardi."
      },
      "upload": {
        "error": "Caricamento dell'asset fallito. Per favore, riprova più tardi."
      }
    },
    "empty_state": {
      "issue_detail": {
        "title": "L'elemento di lavoro non esiste",
        "description": "L'elemento di lavoro che stai cercando non esiste, è stato archiviato o eliminato.",
        "primary_button": {
          "text": "Visualizza altri elementi di lavoro"
        }
      }
    },
    "sibling": {
      "label": "Elementi di lavoro correlati"
    },
    "archive": {
      "description": "Solo gli elementi di lavoro completati o annullati possono essere archiviati",
      "label": "Archivia elemento di lavoro",
      "confirm_message": "Sei sicuro di voler archiviare l'elemento di lavoro? Tutti gli elementi di lavoro archiviati possono essere ripristinati in seguito.",
      "success": {
        "label": "Archiviazione riuscita",
        "message": "I tuoi archivi sono disponibili negli archivi del progetto."
      },
      "failed": {
        "message": "Impossibile archiviare l'elemento di lavoro. Per favore, riprova."
      }
    },
    "restore": {
      "success": {
        "title": "Ripristino riuscito",
        "message": "Il tuo elemento di lavoro è disponibile negli elementi del progetto."
      },
      "failed": {
        "message": "Impossibile ripristinare l'elemento di lavoro. Per favore, riprova."
      }
    },
    "relation": {
      "relates_to": "Collegato a",
      "duplicate": "Duplicato di",
      "blocked_by": "Bloccato da",
      "blocking": "Blocca"
    },
    "copy_link": "Copia link dell'elemento di lavoro",
    "delete": {
      "label": "Elimina elemento di lavoro",
      "error": "Errore nell'eliminazione dell'elemento di lavoro"
    },
    "subscription": {
      "actions": {
        "subscribed": "Iscrizione all'elemento di lavoro avvenuta con successo",
        "unsubscribed": "Disiscrizione dall'elemento di lavoro avvenuta con successo"
      }
    },
    "select": {
      "error": "Seleziona almeno un elemento di lavoro",
      "empty": "Nessun elemento di lavoro selezionato",
      "add_selected": "Aggiungi gli elementi di lavoro selezionati"
    },
    "open_in_full_screen": "Apri l'elemento di lavoro a schermo intero"
  },
  "attachment": {
    "error": "Impossibile allegare il file. Riprova a caricarlo.",
    "only_one_file_allowed": "È possibile caricare un solo file alla volta.",
    "file_size_limit": "Il file deve essere di {size}MB o meno.",
    "drag_and_drop": "Trascina e rilascia ovunque per caricare",
    "delete": "Elimina allegato"
  },
  "label": {
    "select": "Seleziona etichetta",
    "create": {
      "success": "Etichetta creata con successo",
      "failed": "Creazione dell'etichetta fallita",
      "already_exists": "L'etichetta esiste già",
      "type": "Digita per aggiungere una nuova etichetta"
    }
  },
  "sub_work_item": {
    "update": {
      "success": "Sotto-elemento di lavoro aggiornato con successo",
      "error": "Errore nell'aggiornamento del sotto-elemento di lavoro"
    },
    "remove": {
      "success": "Sotto-elemento di lavoro rimosso con successo",
      "error": "Errore nella rimozione del sotto-elemento di lavoro"
    }
  },
  "view": {
    "label": "{count, plural, one {Visualizzazione} other {Visualizzazioni}}",
    "create": {
      "label": "Crea visualizzazione"
    },
    "update": {
      "label": "Aggiorna visualizzazione"
    }
  },
  "inbox_issue": {
    "status": {
      "pending": {
        "title": "In sospeso",
        "description": "In sospeso"
      },
      "declined": {
        "title": "Rifiutato",
        "description": "Rifiutato"
      },
      "snoozed": {
        "title": "Snoozed",
        "description": "{days, plural, one {# giorno} other {# giorni}} rimanenti"
      },
      "accepted": {
        "title": "Accettato",
        "description": "Accettato"
      },
      "duplicate": {
        "title": "Duplicato",
        "description": "Duplicato"
      }
    },
    "modals": {
      "decline": {
        "title": "Rifiuta elemento di lavoro",
        "content": "Sei sicuro di voler rifiutare l'elemento di lavoro {value}?"
      },
      "delete": {
        "title": "Elimina elemento di lavoro",
        "content": "Sei sicuro di voler eliminare l'elemento di lavoro {value}?",
        "success": "Elemento di lavoro eliminato con successo"
      }
    },
    "errors": {
      "snooze_permission": "Solo gli amministratori del progetto possono snoozare/non snoozare gli elementi di lavoro",
      "accept_permission": "Solo gli amministratori del progetto possono accettare gli elementi di lavoro",
      "decline_permission": "Solo gli amministratori del progetto possono rifiutare gli elementi di lavoro"
    },
    "actions": {
      "accept": "Accetta",
      "decline": "Rifiuta",
      "snooze": "Snoozed",
      "unsnooze": "Annulla snooze",
      "copy": "Copia link dell'elemento di lavoro",
      "delete": "Elimina",
      "open": "Apri elemento di lavoro",
      "mark_as_duplicate": "Segna come duplicato",
      "move": "Sposta {value} negli elementi di lavoro del progetto"
    },
    "source": {
      "in-app": "nell'app"
    },
    "order_by": {
      "created_at": "Creato il",
      "updated_at": "Aggiornato il",
      "id": "ID"
    },
    "label": "Accoglienza",
    "page_label": "{workspace} - Accoglienza",
    "modal": {
      "title": "Crea elemento di lavoro per l'accoglienza"
    },
    "tabs": {
      "open": "Aperto",
      "closed": "Chiuso"
    },
    "empty_state": {
      "sidebar_open_tab": {
        "title": "Nessun elemento di lavoro aperto",
        "description": "Trova qui gli elementi di lavoro aperti. Crea un nuovo elemento di lavoro."
      },
      "sidebar_closed_tab": {
        "title": "Nessun elemento di lavoro chiuso",
        "description": "Tutti gli elementi di lavoro, siano essi accettati o rifiutati, possono essere trovati qui."
      },
      "sidebar_filter": {
        "title": "Nessun elemento di lavoro corrispondente",
        "description": "Nessun elemento di lavoro corrisponde al filtro applicato in accoglienza. Crea un nuovo elemento di lavoro."
      },
      "detail": {
        "title": "Seleziona un elemento di lavoro per visualizzarne i dettagli."
      }
    }
  },
  "workspace_creation": {
    "heading": "Crea il tuo spazio di lavoro",
    "subheading": "Per iniziare a usare Plane, devi creare o unirti a uno spazio di lavoro.",
    "form": {
      "name": {
        "label": "Dai un nome al tuo spazio di lavoro",
        "placeholder": "Qualcosa di familiare e riconoscibile è sempre meglio."
      },
      "url": {
        "label": "Imposta l'URL del tuo spazio di lavoro",
        "placeholder": "Digita o incolla un URL",
        "edit_slug": "Puoi modificare solo lo slug dell'URL"
      },
      "organization_size": {
        "label": "Quante persone utilizzeranno questo spazio di lavoro?",
        "placeholder": "Seleziona una fascia"
      }
    },
    "errors": {
      "creation_disabled": {
        "title": "Solo l'amministratore dell'istanza può creare spazi di lavoro",
        "description": "Se conosci l'indirizzo email dell'amministratore dell'istanza, clicca il pulsante qui sotto per contattarlo.",
        "request_button": "Richiedi all'amministratore dell'istanza"
      },
      "validation": {
        "name_alphanumeric": "I nomi degli spazi di lavoro possono contenere solo (' '), ('-'), ('_') e caratteri alfanumerici.",
        "name_length": "Limita il tuo nome a 80 caratteri.",
        "url_alphanumeric": "Gli URL possono contenere solo ('-') e caratteri alfanumerici.",
        "url_length": "Limita il tuo URL a 48 caratteri.",
        "url_already_taken": "L'URL dello spazio di lavoro è già in uso!"
      }
    },
    "request_email": {
      "subject": "Richiesta per un nuovo spazio di lavoro",
      "body": "Ciao amministratore dell'istanza,\n\nPer favore, crea un nuovo spazio di lavoro con l'URL [/nome-spazio] per [scopo del nuovo spazio].\n\nGrazie,\n{firstName} {lastName}\n{email}"
    },
    "button": {
      "default": "Crea spazio di lavoro",
      "loading": "Creazione dello spazio di lavoro in corso"
    },
    "toast": {
      "success": {
        "title": "Successo",
        "message": "Spazio di lavoro creato con successo"
      },
      "error": {
        "title": "Errore",
        "message": "Impossibile creare lo spazio di lavoro. Per favore, riprova."
      }
    }
  },
  "workspace_dashboard": {
    "empty_state": {
      "general": {
        "title": "Panoramica dei tuoi progetti, attività e metriche",
        "description": "Benvenuto in Plane, siamo entusiasti di averti qui. Crea il tuo primo progetto e traccia i tuoi elementi di lavoro, e questa pagina si trasformerà in uno spazio che ti aiuta a progredire. Gli amministratori vedranno anche elementi che aiutano il team a progredire.",
        "primary_button": {
          "text": "Crea il tuo primo progetto",
          "comic": {
            "title": "Tutto inizia con un progetto in Plane",
            "description": "Un progetto può essere la roadmap di un prodotto, una campagna di marketing o il lancio di una nuova auto."
          }
        }
      }
    }
  },
  "workspace_analytics": {
    "label": "Analisi",
    "page_label": "{workspace} - Analisi",
    "open_tasks": "Totale attività aperte",
    "error": "Si è verificato un errore nel recupero dei dati.",
    "work_items_closed_in": "Elementi di lavoro chiusi in",
    "selected_projects": "Progetti selezionati",
    "total_members": "Totale membri",
    "total_cycles": "Totale cicli",
    "total_modules": "Totale moduli",
    "pending_work_items": {
      "title": "Elementi di lavoro in sospeso",
      "empty_state": "L'analisi degli elementi di lavoro in sospeso dei colleghi apparirà qui."
    },
    "work_items_closed_in_a_year": {
      "title": "Elementi di lavoro chiusi in un anno",
      "empty_state": "Chiudi gli elementi di lavoro per visualizzare l'analisi sotto forma di grafico."
    },
    "most_work_items_created": {
      "title": "Maggiori elementi di lavoro creati",
      "empty_state": "I colleghi e il numero di elementi di lavoro creati da loro appariranno qui."
    },
    "most_work_items_closed": {
      "title": "Maggiori elementi di lavoro chiusi",
      "empty_state": "I colleghi e il numero di elementi di lavoro chiusi da loro appariranno qui."
    },
    "tabs": {
      "scope_and_demand": "Ambito e Domanda",
      "custom": "Analisi personalizzata"
    },
    "empty_state": {
      "general": {
        "title": "Traccia il progresso, i carichi di lavoro e le assegnazioni. Individua tendenze, rimuovi gli ostacoli e accelera il lavoro",
        "description": "Visualizza l'ambito rispetto alla domanda, le stime e il fenomeno del scope creep. Ottieni le prestazioni dei membri del team e dei team, e assicurati che il tuo progetto rispetti le scadenze.",
        "primary_button": {
          "text": "Inizia il tuo primo progetto",
          "comic": {
            "title": "Le analisi funzionano meglio con Cicli + Moduli",
            "description": "Prima, definisci i tuoi elementi di lavoro in cicli e, se puoi, raggruppa quelli che si estendono per più di un ciclo in moduli. Dai un'occhiata ad entrambi nel menu di sinistra."
          }
        }
      }
    }
  },
  "workspace_projects": {
    "label": "{count, plural, one {Progetto} other {Progetti}}",
    "create": {
      "label": "Aggiungi progetto"
    },
    "network": {
      "label": "Rete",
      "private": {
        "title": "Privato",
        "description": "Accessibile solo su invito"
      },
      "public": {
        "title": "Pubblico",
        "description": "Chiunque nello spazio di lavoro, tranne gli ospiti, può unirsi"
      }
    },
    "error": {
      "permission": "Non hai il permesso di eseguire questa azione.",
      "cycle_delete": "Impossibile eliminare il ciclo",
      "module_delete": "Impossibile eliminare il modulo",
      "issue_delete": "Impossibile eliminare l'elemento di lavoro"
    },
    "state": {
      "backlog": "Backlog",
      "unstarted": "Non iniziato",
      "started": "Iniziato",
      "completed": "Completato",
      "cancelled": "Annullato"
    },
    "sort": {
      "manual": "Manuale",
      "name": "Nome",
      "created_at": "Data di creazione",
      "members_length": "Numero di membri"
    },
    "scope": {
      "my_projects": "I miei progetti",
      "archived_projects": "Archiviati"
    },
    "common": {
      "months_count": "{months, plural, one {# mese} other {# mesi}}"
    },
    "empty_state": {
      "general": {
        "title": "Nessun progetto attivo",
        "description": "Considera ogni progetto come la base per un lavoro orientato a obiettivi. I progetti sono dove risiedono Jobs, Cicli e Moduli e, insieme ai tuoi colleghi, ti aiutano a raggiungere quell'obiettivo. Crea un nuovo progetto o filtra per progetti archiviati.",
        "primary_button": {
          "text": "Inizia il tuo primo progetto",
          "comic": {
            "title": "Tutto inizia con un progetto in Plane",
            "description": "Un progetto può essere la roadmap di un prodotto, una campagna di marketing o il lancio di una nuova auto."
          }
        }
      },
      "no_projects": {
        "title": "Nessun progetto",
        "description": "Per creare elementi di lavoro o gestire il tuo lavoro, devi creare o far parte di un progetto.",
        "primary_button": {
          "text": "Inizia il tuo primo progetto",
          "comic": {
            "title": "Tutto inizia con un progetto in Plane",
            "description": "Un progetto può essere la roadmap di un prodotto, una campagna di marketing o il lancio di una nuova auto."
          }
        }
      },
      "filter": {
        "title": "Nessun progetto corrispondente",
        "description": "Nessun progetto rilevato con i criteri di ricerca corrispondenti. \n Crea un nuovo progetto invece."
      },
      "search": {
        "description": "Nessun progetto rilevato con i criteri di ricerca corrispondenti.\nCrea un nuovo progetto invece"
      }
    }
  },
  "workspace_views": {
    "add_view": "Aggiungi visualizzazione",
    "empty_state": {
      "all-issues": {
        "title": "Nessun elemento di lavoro nel progetto",
        "description": "Primo progetto fatto! Ora, suddividi il tuo lavoro in parti tracciabili con gli elementi di lavoro. Andiamo!",
        "primary_button": {
          "text": "Crea un nuovo elemento di lavoro"
        }
      },
      "assigned": {
        "title": "Nessun elemento di lavoro ancora",
        "description": "Gli elementi di lavoro assegnati a te possono essere tracciati da qui.",
        "primary_button": {
          "text": "Crea un nuovo elemento di lavoro"
        }
      },
      "created": {
        "title": "Nessun elemento di lavoro ancora",
        "description": "Tutti gli elementi di lavoro creati da te appariranno qui. Tracciali direttamente da qui.",
        "primary_button": {
          "text": "Crea un nuovo elemento di lavoro"
        }
      },
      "subscribed": {
        "title": "Nessun elemento di lavoro ancora",
        "description": "Iscriviti agli elementi di lavoro che ti interessano, tracciali tutti qui."
      },
      "custom-view": {
        "title": "Nessun elemento di lavoro ancora",
        "description": "Gli elementi di lavoro che corrispondono ai filtri, tracciali tutti qui."
      }
    }
  },
  "workspace_settings": {
    "label": "Impostazioni dello spazio di lavoro",
    "page_label": "{workspace} - Impostazioni generali",
    "key_created": "Chiave creata",
    "copy_key": "Copia e salva questa chiave segreta in Plane Pages. Non potrai vederla dopo aver cliccato Chiudi. È stato scaricato un file CSV contenente la chiave.",
    "token_copied": "Token copiato negli appunti.",
    "settings": {
      "general": {
        "title": "Generale",
        "upload_logo": "Carica logo",
        "edit_logo": "Modifica logo",
        "name": "Nome dello spazio di lavoro",
        "company_size": "Dimensione aziendale",
        "url": "URL dello spazio di lavoro",
        "update_workspace": "Aggiorna spazio di lavoro",
        "delete_workspace": "Elimina questo spazio di lavoro",
        "delete_workspace_description": "Eliminando uno spazio di lavoro, tutti i dati e le risorse all'interno di esso verranno rimossi definitivamente e non potranno essere recuperati.",
        "delete_btn": "Elimina questo spazio di lavoro",
        "delete_modal": {
          "title": "Sei sicuro di voler eliminare questo spazio di lavoro?",
          "description": "Hai un periodo di prova attivo per uno dei nostri piani a pagamento. Per procedere, annulla prima il periodo di prova.",
          "dismiss": "Annulla",
          "cancel": "Annulla periodo di prova",
          "success_title": "Spazio di lavoro eliminato.",
          "success_message": "Presto verrai reindirizzato alla tua pagina del profilo.",
          "error_title": "Qualcosa non ha funzionato.",
          "error_message": "Riprova, per favore."
        },
        "errors": {
          "name": {
            "required": "Il nome è obbligatorio",
            "max_length": "Il nome dello spazio di lavoro non deve superare gli 80 caratteri"
          },
          "company_size": {
            "required": "La dimensione aziendale è obbligatoria",
            "select_a_range": "Seleziona la dimensione dell'organizzazione"
          }
        }
      },
      "members": {
        "title": "Membri",
        "add_member": "Aggiungi membro",
        "pending_invites": "Inviti in sospeso",
        "invitations_sent_successfully": "Inviti inviati con successo",
        "leave_confirmation": "Sei sicuro di voler lasciare lo spazio di lavoro? Non avrai più accesso a questo spazio. Questa azione non può essere annullata.",
        "details": {
          "full_name": "Nome completo",
          "display_name": "Nome visualizzato",
          "email_address": "Indirizzo email",
          "account_type": "Tipo di account",
          "authentication": "Autenticazione",
          "joining_date": "Data di ingresso"
        },
        "modal": {
          "title": "Invita persone a collaborare",
          "description": "Invita persone a collaborare nel tuo spazio di lavoro.",
          "button": "Invia inviti",
          "button_loading": "Invio inviti in corso",
          "placeholder": "nome@azienda.com",
          "errors": {
            "required": "Abbiamo bisogno di un indirizzo email per invitarli.",
            "invalid": "L'email non è valida"
          }
        }
      },
      "billing_and_plans": {
        "title": "Fatturazione e Piani",
        "current_plan": "Piano attuale",
        "free_plan": "Stai attualmente utilizzando il piano gratuito",
        "view_plans": "Visualizza piani"
      },
      "exports": {
        "title": "Esportazioni",
        "exporting": "Esportazione in corso",
        "previous_exports": "Esportazioni precedenti",
        "export_separate_files": "Esporta i dati in file separati",
        "modal": {
          "title": "Esporta in",
          "toasts": {
            "success": {
              "title": "Esportazione riuscita",
              "message": "Potrai scaricare gli {entity} esportati dall'esportazione precedente."
            },
            "error": {
              "title": "Esportazione fallita",
              "message": "L'esportazione non è riuscita. Per favore, riprova."
            }
          }
        }
      },
      "webhooks": {
        "title": "Webhooks",
        "add_webhook": "Aggiungi webhook",
        "modal": {
          "title": "Crea webhook",
          "details": "Dettagli del webhook",
          "payload": "URL del payload",
          "question": "Quali eventi vuoi attivino questo webhook?",
          "error": "L'URL è obbligatorio"
        },
        "secret_key": {
          "title": "Chiave segreta",
          "message": "Genera un token per accedere al payload del webhook"
        },
        "options": {
          "all": "Inviami tutto",
          "individual": "Seleziona eventi individuali"
        },
        "toasts": {
          "created": {
            "title": "Webhook creato",
            "message": "Il webhook è stato creato con successo"
          },
          "not_created": {
            "title": "Webhook non creato",
            "message": "Il webhook non può essere creato"
          },
          "updated": {
            "title": "Webhook aggiornato",
            "message": "Il webhook è stato aggiornato con successo"
          },
          "not_updated": {
            "title": "Webhook non aggiornato",
            "message": "Il webhook non può essere aggiornato"
          },
          "removed": {
            "title": "Webhook rimosso",
            "message": "Il webhook è stato rimosso con successo"
          },
          "not_removed": {
            "title": "Webhook non rimosso",
            "message": "Il webhook non può essere rimosso"
          },
          "secret_key_copied": {
            "message": "Chiave segreta copiata negli appunti."
          },
          "secret_key_not_copied": {
            "message": "Errore durante la copia della chiave segreta."
          }
        }
      },
      "api_tokens": {
        "title": "Token API",
        "add_token": "Aggiungi token API",
        "create_token": "Crea token",
        "never_expires": "Non scade mai",
        "generate_token": "Genera token",
        "generating": "Generazione in corso",
        "delete": {
          "title": "Elimina token API",
          "description": "Qualsiasi applicazione che utilizza questo token non avrà più accesso ai dati di Plane. Questa azione non può essere annullata.",
          "success": {
            "title": "Successo!",
            "message": "Il token API è stato eliminato con successo"
          },
          "error": {
            "title": "Errore!",
            "message": "Il token API non può essere eliminato"
          }
        }
      }
    },
    "empty_state": {
      "api_tokens": {
        "title": "Nessun token API creato",
        "description": "Le API di Plane possono essere utilizzate per integrare i tuoi dati in Plane con qualsiasi sistema esterno. Crea un token per iniziare."
      },
      "webhooks": {
        "title": "Nessun webhook aggiunto",
        "description": "Crea webhook per ricevere aggiornamenti in tempo reale e automatizzare azioni."
      },
      "exports": {
        "title": "Nessuna esportazione ancora",
        "description": "Ogni volta che esporti, avrai anche una copia qui per riferimento."
      },
      "imports": {
        "title": "Nessuna importazione ancora",
        "description": "Trova qui tutte le tue importazioni precedenti e scaricale."
      }
    }
  },
  "profile": {
    "label": "Profilo",
    "page_label": "Il tuo lavoro",
    "work": "Lavoro",
    "details": {
      "joined_on": "Iscritto il",
      "time_zone": "Fuso orario"
    },
    "stats": {
      "workload": "Carico di lavoro",
      "overview": "Panoramica",
      "created": "Elementi di lavoro creati",
      "assigned": "Elementi di lavoro assegnati",
      "subscribed": "Elementi di lavoro iscritti",
      "state_distribution": {
        "title": "Elementi di lavoro per stato",
        "empty": "Crea elementi di lavoro per visualizzarli per stato nel grafico per un'analisi migliore."
      },
      "priority_distribution": {
        "title": "Elementi di lavoro per priorità",
        "empty": "Crea elementi di lavoro per visualizzarli per priorità nel grafico per un'analisi migliore."
      },
      "recent_activity": {
        "title": "Attività recente",
        "empty": "Non abbiamo trovato dati. Per favore, controlla i tuoi input",
        "button": "Scarica l'attività di oggi",
        "button_loading": "Download in corso"
      }
    },
    "actions": {
      "profile": "Profilo",
      "security": "Sicurezza",
      "activity": "Attività",
      "appearance": "Aspetto",
      "notifications": "Notifiche"
    },
    "tabs": {
      "summary": "Riepilogo",
      "assigned": "Assegnati",
      "created": "Creati",
      "subscribed": "Iscritti",
      "activity": "Attività"
    },
    "empty_state": {
      "activity": {
        "title": "Nessuna attività ancora",
        "description": "Inizia creando un nuovo elemento di lavoro! Aggiungi dettagli e proprietà ad esso. Esplora Plane per vedere la tua attività."
      },
      "assigned": {
        "title": "Nessun elemento di lavoro assegnato a te",
        "description": "Gli elementi di lavoro assegnati a te possono essere tracciati da qui."
      },
      "created": {
        "title": "Nessun elemento di lavoro ancora",
        "description": "Tutti gli elementi di lavoro creati da te appariranno qui. Tracciali direttamente da qui."
      },
      "subscribed": {
        "title": "Nessun elemento di lavoro ancora",
        "description": "Iscriviti agli elementi di lavoro che ti interessano, tracciali tutti qui."
      }
    }
  },
  "project_settings": {
    "general": {
      "enter_project_id": "Inserisci l'ID del progetto",
      "please_select_a_timezone": "Seleziona un fuso orario",
      "archive_project": {
        "title": "Archivia progetto",
        "description": "Archiviare un progetto lo rimuoverà dal menu di navigazione laterale, anche se potrai sempre accedervi dalla pagina dei progetti. Potrai ripristinare il progetto o eliminarlo quando vuoi.",
        "button": "Archivia progetto"
      },
      "delete_project": {
        "title": "Elimina progetto",
        "description": "Eliminando un progetto, tutti i dati e le risorse all'interno di esso verranno rimossi definitivamente e non potranno essere recuperati.",
        "button": "Elimina il mio progetto"
      },
      "toast": {
        "success": "Progetto aggiornato con successo",
        "error": "Impossibile aggiornare il progetto. Per favore, riprova."
      }
    },
    "members": {
      "label": "Membri",
      "project_lead": "Responsabile del progetto",
      "default_assignee": "Assegnatario predefinito",
      "guest_super_permissions": {
        "title": "Concedi accesso in sola lettura a tutti gli elementi di lavoro per gli utenti ospiti:",
        "sub_heading": "Questo permetterà agli ospiti di visualizzare tutti gli elementi di lavoro del progetto."
      },
      "invite_members": {
        "title": "Invita membri",
        "sub_heading": "Invita membri a lavorare sul tuo progetto.",
        "select_co_worker": "Seleziona un collega"
      }
    },
    "states": {
      "describe_this_state_for_your_members": "Descrivi questo stato per i tuoi membri.",
      "empty_state": {
        "title": "Nessuno stato disponibile per il gruppo {groupKey}",
        "description": "Crea un nuovo stato"
      }
    },
    "labels": {
      "label_title": "Titolo etichetta",
      "label_title_is_required": "Il titolo dell'etichetta è obbligatorio",
      "label_max_char": "Il nome dell'etichetta non deve superare i 255 caratteri",
      "toast": {
        "error": "Errore durante l'aggiornamento dell'etichetta"
      }
    },
    "estimates": {
      "label": "Stime",
      "title": "Abilita le stime per il mio progetto",
      "description": "Ti aiutano a comunicare la complessità e il carico di lavoro del team.",
      "no_estimate": "Nessuna stima",
      "new": "Nuovo sistema di stima",
      "create": {
        "custom": "Personalizzato",
        "start_from_scratch": "Inizia da zero",
        "choose_template": "Scegli un modello",
        "choose_estimate_system": "Scegli un sistema di stima",
        "enter_estimate_point": "Inserisci stima",
        "step": "Passo {step} di {total}",
        "label": "Crea stima"
      },
      "toasts": {
        "created": {
          "success": {
            "title": "Stima creata",
            "message": "La stima è stata creata con successo"
          },
          "error": {
            "title": "Creazione stima fallita",
            "message": "Non siamo riusciti a creare la nuova stima, riprova."
          }
        },
        "updated": {
          "success": {
            "title": "Stima modificata",
            "message": "La stima è stata aggiornata nel tuo progetto."
          },
          "error": {
            "title": "Modifica stima fallita",
            "message": "Non siamo riusciti a modificare la stima, riprova"
          }
        },
        "enabled": {
          "success": {
            "title": "Successo!",
            "message": "Le stime sono state abilitate."
          }
        },
        "disabled": {
          "success": {
            "title": "Successo!",
            "message": "Le stime sono state disabilitate."
          },
          "error": {
            "title": "Errore!",
            "message": "Impossibile disabilitare la stima. Riprova"
          }
        }
      },
      "validation": {
        "min_length": "La stima deve essere maggiore di 0.",
        "unable_to_process": "Non possiamo elaborare la tua richiesta, riprova.",
        "numeric": "La stima deve essere un valore numerico.",
        "character": "La stima deve essere un valore di carattere.",
        "empty": "Il valore della stima non può essere vuoto.",
        "already_exists": "Il valore della stima esiste già.",
        "unsaved_changes": "Hai delle modifiche non salvate. Salva prima di cliccare su Fatto",
        "remove_empty": "La stima non può essere vuota. Inserisci un valore in ogni campo o rimuovi quelli per cui non hai valori."
      },
      "systems": {
        "points": {
          "label": "Punti",
          "fibonacci": "Fibonacci",
          "linear": "Lineare",
          "squares": "Quadrati",
          "custom": "Personalizzato"
        },
        "categories": {
          "label": "Categorie",
          "t_shirt_sizes": "Taglie T-Shirt",
          "easy_to_hard": "Da facile a difficile",
          "custom": "Personalizzato"
        },
        "time": {
          "label": "Tempo",
          "hours": "Ore"
        }
      }
    },
    "automations": {
      "label": "Automatizzazioni",
      "auto-archive": {
        "title": "Archivia automaticamente gli elementi di lavoro chiusi",
        "description": "Plane archiverà automaticamente gli elementi di lavoro che sono stati completati o annullati.",
        "duration": "Archivia automaticamente gli elementi di lavoro chiusi per"
      },
      "auto-close": {
        "title": "Chiudi automaticamente gli elementi di lavoro",
        "description": "Plane chiuderà automaticamente gli elementi di lavoro che non sono stati completati o annullati.",
        "duration": "Chiudi automaticamente gli elementi di lavoro inattivi per",
        "auto_close_status": "Stato di chiusura automatica"
      }
    },
    "empty_state": {
      "labels": {
        "title": "Nessuna etichetta ancora",
        "description": "Crea etichette per aiutare a organizzare e filtrare gli elementi di lavoro nel tuo progetto."
      },
      "estimates": {
        "title": "Nessun sistema di stime ancora",
        "description": "Crea un set di stime per comunicare la quantità di lavoro per elemento di lavoro.",
        "primary_button": "Aggiungi sistema di stime"
      }
    }
  },
  "project_cycles": {
    "add_cycle": "Aggiungi ciclo",
    "more_details": "Altri dettagli",
    "cycle": "Ciclo",
    "update_cycle": "Aggiorna ciclo",
    "create_cycle": "Crea ciclo",
    "no_matching_cycles": "Nessun ciclo corrispondente",
    "remove_filters_to_see_all_cycles": "Rimuovi i filtri per vedere tutti i cicli",
    "remove_search_criteria_to_see_all_cycles": "Rimuovi i criteri di ricerca per vedere tutti i cicli",
    "only_completed_cycles_can_be_archived": "Solo i cicli completati possono essere archiviati",
    "start_date": "Data di inizio",
    "end_date": "Data di fine",
    "in_your_timezone": "Nel tuo fuso orario",
    "transfer_work_items": "Trasferisci {count} elementi di lavoro",
    "date_range": "Intervallo di date",
    "add_date": "Aggiungi data",
    "active_cycle": {
      "label": "Ciclo attivo",
      "progress": "Avanzamento",
      "chart": "Grafico di burndown",
      "priority_issue": "Elementi di lavoro ad alta priorità",
      "assignees": "Assegnatari",
      "issue_burndown": "Burndown degli elementi di lavoro",
      "ideal": "Ideale",
      "current": "Corrente",
      "labels": "Etichette"
    },
    "upcoming_cycle": {
      "label": "Ciclo in arrivo"
    },
    "completed_cycle": {
      "label": "Ciclo completato"
    },
    "status": {
      "days_left": "Giorni rimanenti",
      "completed": "Completato",
      "yet_to_start": "Non ancora iniziato",
      "in_progress": "In corso",
      "draft": "Bozza"
    },
    "action": {
      "restore": {
        "title": "Ripristina ciclo",
        "success": {
          "title": "Ciclo ripristinato",
          "description": "Il ciclo è stato ripristinato."
        },
        "failed": {
          "title": "Ripristino del ciclo fallito",
          "description": "Il ciclo non può essere ripristinato. Per favore, riprova."
        }
      },
      "favorite": {
        "loading": "Aggiunta del ciclo ai preferiti in corso",
        "success": {
          "description": "Ciclo aggiunto ai preferiti.",
          "title": "Successo!"
        },
        "failed": {
          "description": "Impossibile aggiungere il ciclo ai preferiti. Per favore, riprova.",
          "title": "Errore!"
        }
      },
      "unfavorite": {
        "loading": "Rimozione del ciclo dai preferiti in corso",
        "success": {
          "description": "Ciclo rimosso dai preferiti.",
          "title": "Successo!"
        },
        "failed": {
          "description": "Impossibile rimuovere il ciclo dai preferiti. Per favore, riprova.",
          "title": "Errore!"
        }
      },
      "update": {
        "loading": "Aggiornamento del ciclo in corso",
        "success": {
          "description": "Ciclo aggiornato con successo.",
          "title": "Successo!"
        },
        "failed": {
          "description": "Errore durante l'aggiornamento del ciclo. Per favore, riprova.",
          "title": "Errore!"
        },
        "error": {
          "already_exists": "Hai già un ciclo nelle date indicate, se vuoi creare una bozza di ciclo, puoi farlo rimuovendo entrambe le date."
        }
      }
    },
    "empty_state": {
      "general": {
        "title": "Raggruppa e definisci il tempo per il tuo lavoro in cicli.",
        "description": "Suddividi il lavoro in blocchi temporali, lavora a ritroso dalla scadenza del tuo progetto per impostare le date e fai progressi tangibili come team.",
        "primary_button": {
          "text": "Imposta il tuo primo ciclo",
          "comic": {
            "title": "I cicli sono intervalli temporali ripetitivi.",
            "description": "Uno sprint, un'iterazione o qualsiasi altro termine usato per il tracciamento settimanale o bisettimanale del lavoro è un ciclo."
          }
        }
      },
      "no_issues": {
        "title": "Nessun elemento di lavoro aggiunto al ciclo",
        "description": "Aggiungi o crea gli elementi di lavoro che desideri includere in questo ciclo",
        "primary_button": {
          "text": "Crea un nuovo elemento di lavoro"
        },
        "secondary_button": {
          "text": "Aggiungi un elemento di lavoro esistente"
        }
      },
      "completed_no_issues": {
        "title": "Nessun elemento di lavoro nel ciclo",
        "description": "Nessun elemento di lavoro presente nel ciclo. Gli elementi di lavoro sono stati trasferiti o nascosti. Per visualizzare gli elementi nascosti, se presenti, aggiorna le proprietà di visualizzazione di conseguenza."
      },
      "active": {
        "title": "Nessun ciclo attivo",
        "description": "Un ciclo attivo è quello che include la data odierna nel suo intervallo. Visualizza qui i dettagli e l'avanzamento del ciclo attivo."
      },
      "archived": {
        "title": "Nessun ciclo archiviato ancora",
        "description": "Per organizzare il tuo progetto, archivia i cicli completati. Li troverai qui una volta archiviati."
      }
    }
  },
  "project_issues": {
    "empty_state": {
      "no_issues": {
        "title": "Crea un elemento di lavoro e assegnalo a qualcuno, anche a te stesso",
        "description": "Considera gli elementi di lavoro come compiti, attività, lavori o JTBD. Un elemento di lavoro e i suoi sotto-elementi di lavoro sono solitamente attività basate sul tempo assegnate ai membri del team. Il tuo team crea, assegna e completa gli elementi di lavoro per portare il progetto verso il suo obiettivo.",
        "primary_button": {
          "text": "Crea il tuo primo elemento di lavoro",
          "comic": {
            "title": "Gli elementi di lavoro sono i mattoni fondamentali in Plane.",
            "description": "Ridisegna l'interfaccia di Plane, rebranding dell'azienda o lancia il nuovo sistema di iniezione del carburante sono esempi di elementi di lavoro che probabilmente hanno sotto-elementi."
          }
        }
      },
      "no_archived_issues": {
        "title": "Nessun elemento di lavoro archiviato ancora",
        "description": "Manualmente o tramite automazione, puoi archiviare gli elementi di lavoro che sono stati completati o annullati. Li troverai qui una volta archiviati.",
        "primary_button": {
          "text": "Imposta l'automazione"
        }
      },
      "issues_empty_filter": {
        "title": "Nessun elemento di lavoro trovato corrispondente ai filtri applicati",
        "secondary_button": {
          "text": "Cancella tutti i filtri"
        }
      }
    }
  },
  "project_module": {
    "add_module": "Aggiungi Modulo",
    "update_module": "Aggiorna Modulo",
    "create_module": "Crea Modulo",
    "archive_module": "Archivia Modulo",
    "restore_module": "Ripristina Modulo",
    "delete_module": "Elimina modulo",
    "empty_state": {
      "general": {
        "title": "Associa i traguardi del tuo progetto ai Moduli e traccia facilmente il lavoro aggregato.",
        "description": "Un gruppo di elementi di lavoro che appartengono a un genitore logico e gerarchico forma un modulo. Considerali come un modo per tracciare il lavoro in base ai traguardi del progetto. Hanno i propri intervalli temporali e scadenze, oltre ad analisi che ti aiutano a vedere quanto sei vicino o lontano da un traguardo.",
        "primary_button": {
          "text": "Crea il tuo primo modulo",
          "comic": {
            "title": "I moduli aiutano a raggruppare il lavoro per gerarchia.",
            "description": "Un modulo per il carrello, un modulo per il telaio e un modulo per il magazzino sono tutti buoni esempi di questo raggruppamento."
          }
        }
      },
      "no_issues": {
        "title": "Nessun elemento di lavoro nel modulo",
        "description": "Crea o aggiungi elementi di lavoro che desideri completare come parte di questo modulo",
        "primary_button": {
          "text": "Crea nuovi elementi di lavoro"
        },
        "secondary_button": {
          "text": "Aggiungi un elemento di lavoro esistente"
        }
      },
      "archived": {
        "title": "Nessun modulo archiviato ancora",
        "description": "Per organizzare il tuo progetto, archivia i moduli completati o annullati. Li troverai qui una volta archiviati."
      },
      "sidebar": {
        "in_active": "Questo modulo non è ancora attivo.",
        "invalid_date": "Data non valida. Inserisci una data valida."
      }
    },
    "quick_actions": {
      "archive_module": "Archivia modulo",
      "archive_module_description": "Solo i moduli completati o annullati possono essere archiviati.",
      "delete_module": "Elimina modulo"
    },
    "toast": {
      "copy": {
        "success": "Link del modulo copiato negli appunti"
      },
      "delete": {
        "success": "Modulo eliminato con successo",
        "error": "Impossibile eliminare il modulo"
      }
    }
  },
  "project_views": {
    "empty_state": {
      "general": {
        "title": "Salva visualizzazioni filtrate per il tuo progetto. Crea quante ne vuoi",
        "description": "Le visualizzazioni sono un insieme di filtri salvati che usi frequentemente o a cui vuoi avere accesso rapido. Tutti i tuoi colleghi in un progetto possono vedere tutte le visualizzazioni e scegliere quella che fa per loro.",
        "primary_button": {
          "text": "Crea la tua prima visualizzazione",
          "comic": {
            "title": "Le visualizzazioni si basano sulle proprietà degli elementi di lavoro.",
            "description": "Puoi creare una visualizzazione da qui con quante proprietà e filtri desideri."
          }
        }
      },
      "filter": {
        "title": "Nessuna visualizzazione corrispondente",
        "description": "Nessuna visualizzazione corrisponde ai criteri di ricerca. \n Crea una nuova visualizzazione invece."
      }
    }
  },
  "project_page": {
    "empty_state": {
      "general": {
        "title": "Scrivi una nota, un documento o una vera e propria base di conoscenza. Fai partire Galileo, l'assistente AI di Plane, per aiutarti a iniziare",
        "description": "Le pagine sono spazi per appunti in Plane. Prendi note durante le riunioni, formattale facilmente, inserisci elementi di lavoro, disponili usando una libreria di componenti e tienili tutti nel contesto del tuo progetto. Per velocizzare qualsiasi documento, invoca Galileo, l'IA di Plane, con una scorciatoia o con il clic di un pulsante.",
        "primary_button": {
          "text": "Crea la tua prima pagina"
        }
      },
      "private": {
        "title": "Nessuna pagina privata ancora",
        "description": "Tieni qui i tuoi appunti privati. Quando sarai pronto a condividerli, il team sarà a portata di clic.",
        "primary_button": {
          "text": "Crea la tua prima pagina"
        }
      },
      "public": {
        "title": "Nessuna pagina pubblica ancora",
        "description": "Visualizza qui le pagine condivise con tutti nel tuo progetto.",
        "primary_button": {
          "text": "Crea la tua prima pagina"
        }
      },
      "archived": {
        "title": "Nessuna pagina archiviata ancora",
        "description": "Archivia le pagine che non sono più di tuo interesse. Potrai accedervi quando necessario."
      }
    }
  },
  "command_k": {
    "empty_state": {
      "search": {
        "title": "Nessun risultato trovato"
      }
    }
  },
  "issue_relation": {
    "empty_state": {
      "search": {
        "title": "Nessun elemento di lavoro corrispondente trovato"
      },
      "no_issues": {
        "title": "Nessun elemento di lavoro trovato"
      }
    }
  },
  "issue_comment": {
    "empty_state": {
      "general": {
        "title": "Nessun commento ancora",
        "description": "I commenti possono essere usati come spazio per discussioni e follow-up sugli elementi di lavoro"
      }
    }
  },
  "notification": {
    "label": "Notifiche",
    "page_label": "{workspace} - Notifiche",
    "options": {
      "mark_all_as_read": "Segna tutto come letto",
      "mark_read": "Segna come letto",
      "mark_unread": "Segna come non letto",
      "refresh": "Aggiorna",
      "filters": "Filtri Notifiche",
      "show_unread": "Mostra non lette",
      "show_snoozed": "Mostra snoozate",
      "show_archived": "Mostra archiviate",
      "mark_archive": "Archivia",
      "mark_unarchive": "Rimuovi da archivio",
      "mark_snooze": "Snoozed",
      "mark_unsnooze": "Annulla snooze"
    },
    "toasts": {
      "read": "Notifica segnata come letta",
      "unread": "Notifica segnata come non letta",
      "archived": "Notifica archiviata",
      "unarchived": "Notifica rimossa dall'archivio",
      "snoozed": "Notifica snoozata",
      "unsnoozed": "Notifica desnoozata"
    },
    "empty_state": {
      "detail": {
        "title": "Seleziona per visualizzare i dettagli."
      },
      "all": {
        "title": "Nessun elemento di lavoro assegnato",
        "description": "Qui puoi vedere gli aggiornamenti degli elementi di lavoro assegnati a te"
      },
      "mentions": {
        "title": "Nessun elemento di lavoro assegnato",
        "description": "Qui puoi vedere gli aggiornamenti degli elementi di lavoro assegnati a te"
      }
    },
    "tabs": {
      "all": "Tutti",
      "mentions": "Menzioni"
    },
    "filter": {
      "assigned": "Assegnati a me",
      "created": "Creati da me",
      "subscribed": "Iscritti da me"
    },
    "snooze": {
      "1_day": "1 giorno",
      "3_days": "3 giorni",
      "5_days": "5 giorni",
      "1_week": "1 settimana",
      "2_weeks": "2 settimane",
      "custom": "Personalizzato"
    }
  },
  "active_cycle": {
    "empty_state": {
      "progress": {
        "title": "Aggiungi elementi di lavoro al ciclo per visualizzarne l'avanzamento"
      },
      "chart": {
        "title": "Aggiungi elementi di lavoro al ciclo per visualizzare il grafico di burndown."
      },
      "priority_issue": {
        "title": "Visualizza in anteprima gli elementi di lavoro ad alta priorità del ciclo."
      },
      "assignee": {
        "title": "Aggiungi assegnatari agli elementi di lavoro per vedere la ripartizione per assegnatario."
      },
      "label": {
        "title": "Aggiungi etichette agli elementi di lavoro per vedere la ripartizione per etichette."
      }
    }
  },
  "disabled_project": {
    "empty_state": {
      "inbox": {
        "title": "L'accoglienza non è abilitata per il progetto.",
        "description": "L'accoglienza ti aiuta a gestire le richieste in entrata per il tuo progetto e ad aggiungerle come elementi di lavoro nel tuo flusso. Abilita l'accoglienza dalle impostazioni del progetto per gestire le richieste.",
        "primary_button": {
          "text": "Gestisci funzionalità"
        }
      },
      "cycle": {
        "title": "I cicli non sono abilitati per questo progetto.",
        "description": "Suddividi il lavoro in blocchi temporali, lavora a ritroso dalla scadenza del tuo progetto per impostare le date e fai progressi tangibili come team. Abilita la funzionalità dei cicli per il tuo progetto per iniziare a usarli.",
        "primary_button": {
          "text": "Gestisci funzionalità"
        }
      },
      "module": {
        "title": "I moduli non sono abilitati per il progetto.",
        "description": "I moduli sono i blocchi costitutivi del tuo progetto. Abilita i moduli dalle impostazioni del progetto per iniziare a usarli.",
        "primary_button": {
          "text": "Gestisci funzionalità"
        }
      },
      "page": {
        "title": "Le pagine non sono abilitate per il progetto.",
        "description": "Le pagine sono i blocchi costitutivi del tuo progetto. Abilita le pagine dalle impostazioni del progetto per iniziare a usarle.",
        "primary_button": {
          "text": "Gestisci funzionalità"
        }
      },
      "view": {
        "title": "Le visualizzazioni non sono abilitate per il progetto.",
        "description": "Le visualizzazioni sono i blocchi costitutivi del tuo progetto. Abilita le visualizzazioni dalle impostazioni del progetto per iniziare a usarle.",
        "primary_button": {
          "text": "Gestisci funzionalità"
        }
      }
    }
  },
  "workspace_draft_issues": {
    "draft_an_issue": "Bozza di un elemento di lavoro",
    "empty_state": {
      "title": "Le bozze degli elementi di lavoro e, presto, anche i commenti appariranno qui.",
      "description": "Per provarlo, inizia ad aggiungere un elemento di lavoro e lascialo a metà o crea la tua prima bozza qui sotto. 😉",
      "primary_button": {
        "text": "Crea la tua prima bozza"
      }
    },
    "delete_modal": {
      "title": "Elimina bozza",
      "description": "Sei sicuro di voler eliminare questa bozza? Questa azione non può essere annullata."
    },
    "toasts": {
      "created": {
        "success": "Bozza creata",
        "error": "Impossibile creare l'elemento di lavoro. Per favore, riprova."
      },
      "deleted": {
        "success": "Bozza eliminata"
      }
    }
  },
  "stickies": {
    "title": "I tuoi stickies",
    "placeholder": "clicca per scrivere qui",
    "all": "Tutti gli stickies",
    "no-data": "Annota un'idea, cattura un aha o registra un lampo di genio. Aggiungi uno sticky per iniziare.",
    "add": "Aggiungi sticky",
    "search_placeholder": "Cerca per titolo",
    "delete": "Elimina sticky",
    "delete_confirmation": "Sei sicuro di voler eliminare questo sticky?",
    "empty_state": {
      "simple": "Annota un'idea, cattura un aha o registra un lampo di genio. Aggiungi uno sticky per iniziare.",
      "general": {
        "title": "Gli stickies sono note rapide e cose da fare che annoti al volo.",
        "description": "Cattura i tuoi pensieri e idee senza sforzo creando stickies a cui puoi accedere in qualsiasi momento e ovunque.",
        "primary_button": {
          "text": "Aggiungi sticky"
        }
      },
      "search": {
        "title": "Non corrisponde a nessuno dei tuoi stickies.",
        "description": "Prova con un termine diverso o facci sapere se sei sicuro che la tua ricerca sia corretta.",
        "primary_button": {
          "text": "Aggiungi sticky"
        }
      }
    },
    "toasts": {
      "errors": {
        "wrong_name": "Il nome dello sticky non può superare i 100 caratteri.",
        "already_exists": "Esiste già uno sticky senza descrizione"
      },
      "created": {
        "title": "Sticky creato",
        "message": "Lo sticky è stato creato con successo"
      },
      "not_created": {
        "title": "Sticky non creato",
        "message": "Lo sticky non può essere creato"
      },
      "updated": {
        "title": "Sticky aggiornato",
        "message": "Lo sticky è stato aggiornato con successo"
      },
      "not_updated": {
        "title": "Sticky non aggiornato",
        "message": "Lo sticky non può essere aggiornato"
      },
      "removed": {
        "title": "Sticky rimosso",
        "message": "Lo sticky è stato rimosso con successo"
      },
      "not_removed": {
        "title": "Sticky non rimosso",
        "message": "Lo sticky non può essere rimosso"
      }
    }
  },
  "role_details": {
    "guest": {
      "title": "Ospite",
      "description": "I membri esterni alle organizzazioni possono essere invitati come ospiti."
    },
    "member": {
      "title": "Membro",
      "description": "Permette di leggere, scrivere, modificare ed eliminare entità all'interno di progetti, cicli e moduli."
    },
    "admin": {
      "title": "Amministratore",
      "description": "Tutti i permessi impostati su true all'interno dello spazio di lavoro."
    }
  },
  "user_roles": {
    "product_or_project_manager": "Product / Project Manager",
    "development_or_engineering": "Sviluppo / Ingegneria",
    "founder_or_executive": "Fondatore / Dirigente",
    "freelancer_or_consultant": "Freelance / Consulente",
    "marketing_or_growth": "Marketing / Crescita",
    "sales_or_business_development": "Vendite / Sviluppo commerciale",
    "support_or_operations": "Supporto / Operazioni",
    "student_or_professor": "Studente / Professore",
    "human_resources": "Risorse umane",
    "other": "Altro"
  },
  "importer": {
    "github": {
      "title": "Github",
      "description": "Importa elementi di lavoro dai repository GitHub e sincronizzali."
    },
    "jira": {
      "title": "Jira",
      "description": "Importa elementi di lavoro ed epic dai progetti e dagli epic di Jira."
    }
  },
  "exporter": {
    "csv": {
      "title": "CSV",
      "description": "Esporta elementi di lavoro in un file CSV.",
      "short_description": "Esporta come CSV"
    },
    "excel": {
      "title": "Excel",
      "description": "Esporta elementi di lavoro in un file Excel.",
      "short_description": "Esporta come Excel"
    },
    "xlsx": {
      "title": "Excel",
      "description": "Esporta elementi di lavoro in un file Excel.",
      "short_description": "Esporta come Excel"
    },
    "json": {
      "title": "JSON",
      "description": "Esporta elementi di lavoro in un file JSON.",
      "short_description": "Esporta come JSON"
    }
  },
  "default_global_view": {
    "all_issues": "Tutti gli elementi di lavoro",
    "assigned": "Assegnati",
    "created": "Creati",
    "subscribed": "Iscritti"
  },
  "themes": {
    "theme_options": {
      "system_preference": {
        "label": "Preferenza di sistema"
      },
      "light": {
        "label": "Chiaro"
      },
      "dark": {
        "label": "Scuro"
      },
      "light_contrast": {
        "label": "Contrasto elevato chiaro"
      },
      "dark_contrast": {
        "label": "Contrasto elevato scuro"
      },
      "custom": {
        "label": "Tema personalizzato"
      }
    }
  },
  "project_modules": {
    "status": {
      "backlog": "Backlog",
      "planned": "Pianificato",
      "in_progress": "In corso",
      "paused": "In pausa",
      "completed": "Completato",
      "cancelled": "Annullato"
    },
    "layout": {
      "list": "Layout a lista",
      "board": "Layout a galleria",
      "timeline": "Layout a timeline"
    },
    "order_by": {
      "name": "Nome",
      "progress": "Avanzamento",
      "issues": "Numero di elementi di lavoro",
      "due_date": "Scadenza",
      "created_at": "Data di creazione",
      "manual": "Manuale"
    }
  },
  "cycle": {
    "label": "{count, plural, one {Ciclo} other {Cicli}}",
    "no_cycle": "Nessun ciclo"
  },
  "module": {
    "label": "{count, plural, one {Modulo} other {Moduli}}",
    "no_module": "Nessun modulo"
  },
  "description_versions": {
    "last_edited_by": "Ultima modifica di",
    "previously_edited_by": "Precedentemente modificato da",
    "edited_by": "Modificato da"
  }
}<|MERGE_RESOLUTION|>--- conflicted
+++ resolved
@@ -502,7 +502,6 @@
   "new_password_must_be_different_from_old_password": "La nuova password deve essere diversa dalla password precedente",
   "edited": "Modificato",
   "bot": "Bot",
-<<<<<<< HEAD
   "choose_workspace_for_integration": "Scegli uno spazio di lavoro per connettere questa app",
   "integrations_description": "Le app che funzionano con Plane devono connettersi a uno spazio di lavoro dove sei amministratore.",
   "create_a_new_workspace": "Crea uno spazio di lavoro nuovo",
@@ -510,8 +509,6 @@
   "no_workspaces_to_connect": "Nessuno spazio di lavoro per connettere",
   "no_workspaces_to_connect_description": "Devi creare uno spazio di lavoro per poter connettere le integrazioni e i modelli",
 
-=======
->>>>>>> ac5b974d
   "project_view": {
     "sort_by": {
       "created_at": "Creato il",
