--- conflicted
+++ resolved
@@ -870,7 +870,6 @@
     "applying": "Applicazione",
     "users": "Utenti",
     "admins": "Amministratori",
-<<<<<<< HEAD
     "guests": "Ospiti",
     "on_track": "In linea",
     "off_track": "Fuori rotta",
@@ -881,9 +880,6 @@
     "in_progress": "In corso",
     "planned": "Pianificato",
     "paused": "In pausa"
-=======
-    "guests": "Ospiti"
->>>>>>> 177c58a4
   },
   "chart": {
     "x_axis": "Asse X",
