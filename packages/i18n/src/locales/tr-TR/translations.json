{
  "sidebar": {
    "projects": "Projeks",
    "pages": "Peycıs",
    "new_work_item": "Niv vörk aytım",
    "home": "Hom",
    "your_work": "Yor vörk",
    "inbox": "İnboks",
    "workspace": "Vörkspeys",
    "views": "Viyus",
    "analytics": "Analitiks",
    "work_items": "Vörk aytıms",
    "cycles": "Saykıls",
    "modules": "Modüls",
    "intake": "İnteyk",
    "drafts": "Drafts",
    "favorites": "Feyvorits",
    "pro": "Pro",
    "upgrade": "Apgreyd"
  },
  "auth": {
    "common": {
      "email": {
        "label": "İmeyl",
        "placeholder": "neym@kampıni.com",
        "errors": {
          "required": "İmeyl is required",
          "invalid": "İmeyl is invalid"
        }
      },
      "password": {
        "label": "Pasvörd",
        "set_password": "Set a pasvörd",
        "placeholder": "Enter pasvörd",
        "confirm_password": {
          "label": "Konfırm pasvörd",
          "placeholder": "Konfırm pasvörd"
        },
        "current_password": {
          "label": "Körınt pasvörd"
        },
        "new_password": {
          "label": "Niv pasvörd",
          "placeholder": "Enter niv pasvörd"
        },
        "change_password": {
          "label": {
            "default": "Çeync pasvörd",
            "submitting": "Çeyncıng pasvörd"
          }
        },
        "errors": {
          "match": "Pasvörds don't match",
          "empty": "Please enter your pasvörd",
          "length": "Pasvörd length should me more than 8 karakterz",
          "strength": {
            "weak": "Pasvörd is weak",
            "strong": "Pasvörd is strong"
          }
        },
        "submit": "Set pasvörd",
        "toast": {
          "change_password": {
            "success": {
              "title": "Sakses!",
              "message": "Pasvörd çeynced successfully."
            },
            "error": {
              "title": "Error!",
              "message": "Something went wrong. Please try again."
            }
          }
        }
      },
      "unique_code": {
        "label": "Yunik kod",
        "placeholder": "gets-sets-flys",
        "paste_code": "Peyst the kod sent to your imeyl",
        "requesting_new_code": "Rikvestıng niv kod",
        "sending_code": "Sending kod"
      },
      "already_have_an_account": "Already have an akount?",
      "login": "Log in",
      "create_account": "Krieyt akount",
      "new_to_plane": "Niv to Pleyn?",
      "back_to_sign_in": "Bek to sayn in",
      "resend_in": "Risend in {seconds} sekınds",
      "sign_in_with_unique_code": "Sayn in vit yunik kod",
      "forgot_password": "Forgot your pasvörd?"
    },
    "sign_up": {
      "header": {
        "label": "Krieyt an akount to start menıcıng vörk vit your tim.",
        "step": {
          "email": {
            "header": "Sayn ap",
            "sub_header": ""
          },
          "password": {
            "header": "Sayn ap",
            "sub_header": "Sayn ap using an imeyl-pasvörd kombıneyşın."
          },
          "unique_code": {
            "header": "Sayn ap",
            "sub_header": "Sayn ap using a yunik kod sent to the imeyl address above."
          }
        }
      },
      "errors": {
        "password": {
          "strength": "Try setting-ap a strong pasvörd to proceed"
        }
      }
    },
    "sign_in": {
      "header": {
        "label": "Log in to start menıcıng vörk vit your tim.",
        "step": {
          "email": {
            "header": "Log in or sayn ap",
            "sub_header": ""
          },
          "password": {
            "header": "Log in or sayn ap",
            "sub_header": "Use your imeyl-pasvörd kombıneyşın to log in."
          },
          "unique_code": {
            "header": "Log in or sayn ap",
            "sub_header": "Log in using a yunik kod sent to the imeyl address above."
          }
        }
      }
    },
    "forgot_password": {
      "title": "Reset your pasvörd",
      "description": "Enter your yuzer akount's verified imeyl address and we will send you a pasvörd reset link.",
      "email_sent": "We sent the reset link to your imeyl address",
      "send_reset_link": "Send reset link",
      "errors": {
        "smtp_not_enabled": "We see that your god hasn't enabled SMTP, we will not be able to send a pasvörd reset link"
      },
      "toast": {
        "success": {
          "title": "İmeyl sent",
          "message": "Çek your inbox for a link to reset your pasvörd. If it doesn't appear within a few minutes, çek your spam folder."
        },
        "error": {
          "title": "Error!",
          "message": "Something went wrong. Please try again."
        }
      }
    },
    "reset_password": {
      "title": "Set niv pasvörd",
      "description": "Sikur your akount vit a strong pasvörd"
    },
    "set_password": {
      "title": "Sikur your akount",
      "description": "Setting pasvörd helps you login sikurli"
    },
    "sign_out": {
      "toast": {
        "error": {
          "title": "Error!",
          "message": "Failed to sayn out. Please try again."
        }
      }
    }
  },
  "submit": "Gönder",
  "cancel": "İptal",
  "loading": "Yükleniyor",
  "error": "Hata",
  "success": "Başarılı",
  "warning": "Uyarı",
  "info": "Bilgi",
  "close": "Kapat",
  "yes": "Evet",
  "no": "Hayır",
  "ok": "Tamam",
  "name": "Ad",
  "description": "Açıklama",
  "search": "Ara",
  "add_member": "Üye ekle",
  "adding_members": "Üyeler ekleniyor",
  "remove_member": "Üyeyi kaldır",
  "add_members": "Üyeler ekle",
  "adding_member": "Üye ekleniyor",
  "remove_members": "Üyeleri kaldır",
  "add": "Ekle",
  "adding": "Ekleniyor",
  "remove": "Kaldır",
  "add_new": "Yeni ekle",
  "remove_selected": "Seçileni kaldır",
  "first_name": "Ad",
  "last_name": "Soyad",
  "email": "E-posta",
  "display_name": "Görünen ad",
  "role": "Rol",
  "timezone": "Saat dilimi",
  "avatar": "Profil resmi",
  "cover_image": "Kapak resmi",
  "password": "Şifre",
  "change_cover": "Kapağı değiştir",
  "language": "Dil",
  "saving": "Kaydediliyor",
  "save_changes": "Değişiklikleri kaydet",
  "deactivate_account": "Hesabı devre dışı bırak",
  "deactivate_account_description": "Bir hesap devre dışı bırakıldığında, o hesaptaki tüm veri ve kaynaklar kalıcı olarak kaldırılır ve kurtarılamaz.",
  "profile_settings": "Profil ayarları",
  "your_account": "Hesabınız",
  "security": "Güvenlik",
  "activity": "Aktivite",
  "appearance": "Görünüm",
  "notifications": "Bildirimler",
  "workspaces": "Çalışma Alanları",
  "create_workspace": "Çalışma Alanı Oluştur",
  "invitations": "Davetler",
  "summary": "Özet",
  "assigned": "Atanan",
  "created": "Oluşturulan",
  "subscribed": "Abone olunan",
  "you_do_not_have_the_permission_to_access_this_page": "Bu sayfaya erişim izniniz yok.",
  "something_went_wrong_please_try_again": "Bir hata oluştu. Lütfen tekrar deneyin.",
  "load_more": "Daha fazla yükle",
  "select_or_customize_your_interface_color_scheme": "Arayüz renk şemanızı seçin veya özelleştirin.",
  "theme": "Tema",
  "system_preference": "Sistem tercihi",
  "light": "Açık",
  "dark": "Koyu",
  "light_contrast": "Yüksek kontrastlı açık",
  "dark_contrast": "Yüksek kontrastlı koyu",
  "custom": "Özel tema",
  "select_your_theme": "Temanızı seçin",
  "customize_your_theme": "Temanızı özelleştirin",
  "background_color": "Arkaplan rengi",
  "text_color": "Metin rengi",
  "primary_color": "Ana (Tema) rengi",
  "sidebar_background_color": "Kenar çubuğu arkaplan rengi",
  "sidebar_text_color": "Kenar çubuğu metin rengi",
  "set_theme": "Temayı ayarla",
  "enter_a_valid_hex_code_of_6_characters": "6 karakterlik geçerli bir hex kodu girin",
  "background_color_is_required": "Arkaplan rengi gereklidir",
  "text_color_is_required": "Metin rengi gereklidir",
  "primary_color_is_required": "Ana renk gereklidir",
  "sidebar_background_color_is_required": "Kenar çubuğu arkaplan rengi gereklidir",
  "sidebar_text_color_is_required": "Kenar çubuğu metin rengi gereklidir",
  "updating_theme": "Tema güncelleniyor",
  "theme_updated_successfully": "Tema başarıyla güncellendi",
  "failed_to_update_the_theme": "Tema güncellenemedi",
  "email_notifications": "E-posta bildirimleri",
  "stay_in_the_loop_on_issues_you_are_subscribed_to_enable_this_to_get_notified": "Abone olduğunuz iş öğelerinden haberdar olun. Bildirim almak için bunu etkinleştirin.",
  "email_notification_setting_updated_successfully": "E-posta bildirim ayarı başarıyla güncellendi",
  "failed_to_update_email_notification_setting": "E-posta bildirim ayarı güncellenemedi",
  "notify_me_when": "Bana ne zaman bildirilsin",
  "property_changes": "Özellik değişiklikleri",
  "property_changes_description": "Bir iş öğesinin atananlar, öncelik, tahminler gibi özellikleri değiştiğinde bildir.",
  "state_change": "Durum değişikliği",
  "state_change_description": "İş öğesi farklı bir duruma geçtiğinde bildir.",
  "issue_completed": "İş öğesi tamamlandı",
  "issue_completed_description": "Yalnızca bir iş öğesi tamamlandığında bildir.",
  "comments": "Yorumlar",
  "comments_description": "Birisi iş öğesine yorum yaptığında bildir.",
  "mentions": "Bahsetmeler",
  "mentions_description": "Yalnızca birisi yorumlarda veya açıklamada beni etiketlediğinde bildir.",
  "old_password": "Eski şifre",
  "general_settings": "Genel ayarlar",
  "sign_out": "Çıkış yap",
  "signing_out": "Çıkış yapılıyor",
  "active_cycles": "Aktif Döngüler",
  "active_cycles_description": "Projeler arasında döngüleri izleyin, yüksek öncelikli iş öğelerini takip edin ve dikkat gerektiren döngülere odaklanın.",
  "on_demand_snapshots_of_all_your_cycles": "Tüm döngülerinizin anlık görüntüleri",
  "upgrade": "Yükselt",
  "10000_feet_view": "Tüm aktif döngülerin genel görünümü",
  "10000_feet_view_description": "Her projede tek tek dolaşmak yerine, tüm projelerinizdeki çalışan döngüleri bir arada görün.",
  "get_snapshot_of_each_active_cycle": "Her aktif döngünün anlık görüntüsünü alın",
  "get_snapshot_of_each_active_cycle_description": "Tüm aktif döngüler için üst düzey metrikleri takip edin, ilerleme durumlarını görün ve son teslim tarihlerine göre kapsamı anlayın.",
  "compare_burndowns": "Burndown'ları karşılaştırın",
  "compare_burndowns_description": "Her ekibin performansını her döngünün burndown raporuyla izleyin.",
  "quickly_see_make_or_break_issues": "Kritik iş öğelerini hızlıca görün",
  "quickly_see_make_or_break_issues_description": "Her döngü için yüksek öncelikli iş öğelerini son teslim tarihlerine göre önizleyin. Tümünü tek tıkla görün.",
  "zoom_into_cycles_that_need_attention": "Dikkat gerektiren döngülere odaklanın",
  "zoom_into_cycles_that_need_attention_description": "Beklentilere uymayan herhangi bir döngünün durumunu tek tıkla inceleyin.",
  "stay_ahead_of_blockers": "Engellerin önüne geçin",
  "stay_ahead_of_blockers_description": "Projeler arası zorlukları ve diğer görünümlerde belirgin olmayan döngü bağımlılıklarını tespit edin.",
  "analytics": "Analitik",
  "workspace_invites": "Çalışma Alanı Davetleri",
  "enter_god_mode": "Yönetici Moduna Geç",
  "workspace_logo": "Çalışma Alanı Logosu",
  "new_issue": "Yeni İş Öğesi",
  "your_work": "Sizin İşleriniz",
  "drafts": "Taslaklar",
  "projects": "Projeler",
  "views": "Görünümler",
  "workspace": "Çalışma Alanı",
  "archives": "Arşivler",
  "settings": "Ayarlar",
  "failed_to_move_favorite": "Favori taşınamadı",
  "favorites": "Favoriler",
  "no_favorites_yet": "Henüz favori yok",
  "create_folder": "Klasör oluştur",
  "new_folder": "Yeni Klasör",
  "favorite_updated_successfully": "Favori başarıyla güncellendi",
  "favorite_created_successfully": "Favori başarıyla oluşturuldu",
  "folder_already_exists": "Klasör zaten var",
  "folder_name_cannot_be_empty": "Klasör adı boş olamaz",
  "something_went_wrong": "Bir şeyler yanlış gitti",
  "failed_to_reorder_favorite": "Favori sıralaması değiştirilemedi",
  "favorite_removed_successfully": "Favori başarıyla kaldırıldı",
  "failed_to_create_favorite": "Favori oluşturulamadı",
  "failed_to_rename_favorite": "Favori yeniden adlandırılamadı",
  "project_link_copied_to_clipboard": "Proje bağlantısı panoya kopyalandı",
  "link_copied": "Bağlantı kopyalandı",
  "add_project": "Proje ekle",
  "create_project": "Proje oluştur",
  "failed_to_remove_project_from_favorites": "Proje favorilerden kaldırılamadı. Lütfen tekrar deneyin.",
  "project_created_successfully": "Proje başarıyla oluşturuldu",
  "project_created_successfully_description": "Proje başarıyla oluşturuldu. Artık iş öğeleri eklemeye başlayabilirsiniz.",
  "project_cover_image_alt": "Proje kapak resmi",
  "name_is_required": "Ad gereklidir",
  "title_should_be_less_than_255_characters": "Başlık 255 karakterden az olmalı",
  "project_name": "Proje Adı",
  "project_id_must_be_at_least_1_character": "Proje ID en az 1 karakter olmalı",
  "project_id_must_be_at_most_5_characters": "Proje ID en fazla 5 karakter olmalı",
  "project_id": "Proje ID",
  "project_id_tooltip_content": "Projedeki iş öğelerini benzersiz şekilde tanımlamanıza yardımcı olur. Maks. 5 karakter.",
  "description_placeholder": "Açıklama",
  "only_alphanumeric_non_latin_characters_allowed": "Yalnızca alfasayısal ve Latin olmayan karakterlere izin verilir.",
  "project_id_is_required": "Proje ID gereklidir",
  "project_id_allowed_char": "Yalnızca alfasayısal ve Latin olmayan karakterlere izin verilir.",
  "project_id_min_char": "Proje ID en az 1 karakter olmalı",
  "project_id_max_char": "Proje ID en fazla 5 karakter olmalı",
  "project_description_placeholder": "Proje açıklamasını girin",
  "select_network": "Ağ seç",
  "lead": "Lider",
  "date_range": "Tarih aralığı",
  "private": "Özel",
  "public": "Herkese Açık",
  "accessible_only_by_invite": "Yalnızca davetle erişilebilir",
  "anyone_in_the_workspace_except_guests_can_join": "Çalışma alanındaki herkes (Misafirler hariç) katılabilir",
  "creating": "Oluşturuluyor",
  "creating_project": "Proje oluşturuluyor",
  "adding_project_to_favorites": "Proje favorilere ekleniyor",
  "project_added_to_favorites": "Proje favorilere eklendi",
  "couldnt_add_the_project_to_favorites": "Proje favorilere eklenemedi. Lütfen tekrar deneyin.",
  "removing_project_from_favorites": "Proje favorilerden kaldırılıyor",
  "project_removed_from_favorites": "Proje favorilerden kaldırıldı",
  "couldnt_remove_the_project_from_favorites": "Proje favorilerden kaldırılamadı. Lütfen tekrar deneyin.",
  "add_to_favorites": "Favorilere ekle",
  "remove_from_favorites": "Favorilerden kaldır",
  "publish_project": "Projeyi yayımla",
  "publish": "Yayınla",
  "copy_link": "Bağlantıyı kopyala",
  "leave_project": "Projeden ayrıl",
  "join_the_project_to_rearrange": "Yeniden düzenlemek için projeye katılın",
  "drag_to_rearrange": "Sürükleyerek yeniden düzenle",
  "congrats": "Tebrikler!",
  "open_project": "Projeyi aç",
  "issues": "İş Öğeleri",
  "cycles": "Döngüler",
  "modules": "Modüller",
  "pages": "Sayfalar",
  "intake": "Talep",
  "time_tracking": "Zaman Takibi",
  "work_management": "İş Yönetimi",
  "projects_and_issues": "Projeler ve İş Öğeleri",
  "projects_and_issues_description": "Bu projede bu özellikleri açıp kapatın.",
  "cycles_description": "Projeye göre işi zamanla sınırlandırın ve gerektiğinde zaman dilimini ayarlayın. Bir döngü 2 hafta, bir sonraki 1 hafta olabilir.",
  "modules_description": "İşi, özel liderler ve atanmış kişilerle alt projelere ayırın.",
  "views_description": "Özel sıralamaları, filtreleri ve görüntüleme seçeneklerini kaydedin veya ekibinizle paylaşın.",
  "pages_description": "Serbest biçimli içerikler oluşturun ve düzenleyin; notlar, belgeler, her şey.",
  "intake_description": "Üye olmayanların hata, geri bildirim ve öneri paylaşmasına izin verin; iş akışınızı bozmadan.",
  "time_tracking_description": "İş öğeleri ve projelerde harcanan zamanı kaydedin.",
  "work_management_description": "İşlerinizi ve projelerinizi kolayca yönetin.",
  "documentation": "Dokümantasyon",
  "message_support": "Destekle iletişim",
  "contact_sales": "Satış Ekibiyle İletişim",
  "hyper_mode": "Hiper Mod",
  "keyboard_shortcuts": "Klavye Kısayolları",
  "whats_new": "Yenilikler",
  "version": "Sürüm",
  "we_are_having_trouble_fetching_the_updates": "Güncellemeler alınırken sorun oluştu.",
  "our_changelogs": "değişiklik kayıtlarımızı",
  "for_the_latest_updates": "en son güncellemeler için",
  "please_visit": "Lütfen ziyaret edin",
  "docs": "Dokümanlar",
  "full_changelog": "Tam Değişiklik Kaydı",
  "support": "Destek",
  "discord": "Discord",
  "powered_by_plane_pages": "Plane Pages tarafından desteklenmektedir",
  "please_select_at_least_one_invitation": "Lütfen en az bir davet seçin.",
  "please_select_at_least_one_invitation_description": "Çalışma alanına katılmak için lütfen en az bir davet seçin.",
  "we_see_that_someone_has_invited_you_to_join_a_workspace": "Birinin sizi bir çalışma alanına davet ettiğini görüyoruz",
  "join_a_workspace": "Bir çalışma alanına katıl",
  "we_see_that_someone_has_invited_you_to_join_a_workspace_description": "Birinin sizi bir çalışma alanına davet ettiğini görüyoruz",
  "join_a_workspace_description": "Bir çalışma alanına katıl",
  "accept_and_join": "Kabul Et ve Katıl",
  "go_home": "Ana Sayfaya Dön",
  "no_pending_invites": "Bekleyen davet yok",
  "you_can_see_here_if_someone_invites_you_to_a_workspace": "Biri sizi bir çalışma alanına davet ederse burada görebilirsiniz",
  "back_to_home": "Ana Sayfaya Dön",
  "workspace_name": "çalışma-alanı-adı",
  "deactivate_your_account": "Hesabınızı devre dışı bırakın",
  "deactivate_your_account_description": "Devre dışı bırakıldığında, iş öğelerine atanamazsınız ve çalışma alanınız için faturalandırılmazsınız. Hesabınızı yeniden etkinleştirmek için bu e-posta adresine bir çalışma alanı daveti gerekecektir.",
  "deactivating": "Devre dışı bırakılıyor",
  "confirm": "Onayla",
  "confirming": "Onaylanıyor",
  "draft_created": "Taslak oluşturuldu",
  "issue_created_successfully": "İş öğesi başarıyla oluşturuldu",
  "draft_creation_failed": "Taslak oluşturulamadı",
  "issue_creation_failed": "İş öğesi oluşturulamadı",
  "draft_issue": "Taslak İş Öğesi",
  "issue_updated_successfully": "İş öğesi başarıyla güncellendi",
  "issue_could_not_be_updated": "İş öğesi güncellenemedi",
  "create_a_draft": "Taslak oluştur",
  "save_to_drafts": "Taslaklara Kaydet",
  "save": "Kaydet",
  "update": "Güncelle",
  "updating": "Güncelleniyor",
  "create_new_issue": "Yeni iş öğesi oluştur",
  "editor_is_not_ready_to_discard_changes": "Düzenleyici değişiklikleri atmaya hazır değil",
  "failed_to_move_issue_to_project": "İş öğesi projeye taşınamadı",
  "create_more": "Daha fazla oluştur",
  "add_to_project": "Projeye ekle",
  "discard": "Vazgeç",
  "duplicate_issue_found": "Yinelenen iş öğesi bulundu",
  "duplicate_issues_found": "Yinelenen iş öğeleri bulundu",
  "no_matching_results": "Eşleşen sonuç yok",
  "title_is_required": "Başlık gereklidir",
  "title": "Başlık",
  "state": "Durum",
  "priority": "Öncelik",
  "none": "Yok",
  "urgent": "Acil",
  "high": "Yüksek",
  "medium": "Orta",
  "low": "Düşük",
  "members": "Üyeler",
  "assignee": "Atanan",
  "assignees": "Atananlar",
  "you": "Siz",
  "labels": "Etiketler",
  "create_new_label": "Yeni etiket oluştur",
  "start_date": "Başlangıç tarihi",
  "end_date": "Bitiş tarihi",
  "due_date": "Son tarih",
  "estimate": "Tahmin",
  "change_parent_issue": "Üst iş öğesini değiştir",
  "remove_parent_issue": "Üst iş öğesini kaldır",
  "add_parent": "Üst ekle",
  "loading_members": "Üyeler yükleniyor",
  "view_link_copied_to_clipboard": "Görünüm bağlantısı panoya kopyalandı.",
  "required": "Gerekli",
  "optional": "İsteğe Bağlı",
  "Cancel": "İptal",
  "edit": "Düzenle",
  "archive": "Arşivle",
  "restore": "Geri Yükle",
  "open_in_new_tab": "Yeni sekmede aç",
  "delete": "Sil",
  "deleting": "Siliniyor",
  "make_a_copy": "Kopyasını oluştur",
  "move_to_project": "Projeye taşı",
  "good": "İyi",
  "morning": "sabah",
  "afternoon": "öğleden sonra",
  "evening": "akşam",
  "show_all": "Tümünü göster",
  "show_less": "Daha az göster",
  "no_data_yet": "Henüz veri yok",
  "syncing": "Senkronize ediliyor",
  "add_work_item": "İş öğesi ekle",
  "advanced_description_placeholder": "Komutlar için '/' tuşuna basın",
  "create_work_item": "İş öğesi oluştur",
  "attachments": "Ekler",
  "declining": "Reddediliyor",
  "declined": "Reddedildi",
  "decline": "Reddet",
  "unassigned": "Atanmamış",
  "work_items": "İş Öğeleri",
  "add_link": "Bağlantı ekle",
  "points": "Puanlar",
  "no_assignee": "Atanan yok",
  "no_assignees_yet": "Henüz atanan yok",
  "no_labels_yet": "Henüz etiket yok",
  "ideal": "İdeal",
  "current": "Mevcut",
  "no_matching_members": "Eşleşen üye yok",
  "leaving": "Ayrılıyor",
  "removing": "Kaldırılıyor",
  "leave": "Ayrıl",
  "refresh": "Yenile",
  "refreshing": "Yenileniyor",
  "refresh_status": "Durumu yenile",
  "prev": "Önceki",
  "next": "Sonraki",
  "re_generating": "Yeniden oluşturuluyor",
  "re_generate": "Yeniden oluştur",
  "re_generate_key": "Anahtarı yeniden oluştur",
  "export": "Dışa aktar",
  "member": "{count, plural, one{# üye} other{# üye}}",
  "new_password_must_be_different_from_old_password": "Yeni şifre eski şifreden farklı olmalı",
  "edited": "düzenlendi",
  "bot": "Bot",
<<<<<<< HEAD
  "choose_workspace_for_integration": "Bu uygulamayı bağlamak için bir çalışma alanı seçin",
  "integrations_description": "Plane ile çalışan uygulamalar, yönetici olduğunuz bir çalışma alanına bağlanmalıdır.",
  "create_a_new_workspace": "Yeni bir çalışma alanı oluştur",
  "learn_more_about_workspaces": "Çalışma alanları hakkında daha fazla bilgi edinin",
  "no_workspaces_to_connect": "Bağlamak için çalışma alanı yok",
  "no_workspaces_to_connect_description": "Bir çalışma alanı oluşturmak için lütfen bu sayfaya dönün",

=======
>>>>>>> ac5b974d
  "project_view": {
    "sort_by": {
      "created_at": "Oluşturulma tarihi",
      "updated_at": "Güncelleme tarihi",
      "name": "Ad"
    }
  },
  "toast": {
    "success": "Başarılı!",
    "error": "Hata!"
  },
  "links": {
    "toasts": {
      "created": {
        "title": "Bağlantı oluşturuldu",
        "message": "Bağlantı başarıyla oluşturuldu"
      },
      "not_created": {
        "title": "Bağlantı oluşturulamadı",
        "message": "Bağlantı oluşturulamadı"
      },
      "updated": {
        "title": "Bağlantı güncellendi",
        "message": "Bağlantı başarıyla güncellendi"
      },
      "not_updated": {
        "title": "Bağlantı güncellenemedi",
        "message": "Bağlantı güncellenemedi"
      },
      "removed": {
        "title": "Bağlantı kaldırıldı",
        "message": "Bağlantı başarıyla kaldırıldı"
      },
      "not_removed": {
        "title": "Bağlantı kaldırılamadı",
        "message": "Bağlantı kaldırılamadı"
      }
    }
  },
  "home": {
    "empty": {
      "quickstart_guide": "Hızlı başlangıç rehberiniz",
      "not_right_now": "Şimdi değil",
      "create_project": {
        "title": "Proje oluştur",
        "description": "Çoğu şey Plane'de bir projeyle başlar.",
        "cta": "Başla"
      },
      "invite_team": {
        "title": "Ekibinizi davet edin",
        "description": "Ekip arkadaşlarınızla birlikte inşa edin, gönderin ve yönetin.",
        "cta": "Davet et"
      },
      "configure_workspace": {
        "title": "Çalışma alanınızı ayarlayın.",
        "description": "Özellikleri açıp kapatın veya daha fazlasını yapın.",
        "cta": "Yapılandır"
      },
      "personalize_account": {
        "title": "Plane'yi kendinize özelleştirin.",
        "description": "Resminizi, renklerinizi ve daha fazlasını seçin.",
        "cta": "Kişiselleştir"
      },
      "widgets": {
        "title": "Widget'lar Kapalıyken Sessiz, Onları Açın",
        "description": "Görünüşe göre tüm widget'larınız kapalı. Deneyiminizi geliştirmek için şimdi etkinleştirin!",
        "primary_button": {
          "text": "Widget'ları yönet"
        }
      }
    },
    "quick_links": {
      "empty": "Kolay erişim için hızlı bağlantılar ekleyin.",
      "add": "Hızlı bağlantı ekle",
      "title": "Hızlı Bağlantı",
      "title_plural": "Hızlı Bağlantılar"
    },
    "recents": {
      "title": "Sonlar",
      "empty": {
        "project": "Bir projeyi ziyaret ettikten sonra son projeleriniz burada görünecek.",
        "page": "Bir sayfayı ziyaret ettikten sonra son sayfalarınız burada görünecek.",
        "issue": "Bir iş öğesini ziyaret ettikten sonra son iş öğeleriniz burada görünecek.",
        "default": "Henüz hiç sonunuz yok."
      },
      "filters": {
        "all": "Tüm öğeler",
        "projects": "Projeler",
        "pages": "Sayfalar",
        "issues": "İş öğeleri"
      }
    },
    "new_at_plane": {
      "title": "Plane'de Yenilikler"
    },
    "quick_tutorial": {
      "title": "Hızlı eğitim"
    },
    "widget": {
      "reordered_successfully": "Widget başarıyla yeniden sıralandı.",
      "reordering_failed": "Widget yeniden sıralanırken hata oluştu."
    },
    "manage_widgets": "Widget'ları yönet",
    "title": "Ana Sayfa",
    "star_us_on_github": "Bizi GitHub'da yıldızlayın"
  },
  "link": {
    "modal": {
      "url": {
        "text": "URL",
        "required": "URL geçersiz",
        "placeholder": "URL yazın veya yapıştırın"
      },
      "title": {
        "text": "Görünen başlık",
        "placeholder": "Bu bağlantıyı nasıl görmek istersiniz"
      }
    }
  },
  "common": {
    "all": "Tümü",
    "states": "Durumlar",
    "state": "Durum",
    "state_groups": "Durum grupları",
    "state_group": "Durum grubu",
    "priorities": "Öncelikler",
    "priority": "Öncelik",
    "team_project": "Takım projesi",
    "project": "Proje",
    "cycle": "Döngü",
    "cycles": "Döngüler",
    "module": "Modül",
    "modules": "Modüller",
    "labels": "Etiketler",
    "label": "Etiket",
    "assignees": "Atananlar",
    "assignee": "Atanan",
    "created_by": "Oluşturan",
    "none": "Yok",
    "link": "Bağlantı",
    "estimates": "Tahminler",
    "estimate": "Tahmin",
    "created_at": "Oluşturulma tarihi",
    "completed_at": "Tamamlanma tarihi",
    "layout": "Düzen",
    "filters": "Filtreler",
    "display": "Görüntüle",
    "load_more": "Daha fazla yükle",
    "activity": "Aktivite",
    "analytics": "Analitik",
    "dates": "Tarihler",
    "success": "Başarılı!",
    "something_went_wrong": "Bir şeyler yanlış gitti",
    "error": {
      "label": "Hata!",
      "message": "Bir hata oluştu. Lütfen tekrar deneyin."
    },
    "group_by": "Gruplandır",
    "epic": "Epik",
    "epics": "Epikler",
    "work_item": "İş öğesi",
    "work_items": "İş Öğeleri",
    "sub_work_item": "Alt iş öğesi",
    "add": "Ekle",
    "warning": "Uyarı",
    "updating": "Güncelleniyor",
    "adding": "Ekleniyor",
    "update": "Güncelle",
    "creating": "Oluşturuluyor",
    "create": "Oluştur",
    "cancel": "İptal",
    "description": "Açıklama",
    "title": "Başlık",
    "attachment": "Ek",
    "general": "Genel",
    "features": "Özellikler",
    "automation": "Otomasyon",
    "project_name": "Proje Adı",
    "project_id": "Proje ID",
    "project_timezone": "Proje Saat Dilimi",
    "created_on": "Oluşturulma tarihi",
    "update_project": "Projeyi güncelle",
    "identifier_already_exists": "Tanımlayıcı zaten var",
    "add_more": "Daha fazla ekle",
    "defaults": "Varsayılanlar",
    "add_label": "Etiket ekle",
    "customize_time_range": "Zaman aralığını özelleştir",
    "loading": "Yükleniyor",
    "attachments": "Ekler",
    "property": "Özellik",
    "properties": "Özellikler",
    "parent": "Üst",
    "page": "Sayfa",
    "remove": "Kaldır",
    "archiving": "Arşivleniyor",
    "archive": "Arşivle",
    "access": {
      "public": "Herkese Açık",
      "private": "Özel"
    },
    "done": "Tamamlandı",
    "sub_work_items": "Alt iş öğeleri",
    "comment": "Yorum",
    "workspace_level": "Çalışma Alanı Seviyesi",
    "order_by": {
      "label": "Sırala",
      "manual": "Manuel",
      "last_created": "Son oluşturulan",
      "last_updated": "Son güncellenen",
      "start_date": "Başlangıç tarihi",
      "due_date": "Son tarih",
      "asc": "Artan",
      "desc": "Azalan",
      "updated_on": "Güncellenme tarihi"
    },
    "sort": {
      "asc": "Artan",
      "desc": "Azalan",
      "created_on": "Oluşturulma tarihi",
      "updated_on": "Güncellenme tarihi"
    },
    "comments": "Yorumlar",
    "updates": "Güncellemeler",
    "clear_all": "Tümünü temizle",
    "copied": "Kopyalandı!",
    "link_copied": "Bağlantı kopyalandı!",
    "link_copied_to_clipboard": "Bağlantı panoya kopyalandı",
    "copied_to_clipboard": "İş öğesi bağlantısı panoya kopyalandı",
    "is_copied_to_clipboard": "İş öğesi panoya kopyalandı",
    "no_links_added_yet": "Henüz bağlantı eklenmedi",
    "add_link": "Bağlantı ekle",
    "links": "Bağlantılar",
    "go_to_workspace": "Çalışma Alanına Git",
    "progress": "İlerleme",
    "optional": "İsteğe Bağlı",
    "join": "Katıl",
    "go_back": "Geri Dön",
    "continue": "Devam Et",
    "resend": "Yeniden Gönder",
    "relations": "İlişkiler",
    "errors": {
      "default": {
        "title": "Hata!",
        "message": "Bir hata oluştu. Lütfen tekrar deneyin."
      },
      "required": "Bu alan gereklidir",
      "entity_required": "{entity} gereklidir"
    },
    "update_link": "Bağlantıyı güncelle",
    "attach": "Ekle",
    "create_new": "Yeni oluştur",
    "add_existing": "Varolanı ekle",
    "type_or_paste_a_url": "URL yazın veya yapıştırın",
    "url_is_invalid": "URL geçersiz",
    "display_title": "Görünen başlık",
    "link_title_placeholder": "Bu bağlantıyı nasıl görmek istersiniz",
    "url": "URL",
    "side_peek": "Yan Görünüm",
    "modal": "Modal",
    "full_screen": "Tam Ekran",
    "close_peek_view": "Yan görünümü kapat",
    "toggle_peek_view_layout": "Yan görünüm düzenini değiştir",
    "options": "Seçenekler",
    "duration": "Süre",
    "today": "Bugün",
    "week": "Hafta",
    "month": "Ay",
    "quarter": "Çeyrek",
    "press_for_commands": "Komutlar için '/' tuşuna basın",
    "click_to_add_description": "Açıklama eklemek için tıkla",
    "search": {
      "label": "Ara",
      "placeholder": "Aramak için yazın",
      "no_matches_found": "Eşleşme bulunamadı",
      "no_matching_results": "Eşleşen sonuç yok"
    },
    "actions": {
      "edit": "Düzenle",
      "make_a_copy": "Kopyasını oluştur",
      "open_in_new_tab": "Yeni sekmede aç",
      "copy_link": "Bağlantıyı kopyala",
      "archive": "Arşivle",
      "restore": "Geri yükle",
      "delete": "Sil",
      "remove_relation": "İlişkiyi kaldır",
      "subscribe": "Abone ol",
      "unsubscribe": "Abonelikten çık",
      "clear_sorting": "Sıralamayı temizle",
      "show_weekends": "Hafta sonlarını göster",
      "enable": "Etkinleştir",
      "disable": "Devre dışı bırak",
      "copy_markdown": "Markdown'ı kopyala"
    },
    "name": "Ad",
    "discard": "Vazgeç",
    "confirm": "Onayla",
    "confirming": "Onaylanıyor",
    "read_the_docs": "Dokümanları oku",
    "default": "Varsayılan",
    "active": "Aktif",
    "enabled": "Etkin",
    "disabled": "Devre Dışı",
    "mandate": "Yetki",
    "mandatory": "Zorunlu",
    "yes": "Evet",
    "no": "Hayır",
    "please_wait": "Lütfen bekleyin",
    "enabling": "Etkinleştiriliyor",
    "disabling": "Devre Dışı Bırakılıyor",
    "beta": "Beta",
    "or": "veya",
    "next": "Sonraki",
    "back": "Geri",
    "cancelling": "İptal ediliyor",
    "configuring": "Yapılandırılıyor",
    "clear": "Temizle",
    "import": "İçe aktar",
    "connect": "Bağlan",
    "authorizing": "Yetkilendiriliyor",
    "processing": "İşleniyor",
    "no_data_available": "Veri yok",
    "from": "{name} kaynaklı",
    "authenticated": "Kimliği doğrulandı",
    "select": "Seç",
    "upgrade": "Yükselt",
    "add_seats": "Koltuk Ekle",
    "projects": "Projeler",
    "workspace": "Çalışma Alanı",
    "workspaces": "Çalışma Alanları",
    "team": "Takım",
    "teams": "Takımlar",
    "entity": "Varlık",
    "entities": "Varlıklar",
    "task": "Görev",
    "tasks": "Görevler",
    "section": "Bölüm",
    "sections": "Bölümler",
    "edit": "Düzenle",
    "connecting": "Bağlanılıyor",
    "connected": "Bağlı",
    "disconnect": "Bağlantıyı kes",
    "disconnecting": "Bağlantı kesiliyor",
    "installing": "Yükleniyor",
    "install": "Yükle",
    "reset": "Sıfırla",
    "live": "Canlı",
    "change_history": "Değişiklik Geçmişi",
    "coming_soon": "Çok Yakında",
    "members": "Üyeler",
    "you": "Siz",
    "upgrade_cta": {
      "higher_subscription": "Daha yüksek aboneliğe yükselt",
      "talk_to_sales": "Satış Ekibiyle Görüş"
    },
    "category": "Kategori",
    "categories": "Kategoriler",
    "saving": "Kaydediliyor",
    "save_changes": "Değişiklikleri Kaydet",
    "delete": "Sil",
    "deleting": "Siliniyor",
    "pending": "Beklemede",
    "invite": "Davet Et",
    "view": "Görünüm",
    "deactivated_user": "Devre dışı bırakılmış kullanıcı",
    "apply": "Uygula",
    "applying": "Uygulanıyor"
  },
  "chart": {
    "x_axis": "X ekseni",
    "y_axis": "Y ekseni",
    "metric": "Metrik"
  },
  "form": {
    "title": {
      "required": "Başlık gereklidir",
      "max_length": "Başlık {length} karakterden az olmalı"
    }
  },
  "entity": {
    "grouping_title": "{entity} Gruplandırma",
    "priority": "{entity} Önceliği",
    "all": "Tüm {entity}",
    "drop_here_to_move": "{entity} taşımak için buraya bırakın",
    "delete": {
      "label": "{entity} Sil",
      "success": "{entity} başarıyla silindi",
      "failed": "{entity} silinemedi"
    },
    "update": {
      "failed": "{entity} güncellenemedi",
      "success": "{entity} başarıyla güncellendi"
    },
    "link_copied_to_clipboard": "{entity} bağlantısı panoya kopyalandı",
    "fetch": {
      "failed": "{entity} alınırken hata oluştu"
    },
    "add": {
      "success": "{entity} başarıyla eklendi",
      "failed": "{entity} eklenirken hata oluştu"
    }
  },
  "epic": {
    "all": "Tüm Epikler",
    "label": "{count, plural, one {Epik} other {Epikler}}",
    "new": "Yeni Epik",
    "adding": "Epik ekleniyor",
    "create": {
      "success": "Epik başarıyla oluşturuldu"
    },
    "add": {
      "press_enter": "Başka bir epik eklemek için 'Enter'a basın",
      "label": "Epik Ekle"
    },
    "title": {
      "label": "Epik Başlığı",
      "required": "Epik başlığı gereklidir."
    }
  },
  "issue": {
    "label": "{count, plural, one {İş öğesi} other {İş öğeleri}}",
    "all": "Tüm İş Öğeleri",
    "edit": "İş öğesini düzenle",
    "title": {
      "label": "İş öğesi başlığı",
      "required": "İş öğesi başlığı gereklidir."
    },
    "add": {
      "press_enter": "Başka bir iş öğesi eklemek için 'Enter'a basın",
      "label": "İş öğesi ekle",
      "cycle": {
        "failed": "İş öğesi döngüye eklenemedi. Lütfen tekrar deneyin.",
        "success": "{count, plural, one {İş öğesi} other {İş öğeleri}} döngüye başarıyla eklendi.",
        "loading": "{count, plural, one {İş öğesi} other {İş öğeleri}} döngüye ekleniyor"
      },
      "assignee": "Atanan ekle",
      "start_date": "Başlangıç tarihi ekle",
      "due_date": "Son tarih ekle",
      "parent": "Üst iş öğesi ekle",
      "sub_issue": "Alt iş öğesi ekle",
      "relation": "İlişki ekle",
      "link": "Bağlantı ekle",
      "existing": "Varolan iş öğesi ekle"
    },
    "remove": {
      "label": "İş öğesini kaldır",
      "cycle": {
        "loading": "İş öğesi döngüden kaldırılıyor",
        "success": "İş öğesi döngüden başarıyla kaldırıldı.",
        "failed": "İş öğesi döngüden kaldırılamadı. Lütfen tekrar deneyin."
      },
      "module": {
        "loading": "İş öğesi modülden kaldırılıyor",
        "success": "İş öğesi modülden başarıyla kaldırıldı.",
        "failed": "İş öğesi modülden kaldırılamadı. Lütfen tekrar deneyin."
      },
      "parent": {
        "label": "Üst iş öğesini kaldır"
      }
    },
    "new": "Yeni İş Öğesi",
    "adding": "İş öğesi ekleniyor",
    "create": {
      "success": "İş öğesi başarıyla oluşturuldu"
    },
    "priority": {
      "urgent": "Acil",
      "high": "Yüksek",
      "medium": "Orta",
      "low": "Düşük"
    },
    "display": {
      "properties": {
        "label": "Görünen Özellikler",
        "id": "ID",
        "issue_type": "İş Öğesi Türü",
        "sub_issue_count": "Alt iş öğesi sayısı",
        "attachment_count": "Ek sayısı",
        "created_on": "Oluşturulma tarihi",
        "sub_issue": "Alt iş öğesi",
        "work_item_count": "İş öğesi sayısı"
      },
      "extra": {
        "show_sub_issues": "Alt iş öğelerini göster",
        "show_empty_groups": "Boş grupları göster"
      }
    },
    "layouts": {
      "ordered_by_label": "Bu düzen şu şekilde sıralanmıştır",
      "list": "Liste",
      "kanban": "Pano",
      "calendar": "Takvim",
      "spreadsheet": "Tablo",
      "gantt": "Zaman Çizelgesi",
      "title": {
        "list": "Liste Düzeni",
        "kanban": "Pano Düzeni",
        "calendar": "Takvim Düzeni",
        "spreadsheet": "Tablo Düzeni",
        "gantt": "Zaman Çizelgesi Düzeni"
      }
    },
    "states": {
      "active": "Aktif",
      "backlog": "Bekleme Listesi"
    },
    "comments": {
      "placeholder": "Yorum ekle",
      "switch": {
        "private": "Özel yoruma geç",
        "public": "Genel yoruma geç"
      },
      "create": {
        "success": "Yorum başarıyla oluşturuldu",
        "error": "Yorum oluşturulamadı. Lütfen daha sonra tekrar deneyin."
      },
      "update": {
        "success": "Yorum başarıyla güncellendi",
        "error": "Yorum güncellenemedi. Lütfen daha sonra tekrar deneyin."
      },
      "remove": {
        "success": "Yorum başarıyla kaldırıldı",
        "error": "Yorum kaldırılamadı. Lütfen daha sonra tekrar deneyin."
      },
      "upload": {
        "error": "Dosya yüklenemedi. Lütfen daha sonra tekrar deneyin."
      }
    },
    "empty_state": {
      "issue_detail": {
        "title": "İş öğesi mevcut değil",
        "description": "Aradığınız iş öğesi mevcut değil, arşivlenmiş veya silinmiş.",
        "primary_button": {
          "text": "Diğer iş öğelerini görüntüle"
        }
      }
    },
    "sibling": {
      "label": "Kardeş iş öğeleri"
    },
    "archive": {
      "description": "Yalnızca tamamlanmış veya iptal edilmiş\niş öğeleri arşivlenebilir",
      "label": "İş Öğesini Arşivle",
      "confirm_message": "Bu iş öğesini arşivlemek istediğinizden emin misiniz? Arşivlenen tüm iş öğelerinizi daha sonra geri yükleyebilirsiniz.",
      "success": {
        "label": "Arşivleme başarılı",
        "message": "Arşivleriniz proje arşivlerinde bulunabilir."
      },
      "failed": {
        "message": "İş öğesi arşivlenemedi. Lütfen tekrar deneyin."
      }
    },
    "restore": {
      "success": {
        "title": "Geri yükleme başarılı",
        "message": "İş öğeniz proje iş öğelerinde bulunabilir."
      },
      "failed": {
        "message": "İş öğesi geri yüklenemedi. Lütfen tekrar deneyin."
      }
    },
    "relation": {
      "relates_to": "İlişkili",
      "duplicate": "Kopyası",
      "blocked_by": "Engellendi",
      "blocking": "Engelliyor"
    },
    "copy_link": "İş öğesi bağlantısını kopyala",
    "delete": {
      "label": "İş öğesini sil",
      "error": "İş öğesi silinirken hata oluştu"
    },
    "subscription": {
      "actions": {
        "subscribed": "İş öğesine abone olundu",
        "unsubscribed": "İş öğesi aboneliği sonlandırıldı"
      }
    },
    "select": {
      "error": "Lütfen en az bir iş öğesi seçin",
      "empty": "Hiç iş öğesi seçilmedi",
      "add_selected": "Seçilen iş öğelerini ekle"
    },
    "open_in_full_screen": "İş öğesini tam ekranda aç"
  },
  "attachment": {
    "error": "Dosya eklenemedi. Tekrar yüklemeyi deneyin.",
    "only_one_file_allowed": "Aynı anda yalnızca bir dosya yüklenebilir.",
    "file_size_limit": "Dosya boyutu {size}MB veya daha az olmalıdır.",
    "drag_and_drop": "Yüklemek için herhangi bir yere sürükleyip bırakın",
    "delete": "Eki sil"
  },
  "label": {
    "select": "Etiket seç",
    "create": {
      "success": "Etiket başarıyla oluşturuldu",
      "failed": "Etiket oluşturulamadı",
      "already_exists": "Etiket zaten mevcut",
      "type": "Yeni etiket eklemek için yazın"
    }
  },
  "sub_work_item": {
    "update": {
      "success": "Alt iş öğesi başarıyla güncellendi",
      "error": "Alt iş öğesi güncellenirken hata oluştu"
    },
    "remove": {
      "success": "Alt iş öğesi başarıyla kaldırıldı",
      "error": "Alt iş öğesi kaldırılırken hata oluştu"
    }
  },
  "view": {
    "label": "{count, plural, one {Görünüm} other {Görünümler}}",
    "create": {
      "label": "Görünüm Oluştur"
    },
    "update": {
      "label": "Görünümü Güncelle"
    }
  },
  "inbox_issue": {
    "status": {
      "pending": {
        "title": "Beklemede",
        "description": "Beklemede"
      },
      "declined": {
        "title": "Reddedildi",
        "description": "Reddedildi"
      },
      "snoozed": {
        "title": "Erteleme",
        "description": "{days, plural, one{# gün} other{# gün}} kaldı"
      },
      "accepted": {
        "title": "Kabul Edildi",
        "description": "Kabul Edildi"
      },
      "duplicate": {
        "title": "Kopya",
        "description": "Kopya"
      }
    },
    "modals": {
      "decline": {
        "title": "İş öğesini reddet",
        "content": "{value} iş öğesini reddetmek istediğinizden emin misiniz?"
      },
      "delete": {
        "title": "İş öğesini sil",
        "content": "{value} iş öğesini silmek istediğinizden emin misiniz?",
        "success": "İş öğesi başarıyla silindi"
      }
    },
    "errors": {
      "snooze_permission": "Yalnızca proje yöneticileri iş öğelerini erteleyebilir/ertelemeyi kaldırabilir",
      "accept_permission": "Yalnızca proje yöneticileri iş öğelerini kabul edebilir",
      "decline_permission": "Yalnızca proje yöneticileri iş öğelerini reddedebilir"
    },
    "actions": {
      "accept": "Kabul Et",
      "decline": "Reddet",
      "snooze": "Ertele",
      "unsnooze": "Ertelemeyi Kaldır",
      "copy": "İş öğesi bağlantısını kopyala",
      "delete": "Sil",
      "open": "İş öğesini aç",
      "mark_as_duplicate": "Kopya olarak işaretle",
      "move": "{value} proje iş öğelerine taşı"
    },
    "source": {
      "in-app": "uygulama içi"
    },
    "order_by": {
      "created_at": "Oluşturulma tarihi",
      "updated_at": "Güncelleme tarihi",
      "id": "ID"
    },
    "label": "Talep",
    "page_label": "{workspace} - Talep",
    "modal": {
      "title": "Talep iş öğesi oluştur"
    },
    "tabs": {
      "open": "Açık",
      "closed": "Kapalı"
    },
    "empty_state": {
      "sidebar_open_tab": {
        "title": "Açık iş öğesi yok",
        "description": "Açık iş öğelerini burada bulabilirsiniz. Yeni iş öğesi oluşturun."
      },
      "sidebar_closed_tab": {
        "title": "Kapalı iş öğesi yok",
        "description": "Kabul edilen veya reddedilen tüm iş öğeleri burada bulunabilir."
      },
      "sidebar_filter": {
        "title": "Eşleşen iş öğesi yok",
        "description": "Talep bölümünde uygulanan filtreyle eşleşen iş öğesi yok. Yeni bir iş öğesi oluşturun."
      },
      "detail": {
        "title": "Detaylarını görüntülemek için bir iş öğesi seçin."
      }
    }
  },
  "workspace_creation": {
    "heading": "Çalışma Alanınızı Oluşturun",
    "subheading": "Plane'i kullanmaya başlamak için bir çalışma alanı oluşturmalı veya katılmalısınız.",
    "form": {
      "name": {
        "label": "Çalışma Alanınıza Ad Verin",
        "placeholder": "Tanıdık ve tanınabilir bir şey her zaman iyidir."
      },
      "url": {
        "label": "Çalışma Alanı URL'nizi Belirleyin",
        "placeholder": "URL yazın veya yapıştırın",
        "edit_slug": "Yalnızca URL'nin kısa adını düzenleyebilirsiniz"
      },
      "organization_size": {
        "label": "Bu çalışma alanını kaç kişi kullanacak?",
        "placeholder": "Bir aralık seçin"
      }
    },
    "errors": {
      "creation_disabled": {
        "title": "Yalnızca örnek yöneticiniz çalışma alanları oluşturabilir",
        "description": "Örnek yöneticinizin e-posta adresini biliyorsanız, iletişime geçmek için aşağıdaki düğmeye tıklayın.",
        "request_button": "Örnek yönetici iste"
      },
      "validation": {
        "name_alphanumeric": "Çalışma alanı adları yalnızca (' '), ('-'), ('_') ve alfasayısal karakterler içerebilir.",
        "name_length": "Adınızı 80 karakterle sınırlayın.",
        "url_alphanumeric": "URL'ler yalnızca ('-') ve alfasayısal karakterler içerebilir.",
        "url_length": "URL'nizi 48 karakterle sınırlayın.",
        "url_already_taken": "Çalışma alanı URL'si zaten alınmış!"
      }
    },
    "request_email": {
      "subject": "Yeni çalışma alanı isteği",
      "body": "Merhaba örnek yönetici(ler),\n\nLütfen [çalışma-alanı-adı] URL'si ile [çalışma alanı oluşturma amacı] için yeni bir çalışma alanı oluşturun.\n\nTeşekkürler,\n{firstName} {lastName}\n{email}"
    },
    "button": {
      "default": "Çalışma alanı oluştur",
      "loading": "Çalışma alanı oluşturuluyor"
    },
    "toast": {
      "success": {
        "title": "Başarılı",
        "message": "Çalışma alanı başarıyla oluşturuldu"
      },
      "error": {
        "title": "Hata",
        "message": "Çalışma alanı oluşturulamadı. Lütfen tekrar deneyin."
      }
    }
  },
  "workspace_dashboard": {
    "empty_state": {
      "general": {
        "title": "Projelerinizin, aktivitenizin ve metriklerinizin genel görünümü",
        "description": "Plane'e hoş geldiniz, sizi aramızda görmekten heyecan duyuyoruz. İlk projenizi oluşturun ve iş öğelerinizi takip edin, bu sayfa ilerlemenize yardımcı olacak bir alana dönüşecek. Yöneticiler ayrıca ekiplerinin ilerlemesine yardımcı olacak öğeler görecek.",
        "primary_button": {
          "text": "İlk projenizi oluşturun",
          "comic": {
            "title": "Plane'de her şey bir projeyle başlar",
            "description": "Bir proje, bir ürünün yol haritası, bir pazarlama kampanyası veya yeni bir araba lansmanı olabilir."
          }
        }
      }
    }
  },
  "workspace_analytics": {
    "label": "Analitik",
    "page_label": "{workspace} - Analitik",
    "open_tasks": "Toplam açık görev",
    "error": "Veri alınırken bir hata oluştu.",
    "work_items_closed_in": "Kapanan iş öğeleri",
    "selected_projects": "Seçilen projeler",
    "total_members": "Toplam üye",
    "total_cycles": "Toplam döngü",
    "total_modules": "Toplam modül",
    "pending_work_items": {
      "title": "Bekleyen iş öğeleri",
      "empty_state": "Ekip arkadaşlarınız tarafından bekleyen iş öğelerinin analizi burada görünür."
    },
    "work_items_closed_in_a_year": {
      "title": "Bir yılda kapanan iş öğeleri",
      "empty_state": "Aynı grafikte analizini görmek için iş öğelerini kapatın."
    },
    "most_work_items_created": {
      "title": "En çok iş öğesi oluşturan",
      "empty_state": "Ekip arkadaşlarınız ve onların oluşturduğu iş öğesi sayıları burada görünür."
    },
    "most_work_items_closed": {
      "title": "En çok iş öğesi kapatan",
      "empty_state": "Ekip arkadaşlarınız ve onların kapattığı iş öğesi sayıları burada görünür."
    },
    "tabs": {
      "scope_and_demand": "Kapsam ve Talep",
      "custom": "Özel Analitik"
    },
    "empty_state": {
      "general": {
        "title": "İlerlemeyi, iş yükünü ve tahsisatları izleyin. Eğilimleri tespit edin, engelleri kaldırın ve işleri hızlandırın",
        "description": "Kapsam ve talep, tahminler ve kapsam genişlemesini görün. Takım üyeleri ve ekiplerin performansını izleyin ve projenizin zamanında ilerlemesini sağlayın.",
        "primary_button": {
          "text": "İlk projenizi başlatın",
          "comic": {
            "title": "Analitik Döngüler + Modüllerle en iyi şekilde çalışır",
            "description": "Öncelikle, iş öğelerinizi Döngülere zamanlayın ve mümkünse, bir döngüden uzun süren iş öğelerini Modüllerde gruplayın. Her ikisini de sol gezintide bulabilirsiniz."
          }
        }
      }
    }
  },
  "workspace_projects": {
    "label": "{count, plural, one {Proje} other {Projeler}}",
    "create": {
      "label": "Proje Ekle"
    },
    "network": {
      "label": "Ağ",
      "private": {
        "title": "Özel",
        "description": "Yalnızca davetle erişilebilir"
      },
      "public": {
        "title": "Herkese Açık",
        "description": "Çalışma alanındaki herkes (Misafirler hariç) katılabilir"
      }
    },
    "error": {
      "permission": "Bu işlemi yapma izniniz yok.",
      "cycle_delete": "Döngü silinemedi",
      "module_delete": "Modül silinemedi",
      "issue_delete": "İş öğesi silinemedi"
    },
    "state": {
      "backlog": "Bekleme Listesi",
      "unstarted": "Başlatılmadı",
      "started": "Başlatıldı",
      "completed": "Tamamlandı",
      "cancelled": "İptal Edildi"
    },
    "sort": {
      "manual": "Manuel",
      "name": "Ad",
      "created_at": "Oluşturulma tarihi",
      "members_length": "Üye sayısı"
    },
    "scope": {
      "my_projects": "Projelerim",
      "archived_projects": "Arşivlenmiş"
    },
    "common": {
      "months_count": "{months, plural, one{# ay} other{# ay}}"
    },
    "empty_state": {
      "general": {
        "title": "Aktif proje yok",
        "description": "Her projeyi hedef odaklı çalışmanın üst öğesi olarak düşünün. Projeler, İşler, Döngüler ve Modüllerin yaşadığı ve meslektaşlarınızla birlikte bu hedefe ulaşmanıza yardımcı olan yerlerdir. Yeni bir proje oluşturun veya arşivlenmiş projeler için filtreleyin.",
        "primary_button": {
          "text": "İlk projenizi başlatın",
          "comic": {
            "title": "Plane'de her şey bir projeyle başlar",
            "description": "Bir proje, bir ürünün yol haritası, bir pazarlama kampanyası veya yeni bir araba lansmanı olabilir."
          }
        }
      },
      "no_projects": {
        "title": "Proje yok",
        "description": "İş öğesi oluşturmak veya işlerinizi yönetmek için bir proje oluşturmalı veya bir parçası olmalısınız.",
        "primary_button": {
          "text": "İlk projenizi başlatın",
          "comic": {
            "title": "Plane'de her şey bir projeyle başlar",
            "description": "Bir proje, bir ürünün yol haritası, bir pazarlama kampanyası veya yeni bir araba lansmanı olabilir."
          }
        }
      },
      "filter": {
        "title": "Eşleşen proje yok",
        "description": "Eşleşen kriterlerle proje bulunamadı. \n Bunun yerine yeni bir proje oluşturun."
      },
      "search": {
        "description": "Eşleşen kriterlerle proje bulunamadı.\nBunun yerine yeni bir proje oluşturun"
      }
    }
  },
  "workspace_views": {
    "add_view": "Görünüm ekle",
    "empty_state": {
      "all-issues": {
        "title": "Projede iş öğesi yok",
        "description": "İlk projeniz tamamlandı! Şimdi, işlerinizi izlenebilir parçalara bölün. Hadi başlayalım!",
        "primary_button": {
          "text": "Yeni iş öğesi oluştur"
        }
      },
      "assigned": {
        "title": "Henüz iş öğesi yok",
        "description": "Size atanan iş öğeleri buradan takip edilebilir.",
        "primary_button": {
          "text": "Yeni iş öğesi oluştur"
        }
      },
      "created": {
        "title": "Henüz iş öğesi yok",
        "description": "Sizin oluşturduğunuz tüm iş öğeleri burada görünecek, doğrudan buradan takip edin.",
        "primary_button": {
          "text": "Yeni iş öğesi oluştur"
        }
      },
      "subscribed": {
        "title": "Henüz iş öğesi yok",
        "description": "İlgilendiğiniz iş öğelerine abone olun, hepsini buradan takip edin."
      },
      "custom-view": {
        "title": "Henüz iş öğesi yok",
        "description": "Filtrelere uyan iş öğeleri burada takip edilebilir."
      }
    }
  },
  "workspace_settings": {
    "label": "Çalışma Alanı Ayarları",
    "page_label": "{workspace} - Genel ayarlar",
    "key_created": "Anahtar oluşturuldu",
    "copy_key": "Bu gizli anahtarı Plane Pages'e kopyalayıp kaydedin. Kapat düğmesine bastıktan sonra bu anahtarı göremezsiniz. Anahtar içeren bir CSV dosyası indirildi.",
    "token_copied": "Token panoya kopyalandı.",
    "settings": {
      "general": {
        "title": "Genel",
        "upload_logo": "Logo yükle",
        "edit_logo": "Logoyu düzenle",
        "name": "Çalışma Alanı Adı",
        "company_size": "Şirket Büyüklüğü",
        "url": "Çalışma Alanı URL'si",
        "update_workspace": "Çalışma Alanını Güncelle",
        "delete_workspace": "Bu çalışma alanını sil",
        "delete_workspace_description": "Bir çalışma alanı silindiğinde, içindeki tüm veri ve kaynaklar kalıcı olarak kaldırılır ve kurtarılamaz.",
        "delete_btn": "Bu çalışma alanını sil",
        "delete_modal": {
          "title": "Bu çalışma alanını silmek istediğinizden emin misiniz?",
          "description": "Ücretli planlarımızdan birine aktif bir deneme sürümünüz var. Devam etmek için önce iptal edin.",
          "dismiss": "Kapat",
          "cancel": "Denemeyi iptal et",
          "success_title": "Çalışma alanı silindi.",
          "success_message": "Kısa süre sonra profil sayfanıza yönlendirileceksiniz.",
          "error_title": "Bu işe yaramadı.",
          "error_message": "Lütfen tekrar deneyin."
        },
        "errors": {
          "name": {
            "required": "Ad gereklidir",
            "max_length": "Çalışma alanı adı 80 karakteri geçmemeli"
          },
          "company_size": {
            "required": "Şirket büyüklüğü gereklidir",
            "select_a_range": "Kuruluş büyüklüğünü seçin"
          }
        }
      },
      "members": {
        "title": "Üyeler",
        "add_member": "Üye ekle",
        "pending_invites": "Bekleyen davetler",
        "invitations_sent_successfully": "Davetler başarıyla gönderildi",
        "leave_confirmation": "Çalışma alanından ayrılmak istediğinizden emin misiniz? Artık bu çalışma alanına erişiminiz olmayacak. Bu işlem geri alınamaz.",
        "details": {
          "full_name": "Tam ad",
          "display_name": "Görünen ad",
          "email_address": "E-posta adresi",
          "account_type": "Hesap türü",
          "authentication": "Kimlik Doğrulama",
          "joining_date": "Katılma tarihi"
        },
        "modal": {
          "title": "İşbirliği yapmaları için kişileri davet edin",
          "description": "Kişileri çalışma alanınızda işbirliği yapmaları için davet edin.",
          "button": "Davetleri gönder",
          "button_loading": "Davetler gönderiliyor",
          "placeholder": "isim@firma.com",
          "errors": {
            "required": "Davet etmek için bir e-posta adresine ihtiyacımız var.",
            "invalid": "E-posta geçersiz"
          }
        }
      },
      "billing_and_plans": {
        "title": "Faturalandırma ve Planlar",
        "current_plan": "Mevcut plan",
        "free_plan": "Şu anda ücretsiz planı kullanıyorsunuz",
        "view_plans": "Planları görüntüle"
      },
      "exports": {
        "title": "Dışa Aktarımlar",
        "exporting": "Dışa aktarılıyor",
        "previous_exports": "Önceki dışa aktarımlar",
        "export_separate_files": "Verileri ayrı dosyalara aktar",
        "modal": {
          "title": "Şuraya aktar",
          "toasts": {
            "success": {
              "title": "Dışa aktarma başarılı",
              "message": "{entity} önceki dışa aktarmadan indirilebilir."
            },
            "error": {
              "title": "Dışa aktarma başarısız",
              "message": "Dışa aktarma başarısız oldu. Lütfen tekrar deneyin."
            }
          }
        }
      },
      "webhooks": {
        "title": "Webhook'lar",
        "add_webhook": "Webhook ekle",
        "modal": {
          "title": "Webhook oluştur",
          "details": "Webhook detayları",
          "payload": "Payload URL",
          "question": "Bu webhook'u hangi olaylar tetiklesin?",
          "error": "URL gereklidir"
        },
        "secret_key": {
          "title": "Gizli anahtar",
          "message": "Webhook payload'ında oturum açmak için bir token oluşturun"
        },
        "options": {
          "all": "Her şeyi gönder",
          "individual": "Tek tek olayları seç"
        },
        "toasts": {
          "created": {
            "title": "Webhook oluşturuldu",
            "message": "Webhook başarıyla oluşturuldu"
          },
          "not_created": {
            "title": "Webhook oluşturulamadı",
            "message": "Webhook oluşturulamadı"
          },
          "updated": {
            "title": "Webhook güncellendi",
            "message": "Webhook başarıyla güncellendi"
          },
          "not_updated": {
            "title": "Webhook güncellenemedi",
            "message": "Webhook güncellenemedi"
          },
          "removed": {
            "title": "Webhook kaldırıldı",
            "message": "Webhook başarıyla kaldırıldı"
          },
          "not_removed": {
            "title": "Webhook kaldırılamadı",
            "message": "Webhook kaldırılamadı"
          },
          "secret_key_copied": {
            "message": "Gizli anahtar panoya kopyalandı."
          },
          "secret_key_not_copied": {
            "message": "Gizli anahtar kopyalanırken hata oluştu."
          }
        }
      },
      "api_tokens": {
        "title": "API Token'ları",
        "add_token": "API Token'ı ekle",
        "create_token": "Token oluştur",
        "never_expires": "Süresi dolmaz",
        "generate_token": "Token oluştur",
        "generating": "Oluşturuluyor",
        "delete": {
          "title": "API Token'ını sil",
          "description": "Bu token'ı kullanan uygulamalar artık Plane verilerine erişemeyecek. Bu işlem geri alınamaz.",
          "success": {
            "title": "Başarılı!",
            "message": "API token'ı başarıyla silindi"
          },
          "error": {
            "title": "Hata!",
            "message": "API token'ı silinemedi"
          }
        }
      }
    },
    "empty_state": {
      "api_tokens": {
        "title": "API token'ı oluşturulmadı",
        "description": "Plane API'lerini harici sistemlere entegre etmek için bir token oluşturun."
      },
      "webhooks": {
        "title": "Webhook eklenmedi",
        "description": "Gerçek zamanlı güncellemeler almak ve otomatik eylemler gerçekleştirmek için webhook'lar oluşturun."
      },
      "exports": {
        "title": "Henüz dışa aktarma yok",
        "description": "Dışa aktardığınızda, referans için burada bir kopya bulunur."
      },
      "imports": {
        "title": "Henüz içe aktarma yok",
        "description": "Tüm önceki içe aktarmalarınızı burada bulabilir ve indirebilirsiniz."
      }
    }
  },
  "profile": {
    "label": "Profil",
    "page_label": "Sizin İşleriniz",
    "work": "İş",
    "details": {
      "joined_on": "Katılma tarihi",
      "time_zone": "Saat Dilimi"
    },
    "stats": {
      "workload": "İş Yükü",
      "overview": "Genel Bakış",
      "created": "Oluşturulan iş öğeleri",
      "assigned": "Atanan iş öğeleri",
      "subscribed": "Abone olunan iş öğeleri",
      "state_distribution": {
        "title": "Duruma göre iş öğeleri",
        "empty": "Daha iyi analiz için durumlarına göre iş öğelerini görmek üzere iş öğesi oluşturun."
      },
      "priority_distribution": {
        "title": "Önceliğe göre iş öğeleri",
        "empty": "Daha iyi analiz için önceliklerine göre iş öğelerini görmek üzere iş öğesi oluşturun."
      },
      "recent_activity": {
        "title": "Son aktiviteler",
        "empty": "Veri bulunamadı. Lütfen girdilerinizi kontrol edin",
        "button": "Bugünün aktivitesini indir",
        "button_loading": "İndiriliyor"
      }
    },
    "actions": {
      "profile": "Profil",
      "security": "Güvenlik",
      "activity": "Aktivite",
      "appearance": "Görünüm",
      "notifications": "Bildirimler"
    },
    "tabs": {
      "summary": "Özet",
      "assigned": "Atanan",
      "created": "Oluşturulan",
      "subscribed": "Abone olunan",
      "activity": "Aktivite"
    },
    "empty_state": {
      "activity": {
        "title": "Henüz aktivite yok",
        "description": "Yeni bir iş öğesi oluşturarak başlayın! Detaylar ve özellikler ekleyin. Aktivitenizi görmek için Plane'de daha fazlasını keşfedin."
      },
      "assigned": {
        "title": "Size atanan iş öğesi yok",
        "description": "Size atanan iş öğeleri buradan takip edilebilir."
      },
      "created": {
        "title": "Henüz iş öğesi yok",
        "description": "Sizin oluşturduğunuz tüm iş öğeleri burada görünecek, doğrudan buradan takip edin."
      },
      "subscribed": {
        "title": "Henüz iş öğesi yok",
        "description": "İlgilendiğiniz iş öğelerine abone olun, hepsini buradan takip edin."
      }
    }
  },
  "project_settings": {
    "general": {
      "enter_project_id": "Proje ID girin",
      "please_select_a_timezone": "Lütfen bir saat dilimi seçin",
      "archive_project": {
        "title": "Projeyi arşivle",
        "description": "Bir projeyi arşivlemek, projenizi yan gezintiden kaldırır ancak yine de projeler sayfasından erişebilirsiniz. Projeyi istediğiniz zaman geri yükleyebilir veya silebilirsiniz.",
        "button": "Projeyi arşivle"
      },
      "delete_project": {
        "title": "Projeyi sil",
        "description": "Bir proje silindiğinde, içindeki tüm veri ve kaynaklar kalıcı olarak kaldırılır ve kurtarılamaz.",
        "button": "Projemi sil"
      },
      "toast": {
        "success": "Proje başarıyla güncellendi",
        "error": "Proje güncellenemedi. Lütfen tekrar deneyin."
      }
    },
    "members": {
      "label": "Üyeler",
      "project_lead": "Proje lideri",
      "default_assignee": "Varsayılan atanan",
      "guest_super_permissions": {
        "title": "Misafir kullanıcılara tüm iş öğelerini görüntüleme izni ver:",
        "sub_heading": "Bu, misafirlerin tüm proje iş öğelerini görüntülemesine izin verecektir."
      },
      "invite_members": {
        "title": "Üyeleri davet et",
        "sub_heading": "Projenizde çalışmaları için üyeleri davet edin.",
        "select_co_worker": "İş arkadaşı seç"
      }
    },
    "states": {
      "describe_this_state_for_your_members": "Bu durumu üyeleriniz için açıklayın.",
      "empty_state": {
        "title": "{groupKey} grubu için durum yok",
        "description": "Lütfen yeni bir durum oluşturun"
      }
    },
    "labels": {
      "label_title": "Etiket başlığı",
      "label_title_is_required": "Etiket başlığı gereklidir",
      "label_max_char": "Etiket adı 255 karakteri geçmemeli",
      "toast": {
        "error": "Etiket güncellenirken hata oluştu"
      }
    },
    "estimates": {
      "label": "Tahminler",
      "title": "Projem için tahminleri etkinleştir",
      "description": "Takımınızın karmaşıklık ve iş yükünü iletişim kurmanıza yardımcı olurlar.",
      "no_estimate": "Tahmin yok",
      "create": {
        "custom": "Özel",
        "start_from_scratch": "Sıfırdan başla",
        "choose_template": "Şablon seç",
        "choose_estimate_system": "Tahmin sistemi seç",
        "enter_estimate_point": "Tahmin puanı girin"
      },
      "toasts": {
        "created": {
          "success": {
            "title": "Tahmin puanı oluşturuldu",
            "message": "Tahmin puanı başarıyla oluşturuldu"
          },
          "error": {
            "title": "Tahmin puanı oluşturulamadı",
            "message": "Yeni tahmin puanı oluşturulamadı, lütfen tekrar deneyin."
          }
        },
        "updated": {
          "success": {
            "title": "Tahmin değiştirildi",
            "message": "Tahmin puanı projenizde güncellendi."
          },
          "error": {
            "title": "Tahmin değiştirilemedi",
            "message": "Tahmin değiştirilemedi, lütfen tekrar deneyin"
          }
        },
        "enabled": {
          "success": {
            "title": "Başarılı!",
            "message": "Tahminler etkinleştirildi."
          }
        },
        "disabled": {
          "success": {
            "title": "Başarılı!",
            "message": "Tahminler devre dışı bırakıldı."
          },
          "error": {
            "title": "Hata!",
            "message": "Tahmin devre dışı bırakılamadı. Lütfen tekrar deneyin"
          }
        }
      },
      "validation": {
        "min_length": "Tahmin puanı 0'dan büyük olmalı.",
        "unable_to_process": "İsteğiniz işlenemedi, lütfen tekrar deneyin.",
        "numeric": "Tahmin puanı sayısal bir değer olmalı.",
        "character": "Tahmin puanı karakter değeri olmalı.",
        "empty": "Tahmin değeri boş olamaz.",
        "already_exists": "Tahmin değeri zaten var.",
        "unsaved_changes": "Kaydedilmemiş değişiklikleriniz var, bitirmeden önce lütfen kaydedin"
      }
    },
    "automations": {
      "label": "Otomasyonlar",
      "auto-archive": {
        "title": "Tamamlanan iş öğelerini otomatik arşivle",
        "description": "Plane, tamamlanan veya iptal edilen iş öğelerini otomatik arşivleyecek.",
        "duration": "Şu süre kapalı kalan iş öğelerini otomatik arşivle"
      },
      "auto-close": {
        "title": "İş öğelerini otomatik kapat",
        "description": "Plane, tamamlanmamış veya iptal edilmemiş iş öğelerini otomatik kapatacak.",
        "duration": "Şu süre etkin olmayan iş öğelerini otomatik kapat",
        "auto_close_status": "Otomatik kapatma durumu"
      }
    },
    "empty_state": {
      "labels": {
        "title": "Henüz etiket yok",
        "description": "Projenizdeki iş öğelerini düzenlemek ve filtrelemek için etiketler oluşturun."
      },
      "estimates": {
        "title": "Henüz tahmin sistemi yok",
        "description": "İş öğesi başına çalışma miktarını iletişim kurmak için bir tahmin seti oluşturun.",
        "primary_button": "Tahmin sistemi ekle"
      }
    }
  },
  "project_cycles": {
    "add_cycle": "Döngü ekle",
    "more_details": "Daha fazla detay",
    "cycle": "Döngü",
    "update_cycle": "Döngüyü güncelle",
    "create_cycle": "Döngü oluştur",
    "no_matching_cycles": "Eşleşen döngü yok",
    "remove_filters_to_see_all_cycles": "Tüm döngüleri görmek için filtreleri kaldırın",
    "remove_search_criteria_to_see_all_cycles": "Tüm döngüleri görmek için arama kriterlerini kaldırın",
    "only_completed_cycles_can_be_archived": "Yalnızca tamamlanmış döngüler arşivlenebilir",
    "start_date": "Başlangıç tarihi",
    "end_date": "Bitiş tarihi",
    "in_your_timezone": "Saat diliminizde",
    "transfer_work_items": "{count} iş öğesini aktar",
    "date_range": "Tarih aralığı",
    "add_date": "Tarih ekle",
    "active_cycle": {
      "label": "Aktif döngü",
      "progress": "İlerleme",
      "chart": "Burndown grafiği",
      "priority_issue": "Öncelikli iş öğeleri",
      "assignees": "Atananlar",
      "issue_burndown": "İş öğesi burndown",
      "ideal": "İdeal",
      "current": "Mevcut",
      "labels": "Etiketler"
    },
    "upcoming_cycle": {
      "label": "Yaklaşan döngü"
    },
    "completed_cycle": {
      "label": "Tamamlanan döngü"
    },
    "status": {
      "days_left": "Kalan gün",
      "completed": "Tamamlandı",
      "yet_to_start": "Başlamadı",
      "in_progress": "Devam Ediyor",
      "draft": "Taslak"
    },
    "action": {
      "restore": {
        "title": "Döngüyü geri yükle",
        "success": {
          "title": "Döngü geri yüklendi",
          "description": "Döngü başarıyla geri yüklendi."
        },
        "failed": {
          "title": "Döngü geri yüklenemedi",
          "description": "Döngü geri yüklenemedi. Lütfen tekrar deneyin."
        }
      },
      "favorite": {
        "loading": "Döngü favorilere ekleniyor",
        "success": {
          "description": "Döngü favorilere eklendi.",
          "title": "Başarılı!"
        },
        "failed": {
          "description": "Döngü favorilere eklenemedi. Lütfen tekrar deneyin.",
          "title": "Hata!"
        }
      },
      "unfavorite": {
        "loading": "Döngü favorilerden kaldırılıyor",
        "success": {
          "description": "Döngü favorilerden kaldırıldı.",
          "title": "Başarılı!"
        },
        "failed": {
          "description": "Döngü favorilerden kaldırılamadı. Lütfen tekrar deneyin.",
          "title": "Hata!"
        }
      },
      "update": {
        "loading": "Döngü güncelleniyor",
        "success": {
          "description": "Döngü başarıyla güncellendi.",
          "title": "Başarılı!"
        },
        "failed": {
          "description": "Döngü güncellenirken hata oluştu. Lütfen tekrar deneyin.",
          "title": "Hata!"
        },
        "error": {
          "already_exists": "Belirtilen tarihlerde zaten bir döngünüz var, taslak bir döngü oluşturmak istiyorsanız, her iki tarihi de kaldırarak oluşturabilirsiniz."
        }
      }
    },
    "empty_state": {
      "general": {
        "title": "İşlerinizi Döngülerde gruplayın ve zamanlayın.",
        "description": "İşleri zaman dilimlerine bölün, proje son teslim tarihinden geriye çalışarak tarihler belirleyin ve takım olarak somut ilerleme kaydedin.",
        "primary_button": {
          "text": "İlk döngünüzü ayarlayın",
          "comic": {
            "title": "Döngüler tekrarlayan zaman dilimleridir.",
            "description": "Haftalık veya iki haftalık iş takibi için kullandığınız sprint, iterasyon veya başka bir terim bir döngüdür."
          }
        }
      },
      "no_issues": {
        "title": "Döngüye iş öğesi eklenmedi",
        "description": "Bu döngüde tamamlamak istediğiniz iş öğelerini ekleyin veya oluşturun",
        "primary_button": {
          "text": "Yeni iş öğesi oluştur"
        },
        "secondary_button": {
          "text": "Varolan iş öğesi ekle"
        }
      },
      "completed_no_issues": {
        "title": "Döngüde iş öğesi yok",
        "description": "Döngüde iş öğesi yok. İş öğeleri ya aktarıldı ya da gizlendi. Gizli iş öğelerini görmek için görüntüleme özelliklerinizi güncelleyin."
      },
      "active": {
        "title": "Aktif döngü yok",
        "description": "Aktif bir döngü, bugünün tarihini içeren herhangi bir dönemi kapsar. Aktif döngünün ilerleme ve detaylarını burada bulabilirsiniz."
      },
      "archived": {
        "title": "Henüz arşivlenmiş döngü yok",
        "description": "Projenizi düzenli tutmak için tamamlanmış döngüleri arşivleyin. Arşivlendikten sonra burada bulabilirsiniz."
      }
    }
  },
  "project_issues": {
    "empty_state": {
      "no_issues": {
        "title": "Bir iş öğesi oluşturun ve birine, hatta kendinize atayın",
        "description": "İş öğelerini işler, görevler, çalışma veya JTBD olarak düşünün. Bir iş öğesi ve alt iş öğeleri genellikle takım üyelerinize atanan zaman temelli eylemlerdir. Takımınız, projenizi hedefine doğru ilerletmek için iş öğeleri oluşturur, atar ve tamamlar.",
        "primary_button": {
          "text": "İlk iş öğenizi oluşturun",
          "comic": {
            "title": "İş öğeleri Plane'de yapı taşlarıdır.",
            "description": "Plane UI'yi yeniden tasarlamak, şirketi yeniden markalaştırmak veya yeni yakıt enjeksiyon sistemini başlatmak, muhtemelen alt iş öğeleri olan iş öğesi örnekleridir."
          }
        }
      },
      "no_archived_issues": {
        "title": "Henüz arşivlenmiş iş öğesi yok",
        "description": "Tamamlanan veya iptal edilen iş öğelerini manuel olarak veya otomasyonla arşivleyebilirsiniz. Arşivlendikten sonra burada bulabilirsiniz.",
        "primary_button": {
          "text": "Otomasyon ayarla"
        }
      },
      "issues_empty_filter": {
        "title": "Uygulanan filtrelerle eşleşen iş öğesi bulunamadı",
        "secondary_button": {
          "text": "Tüm filtreleri temizle"
        }
      }
    }
  },
  "project_module": {
    "add_module": "Modül Ekle",
    "update_module": "Modülü Güncelle",
    "create_module": "Modül Oluştur",
    "archive_module": "Modülü Arşivle",
    "restore_module": "Modülü Geri Yükle",
    "delete_module": "Modülü sil",
    "empty_state": {
      "general": {
        "title": "Proje kilometre taşlarınızı Modüllere eşleyin ve toplu işleri kolayca takip edin.",
        "description": "Mantıksal bir üst öğeye ait iş öğeleri grubu bir modül oluşturur. Bunları bir kilometre taşını takip etmenin bir yolu olarak düşünün. Kendi dönemleri ve son teslim tarihleri ile birlikte, bir kilometre taşına ne kadar yakın veya uzak olduğunuzu görmenize yardımcı olacak analitiklere sahiptirler.",
        "primary_button": {
          "text": "İlk modülünüzü oluşturun",
          "comic": {
            "title": "Modüller işleri hiyerarşiye göre gruplamaya yardımcı olur.",
            "description": "Bir araba modülü, bir şasi modülü ve bir depo modülü bu gruplandırmanın iyi örnekleridir."
          }
        }
      },
      "no_issues": {
        "title": "Modülde iş öğesi yok",
        "description": "Bu modülün bir parçası olarak gerçekleştirmek istediğiniz iş öğelerini oluşturun veya ekleyin",
        "primary_button": {
          "text": "Yeni iş öğeleri oluştur"
        },
        "secondary_button": {
          "text": "Varolan bir iş öğesi ekle"
        }
      },
      "archived": {
        "title": "Henüz arşivlenmiş Modül yok",
        "description": "Projenizi düzenli tutmak için tamamlanmış veya iptal edilmiş modülleri arşivleyin. Arşivlendikten sonra burada bulabilirsiniz."
      },
      "sidebar": {
        "in_active": "Bu modül henüz aktif değil.",
        "invalid_date": "Geçersiz tarih. Lütfen geçerli bir tarih girin."
      }
    },
    "quick_actions": {
      "archive_module": "Modülü arşivle",
      "archive_module_description": "Yalnızca tamamlanmış veya iptal edilmiş\nmodüller arşivlenebilir.",
      "delete_module": "Modülü sil"
    },
    "toast": {
      "copy": {
        "success": "Modül bağlantısı panoya kopyalandı"
      },
      "delete": {
        "success": "Modül başarıyla silindi",
        "error": "Modül silinemedi"
      }
    }
  },
  "project_views": {
    "empty_state": {
      "general": {
        "title": "Projeniz için filtreli görünümleri kaydedin. İhtiyacınız olduğu kadar oluşturun",
        "description": "Görünümler, sık kullandığınız veya kolay erişim istediğiniz kayıtlı filtrelerdir. Bir projedeki tüm meslektaşlarınız herkesin görünümlerini görebilir ve ihtiyaçlarına en uygun olanı seçebilir.",
        "primary_button": {
          "text": "İlk görünümünüzü oluşturun",
          "comic": {
            "title": "Görünümler İş Öğesi özellikleri üzerinde çalışır.",
            "description": "Buradan istediğiniz kadar özellikle filtre içeren bir görünüm oluşturabilirsiniz."
          }
        }
      },
      "filter": {
        "title": "Eşleşen görünüm yok",
        "description": "Arama kriterleriyle eşleşen görünüm yok. \n Bunun yerine yeni bir görünüm oluşturun."
      }
    }
  },
  "project_page": {
    "empty_state": {
      "general": {
        "title": "Bir not, belge veya tam bir bilgi bankası yazın. Plane'in AI asistanı Galileo'nun başlamanıza yardımcı olmasını sağlayın",
        "description": "Sayfalar Plane'de düşüncelerinizi döktüğünüz alanlardır. Toplantı notları alın, kolayca biçimlendirin, iş öğelerini yerleştirin, bir bileşen kitaplığı kullanarak düzenleyin ve hepsini proje bağlamınızda tutun. Herhangi bir belgeyi hızlıca tamamlamak için bir kısayol veya düğme ile Plane'in AI'sı Galileo'yu çağırın.",
        "primary_button": {
          "text": "İlk sayfanızı oluşturun"
        }
      },
      "private": {
        "title": "Henüz özel sayfa yok",
        "description": "Özel düşüncelerinizi burada saklayın. Paylaşmaya hazır olduğunuzda, ekip bir tık uzağınızda.",
        "primary_button": {
          "text": "İlk sayfanızı oluşturun"
        }
      },
      "public": {
        "title": "Henüz genel sayfa yok",
        "description": "Projenizdeki herkesle paylaşılan sayfaları burada görün.",
        "primary_button": {
          "text": "İlk sayfanızı oluşturun"
        }
      },
      "archived": {
        "title": "Henüz arşivlenmiş sayfa yok",
        "description": "Radarınızda olmayan sayfaları arşivleyin. İhtiyaç duyduğunuzda buradan erişin."
      }
    }
  },
  "command_k": {
    "empty_state": {
      "search": {
        "title": "Sonuç bulunamadı"
      }
    }
  },
  "issue_relation": {
    "empty_state": {
      "search": {
        "title": "Eşleşen iş öğesi bulunamadı"
      },
      "no_issues": {
        "title": "İş öğesi bulunamadı"
      }
    }
  },
  "issue_comment": {
    "empty_state": {
      "general": {
        "title": "Henüz yorum yok",
        "description": "Yorumlar, iş öğeleri için tartışma ve takip alanı olarak kullanılabilir"
      }
    }
  },
  "notification": {
    "label": "Bildirimler",
    "page_label": "{workspace} - Bildirimler",
    "options": {
      "mark_all_as_read": "Tümünü okundu olarak işaretle",
      "mark_read": "Okundu olarak işaretle",
      "mark_unread": "Okunmamış olarak işaretle",
      "refresh": "Yenile",
      "filters": "Bildirim Filtreleri",
      "show_unread": "Okunmamışları göster",
      "show_snoozed": "Ertelenenleri göster",
      "show_archived": "Arşivlenmişleri göster",
      "mark_archive": "Arşivle",
      "mark_unarchive": "Arşivden çıkar",
      "mark_snooze": "Ertelenmiş",
      "mark_unsnooze": "Ertelenmemiş"
    },
    "toasts": {
      "read": "Bildirim okundu olarak işaretlendi",
      "unread": "Bildirim okunmamış olarak işaretlendi",
      "archived": "Bildirim arşivlendi",
      "unarchived": "Bildirim arşivden çıkarıldı",
      "snoozed": "Bildirim ertelendi",
      "unsnoozed": "Bildirim ertelenmedi"
    },
    "empty_state": {
      "detail": {
        "title": "Detayları görüntülemek için seçin."
      },
      "all": {
        "title": "Atanan iş öğesi yok",
        "description": "Size atanan iş öğelerinin güncellemelerini \n burada görebilirsiniz"
      },
      "mentions": {
        "title": "Atanan iş öğesi yok",
        "description": "Size atanan iş öğelerinin güncellemelerini \n burada görebilirsiniz"
      }
    },
    "tabs": {
      "all": "Tümü",
      "mentions": "Bahsetmeler"
    },
    "filter": {
      "assigned": "Bana atanan",
      "created": "Benim oluşturduğum",
      "subscribed": "Abone olduğum"
    },
    "snooze": {
      "1_day": "1 gün",
      "3_days": "3 gün",
      "5_days": "5 gün",
      "1_week": "1 hafta",
      "2_weeks": "2 hafta",
      "custom": "Özel"
    }
  },
  "active_cycle": {
    "empty_state": {
      "progress": {
        "title": "İlerlemeyi görüntülemek için döngüye iş öğeleri ekleyin"
      },
      "chart": {
        "title": "Burndown grafiğini görüntülemek için döngüye iş öğeleri ekleyin."
      },
      "priority_issue": {
        "title": "Döngüde ele alınan yüksek öncelikli iş öğelerini bir bakışta görün."
      },
      "assignee": {
        "title": "Atananları iş öğelerine ekleyerek iş dağılımını görün."
      },
      "label": {
        "title": "Etiketleri iş öğelerine ekleyerek iş dağılımını görün."
      }
    }
  },
  "disabled_project": {
    "empty_state": {
      "inbox": {
        "title": "Talep bu proje için etkin değil.",
        "description": "Talep, projenize gelen istekleri yönetmenize ve bunları iş akışınıza iş öğesi olarak eklemenize yardımcı olur. İstekleri yönetmek için proje ayarlarından talebi etkinleştirin.",
        "primary_button": {
          "text": "Özellikleri yönet"
        }
      },
      "cycle": {
        "title": "Döngüler bu proje için etkin değil.",
        "description": "İşleri zaman dilimlerine bölün, proje son teslim tarihinden geriye çalışarak tarihler belirleyin ve takım olarak somut ilerleme kaydedin. Döngüleri kullanmaya başlamak için projenizde döngü özelliğini etkinleştirin.",
        "primary_button": {
          "text": "Özellikleri yönet"
        }
      },
      "module": {
        "title": "Modüller bu proje için etkin değil.",
        "description": "Modüller projenizin yapı taşlarıdır. Kullanmaya başlamak için proje ayarlarından modülleri etkinleştirin.",
        "primary_button": {
          "text": "Özellikleri yönet"
        }
      },
      "page": {
        "title": "Sayfalar bu proje için etkin değil.",
        "description": "Sayfalar projenizin yapı taşlarıdır. Kullanmaya başlamak için proje ayarlarından sayfaları etkinleştirin.",
        "primary_button": {
          "text": "Özellikleri yönet"
        }
      },
      "view": {
        "title": "Görünümler bu proje için etkin değil.",
        "description": "Görünümler projenizin yapı taşlarıdır. Kullanmaya başlamak için proje ayarlarından görünümleri etkinleştirin.",
        "primary_button": {
          "text": "Özellikleri yönet"
        }
      }
    }
  },
  "workspace_draft_issues": {
    "draft_an_issue": "Taslak iş öğesi oluştur",
    "empty_state": {
      "title": "Yarı yazılmış iş öğeleri ve yakında yorumlar burada görünecek.",
      "description": "Bunu denemek için bir iş öğesi eklemeye başlayın ve yarıda bırakın veya ilk taslağınızı aşağıda oluşturun. 😉",
      "primary_button": {
        "text": "İlk taslağınızı oluşturun"
      }
    },
    "delete_modal": {
      "title": "Taslağı sil",
      "description": "Bu taslağı silmek istediğinizden emin misiniz? Bu işlem geri alınamaz."
    },
    "toasts": {
      "created": {
        "success": "Taslak oluşturuldu",
        "error": "İş öğesi oluşturulamadı. Lütfen tekrar deneyin."
      },
      "deleted": {
        "success": "Taslak silindi"
      }
    }
  },
  "stickies": {
    "title": "Yapışkan Notlarınız",
    "placeholder": "buraya yazmak için tıkla",
    "all": "Tüm yapışkan notlar",
    "no-data": "Bir fikir yazın, bir aydınlanma anını yakalayın veya bir beyin fırtınasını kaydedin. Başlamak için bir yapışkan not ekleyin.",
    "add": "Yapışkan not ekle",
    "search_placeholder": "Başlığa göre ara",
    "delete": "Yapışkan notu sil",
    "delete_confirmation": "Bu yapışkan notu silmek istediğinizden emin misiniz?",
    "empty_state": {
      "simple": "Bir fikir yazın, bir aydınlanma anını yakalayın veya bir beyin fırtınasını kaydedin. Başlamak için bir yapışkan not ekleyin.",
      "general": {
        "title": "Yapışkan notlar anlık notlar ve yapılacaklardır.",
        "description": "Düşünce ve fikirlerinizi her zaman ve her yerden erişebileceğiniz yapışkan notlar oluşturarak zahmetsizce yakalayın.",
        "primary_button": {
          "text": "Yapışkan not ekle"
        }
      },
      "search": {
        "title": "Hiçbir yapışkan not eşleşmiyor.",
        "description": "Farklı bir terim deneyin veya aramanızın doğru olduğundan eminseniz bize bildirin. ",
        "primary_button": {
          "text": "Yapışkan not ekle"
        }
      }
    },
    "toasts": {
      "errors": {
        "wrong_name": "Yapışkan not adı 100 karakteri geçemez.",
        "already_exists": "Açıklamasız bir yapışkan not zaten var"
      },
      "created": {
        "title": "Yapışkan not oluşturuldu",
        "message": "Yapışkan not başarıyla oluşturuldu"
      },
      "not_created": {
        "title": "Yapışkan not oluşturulamadı",
        "message": "Yapışkan not oluşturulamadı"
      },
      "updated": {
        "title": "Yapışkan not güncellendi",
        "message": "Yapışkan not başarıyla güncellendi"
      },
      "not_updated": {
        "title": "Yapışkan not güncellenemedi",
        "message": "Yapışkan not güncellenemedi"
      },
      "removed": {
        "title": "Yapışkan not kaldırıldı",
        "message": "Yapışkan not başarıyla kaldırıldı"
      },
      "not_removed": {
        "title": "Yapışkan not kaldırılamadı",
        "message": "Yapışkan not kaldırılamadı"
      }
    }
  },
  "role_details": {
    "guest": {
      "title": "Misafir",
      "description": "Kuruluşların dış üyeleri misafir olarak davet edilebilir."
    },
    "member": {
      "title": "Üye",
      "description": "Projeler, döngüler ve modüller içindeki varlıkları okuma, yazma, düzenleme ve silme yetkisi"
    },
    "admin": {
      "title": "Yönetici",
      "description": "Çalışma alanı içinde tüm izinler aktif."
    }
  },
  "user_roles": {
    "product_or_project_manager": "Ürün / Proje Yöneticisi",
    "development_or_engineering": "Geliştirme / Mühendislik",
    "founder_or_executive": "Kurucu / Yönetici",
    "freelancer_or_consultant": "Serbest Çalışan / Danışman",
    "marketing_or_growth": "Pazarlama / Büyüme",
    "sales_or_business_development": "Satış / İş Geliştirme",
    "support_or_operations": "Destek / Operasyonlar",
    "student_or_professor": "Öğrenci / Profesör",
    "human_resources": "İnsan Kaynakları",
    "other": "Diğer"
  },
  "importer": {
    "github": {
      "title": "Github",
      "description": "GitHub depolarından iş öğelerini içe aktarın ve senkronize edin."
    },
    "jira": {
      "title": "Jira",
      "description": "Jira projelerinden ve epiklerinden iş öğelerini içe aktarın."
    }
  },
  "exporter": {
    "csv": {
      "title": "CSV",
      "description": "İş öğelerini CSV dosyasına aktarın.",
      "short_description": "CSV olarak aktar"
    },
    "excel": {
      "title": "Excel",
      "description": "İş öğelerini Excel dosyasına aktarın.",
      "short_description": "Excel olarak aktar"
    },
    "xlsx": {
      "title": "Excel",
      "description": "İş öğelerini Excel dosyasına aktarın.",
      "short_description": "Excel olarak aktar"
    },
    "json": {
      "title": "JSON",
      "description": "İş öğelerini JSON dosyasına aktarın.",
      "short_description": "JSON olarak aktar"
    }
  },
  "default_global_view": {
    "all_issues": "Tüm iş öğeleri",
    "assigned": "Atanan",
    "created": "Oluşturulan",
    "subscribed": "Abone olunan"
  },
  "themes": {
    "theme_options": {
      "system_preference": {
        "label": "Sistem tercihi"
      },
      "light": {
        "label": "Açık"
      },
      "dark": {
        "label": "Koyu"
      },
      "light_contrast": {
        "label": "Yüksek kontrastlı açık"
      },
      "dark_contrast": {
        "label": "Yüksek kontrastlı koyu"
      },
      "custom": {
        "label": "Özel tema"
      }
    }
  },
  "project_modules": {
    "status": {
      "backlog": "Bekleme Listesi",
      "planned": "Planlandı",
      "in_progress": "Devam Ediyor",
      "paused": "Duraklatıldı",
      "completed": "Tamamlandı",
      "cancelled": "İptal Edildi"
    },
    "layout": {
      "list": "Liste düzeni",
      "board": "Galeri düzeni",
      "timeline": "Zaman çizelgesi düzeni"
    },
    "order_by": {
      "name": "Ad",
      "progress": "İlerleme",
      "issues": "İş öğesi sayısı",
      "due_date": "Son tarih",
      "created_at": "Oluşturulma tarihi",
      "manual": "Manuel"
    }
  },
  "cycle": {
    "label": "{count, plural, one {Döngü} other {Döngüler}}",
    "no_cycle": "Döngü yok"
  },
  "module": {
    "label": "{count, plural, one {Modül} other {Modüller}}",
    "no_module": "Modül yok"
  },
  "description_versions": {
    "last_edited_by": "Son düzenleyen",
    "previously_edited_by": "Önceki düzenleyen",
    "edited_by": "Tarafından düzenlendi"
  }
}<|MERGE_RESOLUTION|>--- conflicted
+++ resolved
@@ -502,7 +502,6 @@
   "new_password_must_be_different_from_old_password": "Yeni şifre eski şifreden farklı olmalı",
   "edited": "düzenlendi",
   "bot": "Bot",
-<<<<<<< HEAD
   "choose_workspace_for_integration": "Bu uygulamayı bağlamak için bir çalışma alanı seçin",
   "integrations_description": "Plane ile çalışan uygulamalar, yönetici olduğunuz bir çalışma alanına bağlanmalıdır.",
   "create_a_new_workspace": "Yeni bir çalışma alanı oluştur",
@@ -510,8 +509,6 @@
   "no_workspaces_to_connect": "Bağlamak için çalışma alanı yok",
   "no_workspaces_to_connect_description": "Bir çalışma alanı oluşturmak için lütfen bu sayfaya dönün",
 
-=======
->>>>>>> ac5b974d
   "project_view": {
     "sort_by": {
       "created_at": "Oluşturulma tarihi",
