{
  "name": "@plane/services",
  "version": "1.0.0",
  "license": "AGPL-3.0",
  "private": true,
  "main": "./dist/index.js",
  "module": "./dist/index.mjs",
  "types": "./dist/index.d.ts",
  "files": [
    "dist/**"
  ],
  "scripts": {
<<<<<<< HEAD
    "build": "tsdown",
    "dev": "tsdown --watch",
    "check:lint": "eslint . --max-warnings 62",
=======
    "build": "tsc --noEmit && tsup --minify",
    "dev": "tsup --watch",
    "check:lint": "eslint . --max-warnings 68",
>>>>>>> c852738c
    "check:types": "tsc --noEmit",
    "check:format": "prettier --check \"**/*.{ts,tsx,md,json,css,scss}\"",
    "fix:lint": "eslint . --fix",
    "fix:format": "prettier --write \"**/*.{ts,tsx,md,json,css,scss}\"",
    "clean": "rm -rf .turbo && rm -rf .next && rm -rf node_modules && rm -rf dist"
  },
  "dependencies": {
    "@plane/constants": "workspace:*",
    "@plane/types": "workspace:*",
    "axios": "catalog:"
  },
  "devDependencies": {
    "@plane/eslint-config": "workspace:*",
    "@plane/typescript-config": "workspace:*",
    "tsdown": "catalog:",
    "typescript": "catalog:"
  }
}<|MERGE_RESOLUTION|>--- conflicted
+++ resolved
@@ -10,15 +10,9 @@
     "dist/**"
   ],
   "scripts": {
-<<<<<<< HEAD
     "build": "tsdown",
     "dev": "tsdown --watch",
-    "check:lint": "eslint . --max-warnings 62",
-=======
-    "build": "tsc --noEmit && tsup --minify",
-    "dev": "tsup --watch",
     "check:lint": "eslint . --max-warnings 68",
->>>>>>> c852738c
     "check:types": "tsc --noEmit",
     "check:format": "prettier --check \"**/*.{ts,tsx,md,json,css,scss}\"",
     "fix:lint": "eslint . --fix",
