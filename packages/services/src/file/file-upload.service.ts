--- conflicted
+++ resolved
@@ -22,15 +22,11 @@
    * @returns {Promise<void>} Promise resolving to void
    * @throws {Error} If the request fails
    */
-<<<<<<< HEAD
-  async uploadFile(url: string, data: FormData): Promise<void> {
-=======
   async uploadFile(
     url: string,
     data: FormData,
     uploadProgressHandler?: AxiosRequestConfig["onUploadProgress"]
   ): Promise<void> {
->>>>>>> 29ad29e6
     this.cancelSource = axios.CancelToken.source();
     return this.post(url, data, {
       headers: {
