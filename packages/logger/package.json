--- conflicted
+++ resolved
@@ -24,12 +24,8 @@
     "winston": "^3.17.0"
   },
   "devDependencies": {
-<<<<<<< HEAD
     "@plane/eslint-config": "workspace:*",
-=======
-    "@plane/eslint-config": "*",
-    "@plane/typescript-config": "*",
->>>>>>> 805cfed1
+    "@plane/typescript-config": "workspace:*",
     "@types/node": "^22.5.4",
     "typescript": "5.8.3"
   }
