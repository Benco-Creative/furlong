--- conflicted
+++ resolved
@@ -1,8 +1,4 @@
-<<<<<<< HEAD
-import { createLogger, format, transports, LoggerOptions } from "winston";
-=======
 import { createLogger, format, LoggerOptions, transports } from "winston";
->>>>>>> f56d39d7
 
 export const loggerConfig: LoggerOptions = {
   level: process.env.LOG_LEVEL || "info",
