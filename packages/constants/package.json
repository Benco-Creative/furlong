--- conflicted
+++ resolved
@@ -17,15 +17,9 @@
     }
   },
   "scripts": {
-<<<<<<< HEAD
     "dev": "tsdown --watch",
     "build": "tsdown",
-    "check:lint": "eslint . --max-warnings 0",
-=======
-    "dev": "tsup --watch",
-    "build": "tsc --noEmit && tsup",
     "check:lint": "eslint . --max-warnings 4",
->>>>>>> c852738c
     "check:types": "tsc --noEmit",
     "check:format": "prettier --check \"**/*.{ts,tsx,md,json,css,scss}\"",
     "fix:lint": "eslint . --fix",
