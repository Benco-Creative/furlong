--- conflicted
+++ resolved
@@ -1,4 +1,3 @@
-<<<<<<< HEAD
 import {
   TIssueGroupByOptions,
   TIssueOrderByOptions,
@@ -6,15 +5,12 @@
   IIssueFilterOptions,
   TIssue,
 } from "@plane/types";
-=======
-import { TIssueGroupByOptions, TIssueOrderByOptions, IIssueDisplayProperties } from "@plane/types";
 import {
   ADDITIONAL_SPREADSHEET_PROPERTY_DETAILS,
   ADDITIONAL_SPREADSHEET_PROPERTY_LIST,
   ISSUE_ADDITIONAL_DISPLAY_PROPERTIES,
   ISSUE_ADDITIONAL_DISPLAY_PROPERTIES_KEYS,
 } from "./common-extended";
->>>>>>> 126e7ff5
 
 export const ALL_ISSUES = "All Issues";
 
@@ -383,7 +379,7 @@
     descendingOrderTitle: "Least",
     icon: "LayersIcon",
   },
-<<<<<<< HEAD
+  ...ADDITIONAL_SPREADSHEET_PROPERTY_DETAILS,
 };
 
 // Map filter keys to their corresponding issue property keys
@@ -399,12 +395,8 @@
   issue_type: "type_id",
   state_group: "state__group",
 } as const;
-=======
-  ...ADDITIONAL_SPREADSHEET_PROPERTY_DETAILS,
-};
 
 export enum EWorkItemConversionType {
   WORK_ITEM = "work_item",
   EPIC = "epic",
-}
->>>>>>> 126e7ff5
+}