--- conflicted
+++ resolved
@@ -157,9 +157,6 @@
   VIEWS = "views",
   PAGES = "pages",
   INTAKE = "intake",
-<<<<<<< HEAD
-=======
   EPICS = "epics",
   OVERVIEW = "overview",
->>>>>>> 28edf03a
 }