--- conflicted
+++ resolved
@@ -36,13 +36,10 @@
     "esbuild": "0.25.0",
     "@babel/helpers": "7.26.10",
     "@babel/runtime": "7.26.10",
-<<<<<<< HEAD
-    "chokidar": "3.6.0"
-=======
+    "chokidar": "3.6.0",
     "@todesktop/client-util/nanoid": "^3.3.8",
     "prosemirror-view": "1.38.0",
     "@octokit/types": "13.8.0"
->>>>>>> 88b6a476
   },
   "packageManager": "yarn@1.22.22"
 }