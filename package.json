{
  "name": "plane",
  "description": "Open-source project management that unlocks customer value",
  "repository": "https://github.com/makeplane/plane.git",
  "version": "0.26.1",
  "license": "AGPL-3.0",
  "private": true,
  "scripts": {
    "build": "turbo run build",
    "dev": "turbo run dev --concurrency=13",
    "start": "turbo run start",
    "lint": "turbo run lint",
    "lint:errors": "turbo run lint:errors",
    "clean": "turbo run clean",
    "format": "prettier --write \"**/*.{ts,tsx,md}\""
  },
  "devDependencies": {
    "prettier": "latest",
    "prettier-plugin-tailwindcss": "^0.5.4",
    "turbo": "^2.5.4"
  },
<<<<<<< HEAD
  "packageManager": "pnpm@10.12.1"
=======
  "resolutions": {
    "brace-expansion": "2.0.2",
    "nanoid": "3.3.8",
    "esbuild": "0.25.0",
    "@babel/helpers": "7.26.10",
    "@babel/runtime": "7.26.10",
    "chokidar": "3.6.0",
    "tar-fs": "3.0.9"
  },
  "packageManager": "yarn@1.22.22"
>>>>>>> 89b8cdbe
}<|MERGE_RESOLUTION|>--- conflicted
+++ resolved
@@ -19,9 +19,6 @@
     "prettier-plugin-tailwindcss": "^0.5.4",
     "turbo": "^2.5.4"
   },
-<<<<<<< HEAD
-  "packageManager": "pnpm@10.12.1"
-=======
   "resolutions": {
     "brace-expansion": "2.0.2",
     "nanoid": "3.3.8",
@@ -31,6 +28,5 @@
     "chokidar": "3.6.0",
     "tar-fs": "3.0.9"
   },
-  "packageManager": "yarn@1.22.22"
->>>>>>> 89b8cdbe
+  "packageManager": "pnpm@10.12.1"
 }