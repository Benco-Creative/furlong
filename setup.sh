#!/bin/bash

# Plane Project Setup Script
# This script prepares the local development environment by setting up all necessary .env files
# https://github.com/makeplane/plane

# Set colors for output messages
GREEN='\033[0;32m'
BLUE='\033[0;34m'
YELLOW='\033[1;33m'
RED='\033[0;31m'
BOLD='\033[1m'
NC='\033[0m' # No Color

# Print header
echo -e "${BOLD}${BLUE}━━━━━━━━━━━━━━━━━━━━━━━━━━━━━━━━━━━━━━━━━━━━━━━━━━━━━━━━━━━━━━━━━━━━━━${NC}"
echo -e "${BOLD}${BLUE}                   Plane - Project Management Tool                    ${NC}"
echo -e "${BOLD}${BLUE}━━━━━━━━━━━━━━━━━━━━━━━━━━━━━━━━━━━━━━━━━━━━━━━━━━━━━━━━━━━━━━━━━━━━━━${NC}"
echo -e "${BOLD}Setting up your development environment...${NC}\n"

# Function to handle file copying with error checking
copy_env_file() {
    local source=$1
    local destination=$2

    if [ ! -f "$source" ]; then
        echo -e "${RED}Error: Source file $source does not exist.${NC}"
        return 1
    fi

    cp "$source" "$destination"

    if [ $? -eq 0 ]; then
        echo -e "${GREEN}✓${NC} Copied $destination"
    else
        echo -e "${RED}✗${NC} Failed to copy $destination"
        return 1
    fi
}

# Export character encoding settings for macOS compatibility
export LC_ALL=C
export LC_CTYPE=C
echo -e "${YELLOW}Setting up environment files...${NC}"

# Copy all environment example files
<<<<<<< HEAD
services=("" "web" "server" "space" "admin" "live")
=======
services=("" "web" "apiserver" "space" "admin" "live" "silo" "email")
>>>>>>> 3c2b876f
success=true

for service in "${services[@]}"; do
    if [ "$service" == "" ]; then
        # Handle root .env file
        prefix="./"
    else
        # Handle service .env files in apps folder
        prefix="./apps/$service/"
    fi

    copy_env_file "${prefix}.env.example" "${prefix}.env" || success=false
    
    # Special handling for silo service
done

# Generate SECRET_KEY for Django
if [ -f "./apps/server/.env" ]; then
    echo -e "\n${YELLOW}Generating Django SECRET_KEY...${NC}"
    SECRET_KEY=$(tr -dc 'a-z0-9' < /dev/urandom | head -c50)

    if [ -z "$SECRET_KEY" ]; then
        echo -e "${RED}Error: Failed to generate SECRET_KEY.${NC}"
        echo -e "${RED}Ensure 'tr' and 'head' commands are available on your system.${NC}"
        success=false
    else
        echo -e "SECRET_KEY=\"$SECRET_KEY\"" >> ./apps/server/.env
        echo -e "${GREEN}✓${NC} Added SECRET_KEY to apps/server/.env"
    fi
else
    echo -e "${RED}✗${NC} apps/server/.env not found. SECRET_KEY not added."
    success=false
fi

# Activate Yarn (version set in package.json)
corepack enable yarn || success=false
# Install Node dependencies
yarn install || success=false

# Silo service env variables setup warning
if [ "$service" == "silo" ] && [ -f "./silo/.env" ]; then        
    # Add a note about integration setup
    echo -e "\n${YELLOW}Note: Remember to configure integration credentials in silo/.env:${NC}"
    echo -e "- JIRA_CLIENT_ID and JIRA_CLIENT_SECRET"
    echo -e "- LINEAR_CLIENT_ID and LINEAR_CLIENT_SECRET"
    echo -e "- GITHUB_APP_ID and GITHUB_PRIVATE_KEY"
    echo -e "- GITLAB_CLIENT_ID and GITLAB_CLIENT_SECRET"
    echo -e "- ASANA_CLIENT_ID and ASANA_CLIENT_SECRET"
    echo -e "- SLACK_CLIENT_ID and SLACK_CLIENT_SECRET"
fi

# Special handling for email service
# if [ "$service" == "email" ] && [ -f "./email/.env" ]; then
#     echo -e "\n${YELLOW}Setting up Email service configurations...${NC}"
    
#     # Create keys directory if it doesn't exist
#     mkdir -p ./email/keys
    
#     # Generate self-signed certificate if not present
#     if [ ! -f "./email/keys/cert.pem" ] || [ ! -f "./email/keys/key.pem" ]; then
#         echo -e "${YELLOW}Generating self-signed certificate for email service...${NC}"
#         openssl req -x509 -newkey rsa:4096 -keyout ./email/keys/key.pem -out ./email/keys/cert.pem -days 365 -nodes -subj "/CN=plane.email"
#         echo -e "${GREEN}✓${NC} Generated self-signed certificate"
#     fi
    
#     # Update email service configuration
#     sed -i.bak "s|TLS_CERT_PATH=keys/cert.pem|TLS_CERT_PATH=./keys/cert.pem|" ./email/.env
#     sed -i.bak "s|TLS_PRIV_KEY_PATH=keys/key.pem|TLS_PRIV_KEY_PATH=./keys/key.pem|" ./email/.env
    
#     echo -e "${GREEN}✓${NC} Updated Email service configuration"
# fi

# Special handling for monitor service
# if [ "$service" == "monitor" ] && [ -f "./monitor/.env" ]; then
#     echo -e "\n${YELLOW}Setting up Monitor service configurations...${NC}"
#     echo -e "${GREEN}✓${NC} Monitor service environment file created"
#     echo -e "${YELLOW}Note: Configure monitoring endpoints and thresholds in monitor/.env${NC}"
# fi

# Summary
echo -e "\n${YELLOW}Setup status:${NC}"
if [ "$success" = true ]; then
    echo -e "${GREEN}✓${NC} Environment setup completed successfully!\n"
    echo -e "${BOLD}Next steps:${NC}"
    echo -e "1. Review the .env files in each folder if needed"
    echo -e "2. Start the services with: ${BOLD}docker compose -f docker-compose-local.yml up -d${NC}"
    echo -e "\n${GREEN}Happy coding! 🚀${NC}"
else
    echo -e "${RED}✗${NC} Some issues occurred during setup. Please check the errors above.\n"
    echo -e "For help, visit: ${BLUE}https://github.com/makeplane/plane${NC}"
    exit 1
fi<|MERGE_RESOLUTION|>--- conflicted
+++ resolved
@@ -44,11 +44,7 @@
 echo -e "${YELLOW}Setting up environment files...${NC}"
 
 # Copy all environment example files
-<<<<<<< HEAD
-services=("" "web" "server" "space" "admin" "live")
-=======
-services=("" "web" "apiserver" "space" "admin" "live" "silo" "email")
->>>>>>> 3c2b876f
+services=("" "web" "server" "space" "admin" "live" "silo" "email")
 success=true
 
 for service in "${services[@]}"; do
