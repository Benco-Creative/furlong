from .instance import InstanceEndpoint, SignUpScreenVisitedEndpoint


from .configuration import (
    EmailCredentialCheckEndpoint,
    InstanceConfigurationEndpoint,
<<<<<<< HEAD
    DisableEmailFeatureEndpoint,
)

=======
    AdminFeatureFlagEndpoint,
)
>>>>>>> af23a7c3

from .admin import (
    InstanceAdminEndpoint,
    InstanceAdminSignInEndpoint,
    InstanceAdminSignUpEndpoint,
    InstanceAdminUserMeEndpoint,
    InstanceAdminSignOutEndpoint,
    InstanceAdminUserSessionEndpoint,
)


from .workspace import (
    InstanceWorkSpaceAvailabilityCheckEndpoint,
    InstanceWorkSpaceEndpoint,
)

from .changelog import CheckUpdateEndpoint<|MERGE_RESOLUTION|>--- conflicted
+++ resolved
@@ -4,14 +4,9 @@
 from .configuration import (
     EmailCredentialCheckEndpoint,
     InstanceConfigurationEndpoint,
-<<<<<<< HEAD
     DisableEmailFeatureEndpoint,
-)
-
-=======
     AdminFeatureFlagEndpoint,
 )
->>>>>>> af23a7c3
 
 from .admin import (
     InstanceAdminEndpoint,
