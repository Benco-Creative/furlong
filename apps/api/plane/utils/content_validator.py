--- conflicted
+++ resolved
@@ -200,8 +200,6 @@
 
 
 def validate_html_content(html_content: str):
-
-<<<<<<< HEAD
     # Size check - 10MB limit (consistent with binary validation)
     if len(html_content.encode("utf-8")) > MAX_SIZE:
         return False, "HTML content exceeds maximum size limit (10MB)", None
@@ -230,6 +228,3 @@
     except Exception as e:
         log_exception(e)
         return False, "Failed to sanitize HTML", None
-=======
-    return True, None, html_content
->>>>>>> a6dc21a1
