"""Global Settings"""

# Python imports
import os
from urllib.parse import urlparse
from urllib.parse import urljoin
from datetime import timedelta


# Third party imports
import dj_database_url

# Django imports
from django.core.management.utils import get_random_secret_key
from corsheaders.defaults import default_headers


# Module imports
from plane.utils.url import is_valid_url


BASE_DIR = os.path.dirname(os.path.dirname(os.path.abspath(__file__)))

# Secret Key
SECRET_KEY = os.environ.get("SECRET_KEY", get_random_secret_key())
AES_SECRET_KEY = os.environ.get("AES_SECRET_KEY", "")
AES_SALT = os.environ.get("AES_SALT", "aes-salt")

# SECURITY WARNING: don't run with debug turned on in production!
DEBUG = int(os.environ.get("DEBUG", "0"))

# Allowed Hosts
ALLOWED_HOSTS = os.environ.get("ALLOWED_HOSTS", "*").split(",")

# Application definition
INSTALLED_APPS = [
    "django.contrib.auth",
    "django.contrib.contenttypes",
    "django.contrib.sessions",
    # In house apps
    "plane.analytics",
    "plane.app",
    "plane.space",
    "plane.bgtasks",
    "plane.db",
    "plane.utils",
    "plane.web",
    "plane.middleware",
    "plane.license",
    "plane.api",
    "plane.authentication",
    "plane.ee",
    "plane.graphql",
    "plane.payment",
    "plane.silo",
    # Third-party things
    "strawberry.django",
    "rest_framework",
    "oauth2_provider",
    "corsheaders",
    "django_celery_beat",
]

# Middlewares
MIDDLEWARE = [
    "corsheaders.middleware.CorsMiddleware",
    "django.middleware.security.SecurityMiddleware",
    "plane.authentication.middleware.session.SessionMiddleware",
    "django.middleware.common.CommonMiddleware",
    "django.middleware.csrf.CsrfViewMiddleware",
    "django.contrib.auth.middleware.AuthenticationMiddleware",
    "django.middleware.clickjacking.XFrameOptionsMiddleware",
    "crum.CurrentRequestUserMiddleware",
    "django.middleware.gzip.GZipMiddleware",
    "plane.middleware.logger.APITokenLogMiddleware",
    "oauth2_provider.middleware.OAuth2TokenMiddleware",
    "plane.middleware.logger.RequestLoggerMiddleware",
]

# Rest Framework settings
REST_FRAMEWORK = {
    "DEFAULT_THROTTLE_CLASSES": ["rest_framework.throttling.AnonRateThrottle"],
    "DEFAULT_THROTTLE_RATES": {"anon": "30/minute"},
    "DEFAULT_AUTHENTICATION_CLASSES": (
        "rest_framework.authentication.SessionAuthentication",
    ),
    "DEFAULT_PERMISSION_CLASSES": ("rest_framework.permissions.IsAuthenticated",),
    "DEFAULT_RENDERER_CLASSES": ("rest_framework.renderers.JSONRenderer",),
    "DEFAULT_FILTER_BACKENDS": ("django_filters.rest_framework.DjangoFilterBackend",),
    "EXCEPTION_HANDLER": "plane.authentication.adapter.exception.auth_exception_handler",
    # Preserve original Django URL parameter names (pk) instead of converting to 'id'
    "SCHEMA_COERCE_PATH_PK": False,
}

# Django Auth Backend
AUTHENTICATION_BACKENDS = ("django.contrib.auth.backends.ModelBackend",)  # default

# Root Urls
ROOT_URLCONF = "plane.urls"

# Templates
TEMPLATES = [
    {
        "BACKEND": "django.template.backends.django.DjangoTemplates",
        "DIRS": ["templates"],
        "APP_DIRS": True,
        "OPTIONS": {
            "context_processors": [
                "django.template.context_processors.debug",
                "django.template.context_processors.request",
                "django.contrib.auth.context_processors.auth",
                "django.contrib.messages.context_processors.messages",
            ]
        },
    }
]


# CORS Settings
CORS_ALLOW_CREDENTIALS = True
cors_origins_raw = os.environ.get("CORS_ALLOWED_ORIGINS", "")
# filter out empty strings
cors_allowed_origins = [
    origin.strip() for origin in cors_origins_raw.split(",") if origin.strip()
]
if cors_allowed_origins:
    CORS_ALLOWED_ORIGINS = cors_allowed_origins
    secure_origins = (
        False
        if [origin for origin in cors_allowed_origins if "http:" in origin]
        else True
    )
else:
    CORS_ALLOW_ALL_ORIGINS = True
    secure_origins = False

CORS_ALLOW_HEADERS = [*default_headers, "X-API-Key"]

# Application Settings
WSGI_APPLICATION = "plane.wsgi.application"
ASGI_APPLICATION = "plane.asgi.application"

# Django Sites
SITE_ID = 1

# User Model
AUTH_USER_MODEL = "db.User"

# Database
if bool(os.environ.get("DATABASE_URL")):
    # Parse database configuration from $DATABASE_URL
    DATABASES = {"default": dj_database_url.config()}
else:
    DATABASES = {
        "default": {
            "ENGINE": "django.db.backends.postgresql",
            "NAME": os.environ.get("POSTGRES_DB"),
            "USER": os.environ.get("POSTGRES_USER"),
            "PASSWORD": os.environ.get("POSTGRES_PASSWORD"),
            "HOST": os.environ.get("POSTGRES_HOST"),
            "PORT": os.environ.get("POSTGRES_PORT", "5432"),
        }
    }

# Redis Config
REDIS_URL = os.environ.get("REDIS_URL")
REDIS_SSL = REDIS_URL and "rediss" in REDIS_URL

if REDIS_SSL:
    CACHES = {
        "default": {
            "BACKEND": "django_redis.cache.RedisCache",
            "LOCATION": REDIS_URL,
            "OPTIONS": {
                "CLIENT_CLASS": "django_redis.client.DefaultClient",
                "CONNECTION_POOL_KWARGS": {"ssl_cert_reqs": False},
            },
        }
    }
else:
    CACHES = {
        "default": {
            "BACKEND": "django_redis.cache.RedisCache",
            "LOCATION": REDIS_URL,
            "OPTIONS": {"CLIENT_CLASS": "django_redis.client.DefaultClient"},
        }
    }

# Password validations
AUTH_PASSWORD_VALIDATORS = [
    {
        "NAME": "django.contrib.auth.password_validation.UserAttributeSimilarityValidator"
    },
    {"NAME": "django.contrib.auth.password_validation.MinimumLengthValidator"},
    {"NAME": "django.contrib.auth.password_validation.CommonPasswordValidator"},
    {"NAME": "django.contrib.auth.password_validation.NumericPasswordValidator"},
]

# Password reset time the number of seconds the uniquely generated uid will be valid
PASSWORD_RESET_TIMEOUT = 3600

# Static files (CSS, JavaScript, Images)
STATIC_URL = "/static/"
STATIC_ROOT = os.path.join(BASE_DIR, "static-assets", "collected-static")
STATICFILES_DIRS = (os.path.join(BASE_DIR, "static"),)

# Media Settings
MEDIA_ROOT = "mediafiles"
MEDIA_URL = "/media/"

# Internationalization
LANGUAGE_CODE = "en-us"
USE_I18N = True
USE_L10N = True

# Timezones
USE_TZ = True
TIME_ZONE = "UTC"

# Default Auto Field
DEFAULT_AUTO_FIELD = "django.db.models.BigAutoField"

# Email settings
EMAIL_BACKEND = "django.core.mail.backends.smtp.EmailBackend"

# Storage Settings
# Use Minio settings
USE_MINIO = int(os.environ.get("USE_MINIO", 0)) == 1

STORAGES = {
    "staticfiles": {
        "BACKEND": "whitenoise.storage.CompressedManifestStaticFilesStorage"
    }
}
STORAGES["default"] = {"BACKEND": "plane.settings.storage.S3Storage"}
AWS_ACCESS_KEY_ID = os.environ.get("AWS_ACCESS_KEY_ID", "access-key")
AWS_SECRET_ACCESS_KEY = os.environ.get("AWS_SECRET_ACCESS_KEY", "secret-key")
AWS_STORAGE_BUCKET_NAME = os.environ.get("AWS_S3_BUCKET_NAME", "uploads")
AWS_REGION = os.environ.get("AWS_REGION", "")
AWS_DEFAULT_ACL = "public-read"
AWS_QUERYSTRING_AUTH = False
AWS_S3_FILE_OVERWRITE = False
AWS_S3_ENDPOINT_URL = os.environ.get("AWS_S3_ENDPOINT_URL", None) or os.environ.get(
    "MINIO_ENDPOINT_URL", None
)
if AWS_S3_ENDPOINT_URL and USE_MINIO:
    parsed_url = urlparse(os.environ.get("WEB_URL", "http://localhost"))
    AWS_S3_CUSTOM_DOMAIN = f"{parsed_url.netloc}/{AWS_STORAGE_BUCKET_NAME}"
    AWS_S3_URL_PROTOCOL = f"{parsed_url.scheme}:"

# RabbitMQ connection settings
RABBITMQ_HOST = os.environ.get("RABBITMQ_HOST", "localhost")
RABBITMQ_PORT = os.environ.get("RABBITMQ_PORT", "5672")
RABBITMQ_USER = os.environ.get("RABBITMQ_USER", "guest")
RABBITMQ_PASSWORD = os.environ.get("RABBITMQ_PASSWORD", "guest")
RABBITMQ_VHOST = os.environ.get("RABBITMQ_VHOST", "/")
AMQP_URL = os.environ.get("AMQP_URL")

# Celery Configuration
if AMQP_URL:
    CELERY_BROKER_URL = AMQP_URL
else:
    CELERY_BROKER_URL = f"amqp://{RABBITMQ_USER}:{RABBITMQ_PASSWORD}@{RABBITMQ_HOST}:{RABBITMQ_PORT}/{RABBITMQ_VHOST}"


CELERY_TIMEZONE = TIME_ZONE
CELERY_TASK_SERIALIZER = "json"
CELERY_RESULT_SERIALIZER = "json"
CELERY_ACCEPT_CONTENT = ["application/json"]


CELERY_IMPORTS = (
    # scheduled tasks
    "plane.bgtasks.issue_automation_task",
    "plane.bgtasks.exporter_expired_task",
    "plane.bgtasks.data_import_task",
    "plane.bgtasks.file_asset_task",
    "plane.bgtasks.email_notification_task",
    "plane.bgtasks.api_logs_task",
    "plane.license.bgtasks.tracer",
    "plane.license.bgtasks.version_check_task",
    # payment tasks
    "plane.payment.bgtasks.workspace_subscription_sync_task",
    "plane.payment.bgtasks.free_seat_sync",
    "plane.payment.bgtasks.update_license_task",
    # management tasks
    "plane.bgtasks.dummy_data_task",
    # issue version tasks
    "plane.bgtasks.issue_version_sync",
    "plane.bgtasks.issue_description_version_sync",
    "plane.bgtasks.silo_data_migration_task",
    "plane.bgtasks.silo_credentials_update_task",
    # ee tasks
    "plane.ee.bgtasks.entity_issue_state_progress_task",
    "plane.ee.bgtasks.app_bot_task",
    "plane.authentication.bgtasks.send_app_uninstall_webhook",
    "plane.ee.bgtasks.batched_search_update_task",
    # silo tasks
    "plane.silo.bgtasks.integration_apps_task",
)

# Application Envs
SLACK_BOT_TOKEN = os.environ.get("SLACK_BOT_TOKEN", False)
FILE_SIZE_LIMIT = int(os.environ.get("FILE_SIZE_LIMIT", 5242880))
PRO_FILE_SIZE_LIMIT = int(os.environ.get("PRO_FILE_SIZE_LIMIT", 104857600))

# Unsplash Access key
UNSPLASH_ACCESS_KEY = os.environ.get("UNSPLASH_ACCESS_KEY")
# Github Access Token
GITHUB_ACCESS_TOKEN = os.environ.get("GITHUB_ACCESS_TOKEN", False)

# Analytics
ANALYTICS_SECRET_KEY = os.environ.get("ANALYTICS_SECRET_KEY", False)
ANALYTICS_BASE_API = os.environ.get("ANALYTICS_BASE_API", False)


# Posthog settings
POSTHOG_API_KEY = os.environ.get("POSTHOG_API_KEY", False)
POSTHOG_HOST = os.environ.get("POSTHOG_HOST", False)

# instance key
INSTANCE_KEY = os.environ.get(
    "INSTANCE_KEY", "ae6517d563dfc13d8270bd45cf17b08f70b37d989128a9dab46ff687603333c3"
)

# Skip environment variable configuration
SKIP_ENV_VAR = os.environ.get("SKIP_ENV_VAR", "1") == "1"

DATA_UPLOAD_MAX_MEMORY_SIZE = int(os.environ.get("FILE_SIZE_LIMIT", 5242880))

# MongoDB Settings
MONGO_DB_URL = os.environ.get("MONGO_DB_URL", False)

# Cookie Settings
SESSION_COOKIE_SECURE = secure_origins
SESSION_COOKIE_HTTPONLY = True
SESSION_ENGINE = "plane.db.models.session"
SESSION_COOKIE_AGE = os.environ.get("SESSION_COOKIE_AGE", 604800)
SESSION_COOKIE_NAME = os.environ.get("SESSION_COOKIE_NAME", "session-id")
SESSION_COOKIE_DOMAIN = os.environ.get("COOKIE_DOMAIN", None)
SESSION_SAVE_EVERY_REQUEST = os.environ.get("SESSION_SAVE_EVERY_REQUEST", "0") == "1"
# If on cloud, set the session cookie domain to the cloud domain else None
if os.environ.get("IS_MULTI_TENANT", "0") == "1":
    SESSION_COOKIE_DOMAIN = os.environ.get("SESSION_COOKIE_DOMAIN", ".plane.so")
else:
    SESSION_COOKIE_DOMAIN = None


# Admin Cookie
ADMIN_SESSION_COOKIE_NAME = "admin-session-id"
ADMIN_SESSION_COOKIE_AGE = os.environ.get("ADMIN_SESSION_COOKIE_AGE", 3600)

# CSRF cookies
CSRF_COOKIE_SECURE = secure_origins
CSRF_COOKIE_HTTPONLY = True
CSRF_TRUSTED_ORIGINS = cors_allowed_origins
CSRF_COOKIE_DOMAIN = os.environ.get("COOKIE_DOMAIN", None)
CSRF_FAILURE_VIEW = "plane.authentication.views.common.csrf_failure"

######  Base URLs ######

# Admin Base URL
ADMIN_BASE_URL = os.environ.get("ADMIN_BASE_URL", None)
if ADMIN_BASE_URL and not is_valid_url(ADMIN_BASE_URL):
    ADMIN_BASE_URL = None
ADMIN_BASE_PATH = os.environ.get("ADMIN_BASE_PATH", "/god-mode/")

# Space Base URL
SPACE_BASE_URL = os.environ.get("SPACE_BASE_URL", None)
if SPACE_BASE_URL and not is_valid_url(SPACE_BASE_URL):
    SPACE_BASE_URL = None
SPACE_BASE_PATH = os.environ.get("SPACE_BASE_PATH", "/spaces/")

# App Base URL
APP_BASE_URL = os.environ.get("APP_BASE_URL", None)
if APP_BASE_URL and not is_valid_url(APP_BASE_URL):
    APP_BASE_URL = None
APP_BASE_PATH = os.environ.get("APP_BASE_PATH", "/")

# Live Base URL
LIVE_BASE_URL = os.environ.get("LIVE_BASE_URL", None)
if LIVE_BASE_URL and not is_valid_url(LIVE_BASE_URL):
    LIVE_BASE_URL = None
LIVE_BASE_PATH = os.environ.get("LIVE_BASE_PATH", "live/")

LIVE_URL = urljoin(LIVE_BASE_URL, LIVE_BASE_PATH) if LIVE_BASE_URL else None
LIVE_SERVER_SECRET_KEY = os.environ.get("LIVE_SERVER_SECRET_KEY", "")

SILO_BASE_URL = os.environ.get("SILO_BASE_URL", "")
SILO_BASE_PATH = os.environ.get("SILO_BASE_PATH", "/silo")
SILO_URL = urljoin(SILO_BASE_URL, SILO_BASE_PATH)

# WEB URL
WEB_URL = os.environ.get("WEB_URL")

HARD_DELETE_AFTER_DAYS = int(os.environ.get("HARD_DELETE_AFTER_DAYS", 60))

# Instance Changelog URL
INSTANCE_CHANGELOG_URL = os.environ.get("INSTANCE_CHANGELOG_URL", "")

ATTACHMENT_MIME_TYPES = [
    # Images
    "image/jpeg",
    "image/png",
    "image/gif",
    "image/svg+xml",
    "image/webp",
    "image/tiff",
    "image/bmp",
    # Documents
    "application/pdf",
    "application/msword",
    "application/vnd.openxmlformats-officedocument.wordprocessingml.document",
    "application/vnd.ms-excel",
    "application/vnd.openxmlformats-officedocument.spreadsheetml.sheet",
    "application/vnd.ms-powerpoint",
    "application/vnd.openxmlformats-officedocument.presentationml.presentation",
    "text/plain",
    "application/rtf",
    "application/vnd.oasis.opendocument.spreadsheet",
    "application/vnd.oasis.opendocument.text",
    "application/vnd.oasis.opendocument.presentation",
    "application/vnd.oasis.opendocument.graphics",
    # Microsoft Visio
    "application/vnd.visio",
    # Netpbm format
    "image/x-portable-graymap",
    "image/x-portable-bitmap",
    "image/x-portable-pixmap",
    # Open Office Bae
    "application/vnd.oasis.opendocument.database",
    # Audio
    "audio/mpeg",
    "audio/wav",
    "audio/ogg",
    "audio/midi",
    "audio/x-midi",
    "audio/aac",
    "audio/flac",
    "audio/x-m4a",
    # Video
    "video/mp4",
    "video/mpeg",
    "video/ogg",
    "video/webm",
    "video/quicktime",
    "video/x-msvideo",
    "video/x-ms-wmv",
    # Archives
    "application/zip",
    "application/x-rar",
    "application/x-rar-compressed",
    "application/x-tar",
    "application/gzip",
    "application/x-zip",
    "application/x-zip-compressed",
    "application/x-7z-compressed",
    "application/x-compressed",
    "application/x-compressed-tar",
    "application/x-compressed-tar-gz",
    "application/x-compressed-tar-bz2",
    "application/x-compressed-tar-zip",
    "application/x-compressed-tar-7z",
    "application/x-compressed-tar-rar",
    "application/x-compressed-tar-zip",
    # 3D Models
    "model/gltf-binary",
    "model/gltf+json",
    "application/octet-stream",  # for .obj files, but be cautious
    # Fonts
    "font/ttf",
    "font/otf",
    "font/woff",
    "font/woff2",
    # Other
    "text/css",
    "text/javascript",
    "application/json",
    "text/xml",
    "text/csv",
    "application/xml",
    # SQL
    "application/x-sql",
    # Gzip
    "application/x-gzip",
    # SQL
    "application/x-sql",
]


# Seed directory path
SEED_DIR = os.path.join(BASE_DIR, "seeds")

<<<<<<< HEAD
=======
# Prime Server Base url
PRIME_SERVER_BASE_URL = os.environ.get("PRIME_SERVER_BASE_URL", False)
PRIME_SERVER_AUTH_TOKEN = os.environ.get("PRIME_SERVER_AUTH_TOKEN", "")

# payment server base url
PAYMENT_SERVER_BASE_URL = os.environ.get("PAYMENT_SERVER_BASE_URL", False)
PAYMENT_SERVER_AUTH_TOKEN = os.environ.get("PAYMENT_SERVER_AUTH_TOKEN", "")

# feature flag server base urls
FEATURE_FLAG_SERVER_BASE_URL = os.environ.get("FEATURE_FLAG_SERVER_BASE_URL", False)
FEATURE_FLAG_SERVER_AUTH_TOKEN = os.environ.get("FEATURE_FLAG_SERVER_AUTH_TOKEN", "")

# Check if multi tenant
IS_MULTI_TENANT = os.environ.get("IS_MULTI_TENANT", "0") == "1"

# Instance Changelog URL
INSTANCE_CHANGELOG_URL = os.environ.get("INSTANCE_CHANGELOG_URL", "")

# JWT Settings
SIMPLE_JWT = {
    # The number of seconds the access token will be valid
    "ACCESS_TOKEN_LIFETIME": timedelta(
        minutes=int(os.environ.get("ACCESS_TOKEN_LIFETIME", 15))
    ),
    # The number of seconds the refresh token will be valid
    "REFRESH_TOKEN_LIFETIME": timedelta(
        days=int(os.environ.get("REFRESH_TOKEN_LIFETIME", 90))
    ),
    # The number of seconds the refresh token will be valid
    "ROTATE_REFRESH_TOKENS": True,
    "BLACKLIST_AFTER_ROTATION": True,
    # Algorithm used to sign the token
    "ALGORITHM": "HS256",
    "SIGNING_KEY": SECRET_KEY,
    "AUTH_HEADER_TYPES": ("Bearer",),
    "AUTH_HEADER_NAME": "HTTP_AUTHORIZATION",
    "USER_ID_FIELD": "id",
    "USER_ID_CLAIM": "user_id",
}

# silo hmac secret key
SILO_HMAC_SECRET_KEY = os.environ.get("SILO_HMAC_SECRET_KEY", "")


# firebase settings
IS_MOBILE_PUSH_NOTIFICATION_ENABLED = (
    os.environ.get("IS_MOBILE_PUSH_NOTIFICATION_ENABLED", "0") == "1"
)
FIREBASE_PROJECT_ID = os.environ.get("FIREBASE_PROJECT_ID", "")
FIREBASE_PRIVATE_KEY_ID = os.environ.get("FIREBASE_PRIVATE_KEY_ID", "")
FIREBASE_PRIVATE_KEY = os.environ.get("FIREBASE_PRIVATE_KEY", "")
FIREBASE_CLIENT_EMAIL = os.environ.get("FIREBASE_CLIENT_EMAIL", "")
FIREBASE_CLIENT_ID = os.environ.get("FIREBASE_CLIENT_ID", "")
FIREBASE_CLIENT_CERT_URL = os.environ.get("FIREBASE_CLIENT_CERT_URL", "")

# Oauth Provider Settings
from plane.authentication.utils import is_pkce_required  # noqa

OAUTH2_PROVIDER_ACCESS_TOKEN_MODEL = "authentication.AccessToken"
OAUTH2_PROVIDER_APPLICATION_MODEL = "authentication.Application"
OAUTH2_PROVIDER_GRANT_MODEL = "authentication.Grant"
OAUTH2_PROVIDER_REFRESH_TOKEN_MODEL = "authentication.RefreshToken"
OAUTH2_PROVIDER_ID_TOKEN_MODEL = "authentication.IDToken"


OAUTH2_PROVIDER = {
    "AUTHORIZATION_CODE_EXPIRE_SECONDS": 60,  # 1 minute
    "OAUTH2_VALIDATOR_CLASS": "plane.authentication.views.oauth.CustomOAuth2Validator",
    "ALLOWED_GRANT_TYPES": [
        "authorization_code",
        "client_credentials",
        "refresh_token",
    ],
    "PKCE_REQUIRED": is_pkce_required,
}

# OpenSearch settings
OPENSEARCH_ENABLED = os.environ.get("OPENSEARCH_ENABLED", "0") == "1"

if OPENSEARCH_ENABLED:
    # OpenSearch Index Settings
    OPENSEARCH_INDEX_PREFIX = os.environ.get("OPENSEARCH_INDEX_PREFIX", "")
    OPENSEARCH_SHARD_COUNT = os.environ.get("OPENSEARCH_SHARD_COUNT", 1)
    OPENSEARCH_REPLICA_COUNT = os.environ.get("OPENSEARCH_REPLICA_COUNT", 0)

    # Text Search Performance Optimization
    OPENSEARCH_SEARCH_TIMEOUT = int(
        os.environ.get("OPENSEARCH_SEARCH_TIMEOUT", "60")
    )  # seconds
    OPENSEARCH_MAX_PAGE_SIZE = int(os.environ.get("OPENSEARCH_MAX_PAGE_SIZE", "100"))
    OPENSEARCH_DEFAULT_PAGE_SIZE = int(
        os.environ.get("OPENSEARCH_DEFAULT_PAGE_SIZE", "25")
    )

    # Optimizations for 2-active-data-node setup with heavy indexing
    OPENSEARCH_BULK_CHUNK_SIZE = int(
        os.environ.get("OPENSEARCH_BULK_CHUNK_SIZE", "500")
    )  # Smaller chunks
    OPENSEARCH_INDEXING_TIMEOUT = int(
        os.environ.get("OPENSEARCH_INDEXING_TIMEOUT", "120")
    )  # Longer indexing timeout

    OPENSEARCH_ISSUE_INDEX_DEFAULT_PIPELINE = os.environ.get(
        "OPENSEARCH_ISSUE_INDEX_DEFAULT_PIPELINE", None
    )
    OPENSEARCH_PAGE_INDEX_DEFAULT_PIPELINE = os.environ.get(
        "OPENSEARCH_PAGE_INDEX_DEFAULT_PIPELINE", None
    )

    # Batch processing and memory optimization
    OPENSEARCH_UPDATE_CHUNK_SIZE = int(
        os.environ.get("OPENSEARCH_UPDATE_CHUNK_SIZE", "1000")
    )  # Chunk size for processing queued updates

    # OpenSearch Config
    OPENSEARCH_DSL = {
        "default": {
            "hosts": os.environ.get("OPENSEARCH_URL"),
            "http_auth": (
                os.environ.get("OPENSEARCH_USERNAME"),
                os.environ.get("OPENSEARCH_PASSWORD"),
            ),
            "use_ssl": True,
            "verify_certs": False,
            "ssl_show_warn": False,
            "timeout": OPENSEARCH_SEARCH_TIMEOUT,
            # Connection pool optimization for 2-data-node setup
            "maxsize": 15,  # Reduced from 25 to not overwhelm 2 data nodes
            "max_retries": 3,
            "retry_on_timeout": True,
            # Bulk indexing optimizations
            "http_compress": True,  # Reduce network overhead
        }
    }
    # Use batched signal processor (only supported mode)
    OPENSEARCH_DSL_SIGNAL_PROCESSOR = os.environ.get(
        "OPENSEARCH_DSL_SIGNAL_PROCESSOR",
        "plane.ee.documents.core.signals.BatchedCelerySignalProcessor",
    )

    INSTALLED_APPS += ["django_opensearch_dsl"]

# Web URL
WEB_URL = os.environ.get("WEB_URL", "http://localhost:3000")

# admin email for user deletion
MOBILE_USER_DELETE_ADMIN_EMAILS = os.environ.get("MOBILE_USER_DELETE_ADMIN_EMAILS", "")

# Intake Email Domain
INTAKE_EMAIL_DOMAIN = os.environ.get("INTAKE_EMAIL_DOMAIN", "example.com")

# DRF Spectacular settings
>>>>>>> 03a9eeb2
ENABLE_DRF_SPECTACULAR = os.environ.get("ENABLE_DRF_SPECTACULAR", "0") == "1"

if ENABLE_DRF_SPECTACULAR:
    REST_FRAMEWORK["DEFAULT_SCHEMA_CLASS"] = "drf_spectacular.openapi.AutoSchema"
    INSTALLED_APPS.append("drf_spectacular")
<<<<<<< HEAD
    from .openapi import SPECTACULAR_SETTINGS  # noqa: F401
=======
    from .openapi import SPECTACULAR_SETTINGS  # noqa: F401

# Airgapped settings
IS_AIRGAPPED = os.environ.get("IS_AIRGAPPED", "0") == "1"
>>>>>>> 03a9eeb2
<|MERGE_RESOLUTION|>--- conflicted
+++ resolved
@@ -491,8 +491,6 @@
 # Seed directory path
 SEED_DIR = os.path.join(BASE_DIR, "seeds")
 
-<<<<<<< HEAD
-=======
 # Prime Server Base url
 PRIME_SERVER_BASE_URL = os.environ.get("PRIME_SERVER_BASE_URL", False)
 PRIME_SERVER_AUTH_TOKEN = os.environ.get("PRIME_SERVER_AUTH_TOKEN", "")
@@ -645,17 +643,12 @@
 INTAKE_EMAIL_DOMAIN = os.environ.get("INTAKE_EMAIL_DOMAIN", "example.com")
 
 # DRF Spectacular settings
->>>>>>> 03a9eeb2
 ENABLE_DRF_SPECTACULAR = os.environ.get("ENABLE_DRF_SPECTACULAR", "0") == "1"
 
 if ENABLE_DRF_SPECTACULAR:
     REST_FRAMEWORK["DEFAULT_SCHEMA_CLASS"] = "drf_spectacular.openapi.AutoSchema"
     INSTALLED_APPS.append("drf_spectacular")
-<<<<<<< HEAD
     from .openapi import SPECTACULAR_SETTINGS  # noqa: F401
-=======
-    from .openapi import SPECTACULAR_SETTINGS  # noqa: F401
 
 # Airgapped settings
-IS_AIRGAPPED = os.environ.get("IS_AIRGAPPED", "0") == "1"
->>>>>>> 03a9eeb2
+IS_AIRGAPPED = os.environ.get("IS_AIRGAPPED", "0") == "1"