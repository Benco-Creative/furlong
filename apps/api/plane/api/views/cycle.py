--- conflicted
+++ resolved
@@ -23,11 +23,7 @@
 # Third party imports
 from rest_framework import status
 from rest_framework.response import Response
-<<<<<<< HEAD
 from drf_spectacular.utils import OpenApiRequest, OpenApiResponse
-=======
-from drf_spectacular.utils import OpenApiExample, OpenApiRequest
->>>>>>> 03a9eeb2
 
 # Module imports
 from plane.api.serializers import (
@@ -55,13 +51,9 @@
 from plane.utils.host import base_host
 from .base import BaseAPIView
 from plane.bgtasks.webhook_task import model_activity
-<<<<<<< HEAD
-=======
 from plane.ee.bgtasks.entity_issue_state_progress_task import (
     entity_issue_state_activity_task,
 )
-from drf_spectacular.utils import OpenApiResponse
->>>>>>> 03a9eeb2
 from plane.utils.openapi.decorators import cycle_docs
 from plane.utils.openapi import (
     CURSOR_PARAMETER,
@@ -970,9 +962,6 @@
             workspace__slug=slug, project_id=project_id, pk=cycle_id
         )
 
-<<<<<<< HEAD
-        # Get all CycleWorkItems already created
-=======
         if cycle.end_date is not None and cycle.end_date < timezone.now():
             return Response(
                 {
@@ -982,7 +971,6 @@
             )
 
         # Get all CycleIssues already created
->>>>>>> 03a9eeb2
         cycle_issues = list(
             CycleIssue.objects.filter(~Q(cycle_id=cycle_id), issue_id__in=issues)
         )
