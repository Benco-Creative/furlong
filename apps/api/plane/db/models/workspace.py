# Python imports
import pytz
from typing import Optional, Any
<<<<<<< HEAD
=======
from uuid import UUID
>>>>>>> 03a9eeb2

# Django imports
from django.conf import settings
from django.core.exceptions import ValidationError
from django.db import models
from django.db.models import Q

# Module imports
from .base import BaseModel
from plane.utils.constants import RESTRICTED_WORKSPACE_SLUGS
from plane.db.mixins import SoftDeletionQuerySet, SoftDeletionManager

ROLE_CHOICES = ((20, "Admin"), (15, "Member"), (5, "Guest"))


def get_default_props():
    return {
        "filters": {
            "priority": None,
            "state": None,
            "state_group": None,
            "assignees": None,
            "created_by": None,
            "labels": None,
            "start_date": None,
            "target_date": None,
            "subscriber": None,
        },
        "display_filters": {
            "group_by": None,
            "order_by": "-created_at",
            "type": None,
            "sub_issue": True,
            "show_empty_groups": True,
            "layout": "list",
            "calendar_date_range": "",
        },
        "display_properties": {
            "assignee": True,
            "attachment_count": True,
            "created_on": True,
            "due_date": True,
            "estimate": True,
            "key": True,
            "labels": True,
            "link": True,
            "priority": True,
            "start_date": True,
            "state": True,
            "sub_issue_count": True,
            "updated_on": True,
        },
    }


def get_default_filters():
    return {
        "priority": None,
        "state": None,
        "state_group": None,
        "assignees": None,
        "created_by": None,
        "labels": None,
        "start_date": None,
        "target_date": None,
        "subscriber": None,
    }


def get_default_display_filters():
    return {
        "display_filters": {
            "group_by": None,
            "order_by": "-created_at",
            "type": None,
            "sub_issue": True,
            "show_empty_groups": True,
            "layout": "list",
            "calendar_date_range": "",
        }
    }


def get_default_display_properties():
    return {
        "display_properties": {
            "assignee": True,
            "attachment_count": True,
            "created_on": True,
            "due_date": True,
            "estimate": True,
            "key": True,
            "labels": True,
            "link": True,
            "priority": True,
            "start_date": True,
            "state": True,
            "sub_issue_count": True,
            "updated_on": True,
        }
    }


def get_issue_props():
    return {"subscribed": True, "assigned": True, "created": True, "all_issues": True}


def slug_validator(value):
    if value in RESTRICTED_WORKSPACE_SLUGS:
        raise ValidationError("Slug is not valid")


class Workspace(BaseModel):
    TIMEZONE_CHOICES = tuple(zip(pytz.common_timezones, pytz.common_timezones))

    name = models.CharField(max_length=80, verbose_name="Workspace Name")
    logo = models.TextField(verbose_name="Logo", blank=True, null=True)
    logo_asset = models.ForeignKey(
        "db.FileAsset",
        on_delete=models.SET_NULL,
        related_name="workspace_logo",
        blank=True,
        null=True,
    )
    owner = models.ForeignKey(
        settings.AUTH_USER_MODEL,
        on_delete=models.CASCADE,
        related_name="owner_workspace",
    )
    slug = models.SlugField(
        max_length=48, db_index=True, unique=True, validators=[slug_validator]
    )
    organization_size = models.CharField(max_length=20, blank=True, null=True)
    timezone = models.CharField(max_length=255, default="UTC", choices=TIMEZONE_CHOICES)

    def __str__(self):
        """Return name of the Workspace"""
        return self.name

    @property
    def logo_url(self):
        # Return the logo asset url if it exists
        if self.logo_asset:
            return self.logo_asset.asset_url

        # Return the logo url if it exists
        if self.logo:
            return self.logo
        return None

    def delete(
        self, using: Optional[str] = None, soft: bool = True, *args: Any, **kwargs: Any
    ):
        """
        Override the delete method to append epoch timestamp to the slug when soft deleting.

        Args:
            using: The database alias to use for the deletion.
            soft: Whether to perform a soft delete (True) or hard delete (False).
            *args: Additional positional arguments.
            **kwargs: Additional keyword arguments.
        """
        # Call the parent class's delete method first
        result = super().delete(using=using, soft=soft, *args, **kwargs)

        # If it's a soft delete and the model still exists (not hard deleted)
        if soft and hasattr(self, "deleted_at") and self.deleted_at:
            # Use the deleted_at timestamp to update the slug
            deletion_timestamp: int = int(self.deleted_at.timestamp())
            self.slug = f"{self.slug}__{deletion_timestamp}"
            self.save(update_fields=["slug"])

        return result

    class Meta:
        verbose_name = "Workspace"
        verbose_name_plural = "Workspaces"
        db_table = "workspaces"
        ordering = ("-created_at",)


class WorkspaceQuerySet(SoftDeletionQuerySet):
    """QuerySet for project related models that handles accessibility"""

    def accessible_to(self, user_id: UUID, slug: str):
        from plane.ee.models import TeamspaceProject, TeamspaceMember
        from plane.db.models.project import ProjectMember
        from plane.payment.flags.flag_decorator import check_workspace_feature_flag
        from plane.payment.flags.flag import FeatureFlag

        base_query = Q(
            project__project_projectmember__member_id=user_id,
            project__project_projectmember__is_active=True,
        )

        if check_workspace_feature_flag(
            feature_key=FeatureFlag.TEAMSPACES, user_id=user_id, slug=slug
        ):
            ## Get all team ids where the user is a member
            teamspace_ids = TeamspaceMember.objects.filter(
                member_id=user_id, workspace__slug=slug
            ).values_list("team_space_id", flat=True)

            member_project_ids = ProjectMember.objects.filter(
                member_id=user_id, workspace__slug=slug, is_active=True
            ).values_list("project_id", flat=True)

            # Get all the projects in the respective teamspaces
            teamspace_project_ids = (
                TeamspaceProject.objects.filter(team_space_id__in=teamspace_ids)
                .exclude(project_id__in=member_project_ids)
                .values_list("project_id", flat=True)
            )

            return self.filter(
                Q(project_id__in=teamspace_project_ids) | Q(base_query),
            )

        return self.filter(base_query)


class WorkspaceManager(SoftDeletionManager):
    """Manager for project related models that handles accessibility"""

    def get_queryset(self):
        return WorkspaceQuerySet(self.model, using=self._db).filter(
            deleted_at__isnull=True
        )

    def accessible_to(self, user_id: UUID, slug: str):
        return self.get_queryset().accessible_to(user_id, slug)


class WorkspaceBaseModel(BaseModel):
    workspace = models.ForeignKey(
        "db.Workspace", models.CASCADE, related_name="workspace_%(class)s"
    )
    project = models.ForeignKey(
        "db.Project", models.CASCADE, related_name="project_%(class)s", null=True
    )

    objects = WorkspaceManager()

    class Meta:
        abstract = True

    def save(self, *args, **kwargs):
        if self.project:
            self.workspace = self.project.workspace
        super(WorkspaceBaseModel, self).save(*args, **kwargs)


class WorkspaceMember(BaseModel):
    workspace = models.ForeignKey(
        "db.Workspace", on_delete=models.CASCADE, related_name="workspace_member"
    )
    member = models.ForeignKey(
        settings.AUTH_USER_MODEL,
        on_delete=models.CASCADE,
        related_name="member_workspace",
    )
    role = models.PositiveSmallIntegerField(choices=ROLE_CHOICES, default=5)
    company_role = models.TextField(null=True, blank=True)
    view_props = models.JSONField(default=get_default_props)
    default_props = models.JSONField(default=get_default_props)
    issue_props = models.JSONField(default=get_issue_props)
    is_active = models.BooleanField(default=True)

    class Meta:
        unique_together = ["workspace", "member", "deleted_at"]
        constraints = [
            models.UniqueConstraint(
                fields=["workspace", "member"],
                condition=models.Q(deleted_at__isnull=True),
                name="workspace_member_unique_workspace_member_when_deleted_at_null",
            )
        ]
        verbose_name = "Workspace Member"
        verbose_name_plural = "Workspace Members"
        db_table = "workspace_members"
        ordering = ("-created_at",)

    def __str__(self):
        """Return members of the workspace"""
        return f"{self.member.email} <{self.workspace.name}>"


class WorkspaceMemberInvite(BaseModel):
    workspace = models.ForeignKey(
        "db.Workspace", on_delete=models.CASCADE, related_name="workspace_member_invite"
    )
    email = models.CharField(max_length=255)
    accepted = models.BooleanField(default=False)
    token = models.CharField(max_length=255)
    message = models.TextField(null=True)
    responded_at = models.DateTimeField(null=True)
    role = models.PositiveSmallIntegerField(choices=ROLE_CHOICES, default=5)

    class Meta:
        unique_together = ["email", "workspace", "deleted_at"]
        constraints = [
            models.UniqueConstraint(
                fields=["email", "workspace"],
                condition=models.Q(deleted_at__isnull=True),
                name="workspace_member_invite_unique_email_workspace_when_deleted_at_null",
            )
        ]
        verbose_name = "Workspace Member Invite"
        verbose_name_plural = "Workspace Member Invites"
        db_table = "workspace_member_invites"
        ordering = ("-created_at",)

    def __str__(self):
        return f"{self.workspace.name} {self.email} {self.accepted}"


class Team(BaseModel):
    name = models.CharField(max_length=255, verbose_name="Team Name")
    description = models.TextField(verbose_name="Team Description", blank=True)
    workspace = models.ForeignKey(
        Workspace, on_delete=models.CASCADE, related_name="workspace_team"
    )
    logo_props = models.JSONField(default=dict)

    def __str__(self):
        """Return name of the team"""
        return f"{self.name} <{self.workspace.name}>"

    class Meta:
        unique_together = ["name", "workspace", "deleted_at"]
        constraints = [
            models.UniqueConstraint(
                fields=["name", "workspace"],
                condition=models.Q(deleted_at__isnull=True),
                name="team_unique_name_workspace_when_deleted_at_null",
            )
        ]
        verbose_name = "Team"
        verbose_name_plural = "Teams"
        db_table = "teams"
        ordering = ("-created_at",)


class WorkspaceTheme(BaseModel):
    workspace = models.ForeignKey(
        "db.Workspace", on_delete=models.CASCADE, related_name="themes"
    )
    name = models.CharField(max_length=300)
    actor = models.ForeignKey(
        settings.AUTH_USER_MODEL, on_delete=models.CASCADE, related_name="themes"
    )
    colors = models.JSONField(default=dict)

    def __str__(self):
        return str(self.name) + str(self.actor.email)

    class Meta:
        unique_together = ["workspace", "name", "deleted_at"]
        constraints = [
            models.UniqueConstraint(
                fields=["workspace", "name"],
                condition=models.Q(deleted_at__isnull=True),
                name="workspace_theme_unique_workspace_name_when_deleted_at_null",
            )
        ]
        verbose_name = "Workspace Theme"
        verbose_name_plural = "Workspace Themes"
        db_table = "workspace_themes"
        ordering = ("-created_at",)


class WorkspaceUserProperties(BaseModel):
    workspace = models.ForeignKey(
        "db.Workspace",
        on_delete=models.CASCADE,
        related_name="workspace_user_properties",
    )
    user = models.ForeignKey(
        settings.AUTH_USER_MODEL,
        on_delete=models.CASCADE,
        related_name="workspace_user_properties",
    )
    filters = models.JSONField(default=get_default_filters)
    display_filters = models.JSONField(default=get_default_display_filters)
    display_properties = models.JSONField(default=get_default_display_properties)

    class Meta:
        unique_together = ["workspace", "user", "deleted_at"]
        constraints = [
            models.UniqueConstraint(
                fields=["workspace", "user"],
                condition=models.Q(deleted_at__isnull=True),
                name="workspace_user_properties_unique_workspace_user_when_deleted_at_null",
            )
        ]
        verbose_name = "Workspace User Property"
        verbose_name_plural = "Workspace User Property"
        db_table = "workspace_user_properties"
        ordering = ("-created_at",)

    def __str__(self):
        return f"{self.workspace.name} {self.user.email}"


class WorkspaceUserLink(WorkspaceBaseModel):
    title = models.CharField(max_length=255, null=True, blank=True)
    url = models.TextField()
    metadata = models.JSONField(default=dict)
    owner = models.ForeignKey(
        settings.AUTH_USER_MODEL,
        on_delete=models.CASCADE,
        related_name="owner_workspace_user_link",
    )

    class Meta:
        verbose_name = "Workspace User Link"
        verbose_name_plural = "Workspace User Links"
        db_table = "workspace_user_links"
        ordering = ("-created_at",)

    def __str__(self):
        return f"{self.workspace.id} {self.url}"


class WorkspaceHomePreference(BaseModel):
    """Preference for the home page of a workspace for a user"""

    class HomeWidgetKeys(models.TextChoices):
        QUICK_LINKS = "quick_links", "Quick Links"
        RECENTS = "recents", "Recents"
        MY_STICKIES = "my_stickies", "My Stickies"
        NEW_AT_PLANE = "new_at_plane", "New at Plane"
        QUICK_TUTORIAL = "quick_tutorial", "Quick Tutorial"

    workspace = models.ForeignKey(
        "db.Workspace",
        on_delete=models.CASCADE,
        related_name="workspace_user_home_preferences",
    )
    user = models.ForeignKey(
        settings.AUTH_USER_MODEL,
        on_delete=models.CASCADE,
        related_name="workspace_user_home_preferences",
    )
    key = models.CharField(max_length=255)
    is_enabled = models.BooleanField(default=True)
    config = models.JSONField(default=dict)
    sort_order = models.FloatField(default=65535)

    class Meta:
        unique_together = ["workspace", "user", "key", "deleted_at"]
        constraints = [
            models.UniqueConstraint(
                fields=["workspace", "user", "key"],
                condition=models.Q(deleted_at__isnull=True),
                name="workspace_user_home_preferences_unique_workspace_user_key_when_deleted_at_null",
            )
        ]
        verbose_name = "Workspace Home Preference"
        verbose_name_plural = "Workspace Home Preferences"
        db_table = "workspace_home_preferences"
        ordering = ("-created_at",)

    def __str__(self):
        return f"{self.workspace.name} {self.user.email} {self.key}"


class WorkspaceUserPreference(BaseModel):
    """Preference for the workspace for a user"""

    class UserPreferenceKeys(models.TextChoices):
        VIEWS = "views", "Views"
        ACTIVE_CYCLES = "active_cycles", "Active Cycles"
        ANALYTICS = "analytics", "Analytics"
        DRAFTS = "drafts", "Drafts"
        YOUR_WORK = "your_work", "Your Work"
        ARCHIVES = "archives", "Archives"
        TEAM_SPACES = "team_spaces", "Team Spaces"
        INITIATIVES = "initiatives", "Initiatives"
        CUSTOMERS = "customers", "Customers"
        DASHBOARDS = "dashboards", "Dashboards"

    workspace = models.ForeignKey(
        "db.Workspace",
        on_delete=models.CASCADE,
        related_name="workspace_user_preferences",
    )
    user = models.ForeignKey(
        settings.AUTH_USER_MODEL,
        on_delete=models.CASCADE,
        related_name="workspace_user_preferences",
    )
    key = models.CharField(max_length=255)
    is_pinned = models.BooleanField(default=False)
    sort_order = models.FloatField(default=65535)

    class Meta:
        unique_together = ["workspace", "user", "key", "deleted_at"]
        constraints = [
            models.UniqueConstraint(
                fields=["workspace", "user", "key"],
                condition=models.Q(deleted_at__isnull=True),
                name="workspace_user_preferences_unique_workspace_user_key_when_deleted_at_null",
            )
        ]
        verbose_name = "Workspace User Preference"
        verbose_name_plural = "Workspace User Preferences"
        db_table = "workspace_user_preferences"
        ordering = ("-created_at",)<|MERGE_RESOLUTION|>--- conflicted
+++ resolved
@@ -1,10 +1,7 @@
 # Python imports
 import pytz
 from typing import Optional, Any
-<<<<<<< HEAD
-=======
 from uuid import UUID
->>>>>>> 03a9eeb2
 
 # Django imports
 from django.conf import settings
