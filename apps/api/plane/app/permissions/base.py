# Python imports
from enum import Enum
from functools import wraps

# Third party imports
from rest_framework.response import Response
from rest_framework import status

# Module imports
from plane.db.models import WorkspaceMember, ProjectMember
from plane.ee.models import TeamspaceProject, TeamspaceMember
from plane.payment.flags.flag_decorator import check_workspace_feature_flag
from plane.payment.flags.flag import FeatureFlag


class ROLE(Enum):
    ADMIN = 20
    MEMBER = 15
    GUEST = 5


def allow_permission(
    allowed_roles,
    level="PROJECT",
    creator=False,
    field="created_by",
    model=None,
):
    def decorator(view_func):
        @wraps(view_func)
        def _wrapped_view(instance, request, *args, **kwargs):
            # Check for ownership if required
            if creator and model:
                obj = model.objects.filter(
                    id=kwargs["pk"], **{field: request.user}
                ).exists()
                if obj:
                    return view_func(instance, request, *args, **kwargs)

            # Convert allowed_roles to their values if they are enum members
            allowed_role_values = [
                role.value if isinstance(role, ROLE) else role for role in allowed_roles
            ]

            # Check role permissions
            if level == "WORKSPACE":
                if WorkspaceMember.objects.filter(
                    member=request.user,
                    workspace__slug=kwargs["slug"],
                    role__in=allowed_role_values,
                    is_active=True,
                ).exists():
                    return view_func(instance, request, *args, **kwargs)
            else:
                is_user_has_allowed_role = ProjectMember.objects.filter(
                    member=request.user,
                    workspace__slug=kwargs["slug"],
                    project_id=kwargs["project_id"],
                    role__in=allowed_role_values,
                    is_active=True,
                ).exists()

<<<<<<< HEAD
                # Return if the user has the allowed role else if they are workspace admin and part of the project regardless of the role
                if is_user_has_allowed_role:
                    return view_func(instance, request, *args, **kwargs)
                elif (
                    ProjectMember.objects.filter(
                        member=request.user,
                        workspace__slug=kwargs["slug"],
                        project_id=kwargs["project_id"],
                        is_active=True,
                    ).exists()
                    and WorkspaceMember.objects.filter(
                        member=request.user,
                        workspace__slug=kwargs["slug"],
                        role=ROLE.ADMIN.value,
                        is_active=True,
                    ).exists()
                ):
=======
                #  Return if the user has allowed roles
                if is_user_has_allowed_role:
>>>>>>> 6b08c220
                    return view_func(instance, request, *args, **kwargs)

                #  Return if the user is workspace admin and is also part of the project or a teamspace member
                if WorkspaceMember.objects.filter(
                    member=request.user,
                    workspace__slug=kwargs["slug"],
                    role=ROLE.ADMIN.value,
                    is_active=True,
                ).exists():
                    teamspace_ids = TeamspaceProject.objects.filter(
                        workspace__slug=kwargs["slug"], project_id=kwargs["project_id"]
                    ).values_list("team_space_id", flat=True)
                    if (
                        ProjectMember.objects.filter(
                            member=request.user,
                            workspace__slug=kwargs["slug"],
                            project_id=kwargs["project_id"],
                            is_active=True,
                        ).exists()
                        or TeamspaceMember.objects.filter(
                            member=request.user, team_space_id__in=teamspace_ids
                        ).exists()
                    ):
                        return view_func(instance, request, *args, **kwargs)

                #
                # Check if the user is member of the team space
                # if scope is project further check if user is member of the team space
                # only if member is present in allowed roles
                #
                if (
                    ROLE.MEMBER.value in allowed_role_values
                    and check_workspace_feature_flag(
                        feature_key=FeatureFlag.TEAMSPACES,
                        slug=kwargs["slug"],
                        user_id=request.user.id,
                    )
                ):
                    teamspace_ids = TeamspaceProject.objects.filter(
                        workspace__slug=kwargs["slug"], project_id=kwargs["project_id"]
                    ).values_list("team_space_id", flat=True)

                    if TeamspaceMember.objects.filter(
                        member=request.user, team_space_id__in=teamspace_ids
                    ).exists():
                        return view_func(instance, request, *args, **kwargs)

            # Return permission denied if no conditions are met
            return Response(
                {"error": "You don't have the required permissions."},
                status=status.HTTP_403_FORBIDDEN,
            )

        return _wrapped_view

    return decorator<|MERGE_RESOLUTION|>--- conflicted
+++ resolved
@@ -60,28 +60,8 @@
                     is_active=True,
                 ).exists()
 
-<<<<<<< HEAD
-                # Return if the user has the allowed role else if they are workspace admin and part of the project regardless of the role
-                if is_user_has_allowed_role:
-                    return view_func(instance, request, *args, **kwargs)
-                elif (
-                    ProjectMember.objects.filter(
-                        member=request.user,
-                        workspace__slug=kwargs["slug"],
-                        project_id=kwargs["project_id"],
-                        is_active=True,
-                    ).exists()
-                    and WorkspaceMember.objects.filter(
-                        member=request.user,
-                        workspace__slug=kwargs["slug"],
-                        role=ROLE.ADMIN.value,
-                        is_active=True,
-                    ).exists()
-                ):
-=======
                 #  Return if the user has allowed roles
                 if is_user_has_allowed_role:
->>>>>>> 6b08c220
                     return view_func(instance, request, *args, **kwargs)
 
                 #  Return if the user is workspace admin and is also part of the project or a teamspace member
