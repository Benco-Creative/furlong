--- conflicted
+++ resolved
@@ -361,8 +361,6 @@
                 )
 
         serializer = CycleWriteSerializer(cycle, data=request.data, partial=True, context={"project_id": project_id})
-<<<<<<< HEAD
-=======
 
         if request_data.get("start_date", None) and cycle.start_date and cycle.end_date:
             if cycle.start_date.date() <= date.today() and cycle.end_date.date() >= date.today():
@@ -421,7 +419,6 @@
                     ).delete()
                     last_entity_progress.delete()
 
->>>>>>> ebeac413
         if serializer.is_valid():
             serializer.save()
 
@@ -1052,9 +1049,6 @@
                 }
             )
 
-<<<<<<< HEAD
-        cycle_issues = CycleIssue.objects.bulk_update(updated_cycles, ["cycle_id"], batch_size=100)
-=======
         _ = CycleIssue.objects.bulk_update(updated_cycles, ["cycle_id"], batch_size=100)
 
         # Trigger the entity issue state activity task for removal of issues
@@ -1076,7 +1070,6 @@
             slug=slug,
             action="ADDED",
         )
->>>>>>> ebeac413
 
         # Capture Issue Activity
         issue_activity.delay(
