--- conflicted
+++ resolved
@@ -433,8 +433,156 @@
                     user_id=serializer.data["project_lead"],
                 )
 
-            # Default states
-            states = [
+                if serializer.data["project_lead"] is not None and str(
+                    serializer.data["project_lead"]
+                ) != str(request.user.id):
+                    ProjectMember.objects.create(
+                        project_id=serializer.data["id"],
+                        member_id=serializer.data["project_lead"],
+                        role=20,
+                    )
+                    # Also create the issue property for the user
+                    IssueUserProperty.objects.create(
+                        project_id=serializer.data["id"],
+                        user_id=serializer.data["project_lead"],
+                    )
+
+                # Default states
+                states = [
+                    {
+                        "name": "Backlog",
+                        "color": "#60646C",
+                        "sequence": 15000,
+                        "group": "backlog",
+                        "default": True,
+                    },
+                    {
+                        "name": "Todo",
+                        "color": "#60646C",
+                        "sequence": 25000,
+                        "group": "unstarted",
+                    },
+                    {
+                        "name": "In Progress",
+                        "color": "#F59E0B",
+                        "sequence": 35000,
+                        "group": "started",
+                    },
+                    {
+                        "name": "Done",
+                        "color": "#46A758",
+                        "sequence": 45000,
+                        "group": "completed",
+                    },
+                    {
+                        "name": "Cancelled",
+                        "color": "#9AA4BC",
+                        "sequence": 55000,
+                        "group": "cancelled",
+                    },
+                ]
+
+                State.objects.bulk_create(
+                    [
+                        State(
+                            name=state["name"],
+                            color=state["color"],
+                            project=serializer.instance,
+                            sequence=state["sequence"],
+                            workspace=serializer.instance.workspace,
+                            group=state["group"],
+                            default=state.get("default", False),
+                            created_by=request.user,
+                        )
+                        for state in states
+                    ]
+                )
+
+                # validating the PROJECT_GROUPING feature flag is enabled
+                if check_workspace_feature_flag(
+                    feature_key=FeatureFlag.PROJECT_GROUPING,
+                    slug=slug,
+                    user_id=str(request.user.id),
+                    default_value=False,
+                ):
+                    # validating the is_project_grouping_enabled workspace feature is enabled
+                    if check_workspace_feature(
+                        slug, WorkspaceFeatureContext.IS_PROJECT_GROUPING_ENABLED
+                    ):
+                        state_id = request.data.get("state_id", None)
+                        priority = request.data.get("priority", "none")
+                        start_date = request.data.get("start_date", None)
+                        target_date = request.data.get("target_date", None)
+
+                        if state_id is None:
+                            state_id = (
+                                ProjectState.objects.filter(
+                                    workspace=workspace, default=True
+                                )
+                                .values_list("id", flat=True)
+                                .first()
+                            )
+
+                        # also create project attributes
+                        _ = ProjectAttribute.objects.create(
+                            project_id=serializer.data.get("id"),
+                            state_id=state_id,
+                            priority=priority,
+                            start_date=start_date,
+                            target_date=target_date,
+                            workspace_id=workspace.id,
+                        )
+
+                project = self.get_queryset().filter(pk=serializer.data["id"]).first()
+
+                # Create the project feature
+                _ = ProjectFeature.objects.create(
+                    workspace_id=workspace.id, project_id=project.id
+                )
+
+                # Create the model activity
+                model_activity.delay(
+                    model_name="project",
+                    model_id=str(project.id),
+                    requested_data=request.data,
+                    current_instance=None,
+                    actor_id=request.user.id,
+                    slug=slug,
+                    origin=base_host(request=request, is_app=True),
+                )
+
+                project_activity.delay(
+                    type="project.activity.created",
+                    requested_data=json.dumps(self.request.data, cls=DjangoJSONEncoder),
+                    actor_id=str(request.user.id),
+                    project_id=str(project.id),
+                    current_instance=None,
+                    epoch=int(timezone.now().timestamp()),
+                    notification=True,
+                    origin=request.META.get("HTTP_ORIGIN"),
+                )
+
+                serializer = ProjectListSerializer(
+                    project, context={"request": request, "slug": slug}
+                )
+                payload = self.update_project_member_role(serializer.data)
+                return Response(payload, status=status.HTTP_201_CREATED)
+            return Response(serializer.errors, status=status.HTTP_400_BAD_REQUEST)
+        except IntegrityError as e:
+            if "already exists" in str(e):
+                return Response(
+                    {
+                        "name": "The project name is already taken",
+                        "code": "PROJECT_NAME_ALREADY_EXIST",
+                    },
+                    status=status.HTTP_409_CONFLICT,
+                )
+        except Workspace.DoesNotExist:
+            return Response(
+                {"error": "Workspace does not exist"}, status=status.HTTP_404_NOT_FOUND
+            )
+        except serializers.ValidationError:
+            return Response(
                 {
                     "name": "Backlog",
                     "color": "#60646C",
@@ -484,114 +632,6 @@
                 ]
             )
 
-<<<<<<< HEAD
-                State.objects.bulk_create(
-                    [
-                        State(
-                            name=state["name"],
-                            color=state["color"],
-                            project=serializer.instance,
-                            sequence=state["sequence"],
-                            workspace=serializer.instance.workspace,
-                            group=state["group"],
-                            default=state.get("default", False),
-                            created_by=request.user,
-                        )
-                        for state in states
-                    ]
-                )
-
-                # validating the PROJECT_GROUPING feature flag is enabled
-                if check_workspace_feature_flag(
-                    feature_key=FeatureFlag.PROJECT_GROUPING,
-                    slug=slug,
-                    user_id=str(request.user.id),
-                    default_value=False,
-                ):
-                    # validating the is_project_grouping_enabled workspace feature is enabled
-                    if check_workspace_feature(
-                        slug, WorkspaceFeatureContext.IS_PROJECT_GROUPING_ENABLED
-                    ):
-                        state_id = request.data.get("state_id", None)
-                        priority = request.data.get("priority", "none")
-                        start_date = request.data.get("start_date", None)
-                        target_date = request.data.get("target_date", None)
-
-                        if state_id is None:
-                            state_id = (
-                                ProjectState.objects.filter(
-                                    workspace=workspace, default=True
-                                )
-                                .values_list("id", flat=True)
-                                .first()
-                            )
-
-                        # also create project attributes
-                        _ = ProjectAttribute.objects.create(
-                            project_id=serializer.data.get("id"),
-                            state_id=state_id,
-                            priority=priority,
-                            start_date=start_date,
-                            target_date=target_date,
-                            workspace_id=workspace.id,
-                        )
-
-                project = self.get_queryset().filter(pk=serializer.data["id"]).first()
-
-                # Create the project feature
-                _ = ProjectFeature.objects.create(
-                    workspace_id=workspace.id, project_id=project.id
-                )
-
-                # Create the model activity
-                model_activity.delay(
-                    model_name="project",
-                    model_id=str(project.id),
-                    requested_data=request.data,
-                    current_instance=None,
-                    actor_id=request.user.id,
-                    slug=slug,
-                    origin=base_host(request=request, is_app=True),
-                )
-
-                project_activity.delay(
-                    type="project.activity.created",
-                    requested_data=json.dumps(self.request.data, cls=DjangoJSONEncoder),
-                    actor_id=str(request.user.id),
-                    project_id=str(project.id),
-                    current_instance=None,
-                    epoch=int(timezone.now().timestamp()),
-                    notification=True,
-                    origin=request.META.get("HTTP_ORIGIN"),
-                )
-
-                serializer = ProjectListSerializer(
-                    project, context={"request": request, "slug": slug}
-                )
-                payload = self.update_project_member_role(serializer.data)
-                return Response(payload, status=status.HTTP_201_CREATED)
-            return Response(serializer.errors, status=status.HTTP_400_BAD_REQUEST)
-        except IntegrityError as e:
-            if "already exists" in str(e):
-                return Response(
-                    {
-                        "name": "The project name is already taken",
-                        "code": "PROJECT_NAME_ALREADY_EXIST",
-                    },
-                    status=status.HTTP_409_CONFLICT,
-                )
-        except Workspace.DoesNotExist:
-            return Response(
-                {"error": "Workspace does not exist"}, status=status.HTTP_404_NOT_FOUND
-            )
-        except serializers.ValidationError:
-            return Response(
-                {
-                    "identifier": "The project identifier is already taken",
-                    "code": "PROJECT_IDENTIFIER_ALREADY_EXIST",
-                },
-                status=status.HTTP_409_CONFLICT,
-=======
             project = self.get_queryset().filter(pk=serializer.data["id"]).first()
 
             # Create the model activity
@@ -603,7 +643,6 @@
                 actor_id=request.user.id,
                 slug=slug,
                 origin=base_host(request=request, is_app=True),
->>>>>>> e313aee3
             )
 
             serializer = ProjectListSerializer(project)
@@ -611,22 +650,21 @@
         return Response(serializer.errors, status=status.HTTP_400_BAD_REQUEST)
 
     def partial_update(self, request, slug, pk=None):
-        # try:
-        if not ProjectMember.objects.filter(
-            member=request.user,
-            workspace__slug=slug,
-            project_id=pk,
-            role=20,
-            is_active=True,
-        ).exists():
-            return Response(
-                {"error": "You don't have the required permissions."},
-                status=status.HTTP_403_FORBIDDEN,
-            )
-
-        workspace = Workspace.objects.get(slug=slug)
-
-<<<<<<< HEAD
+        try:
+            if not ProjectMember.objects.filter(
+                member=request.user,
+                workspace__slug=slug,
+                project_id=pk,
+                role=20,
+                is_active=True,
+            ).exists():
+                return Response(
+                    {"error": "You don't have the required permissions."},
+                    status=status.HTTP_403_FORBIDDEN,
+                )
+
+            workspace = Workspace.objects.get(slug=slug)
+
             project = self.get_queryset().get(pk=pk)
 
             intake_view = request.data.get("inbox_view", project.intake_view)
@@ -635,20 +673,13 @@
                     project, context={"request": request, "slug": slug}
                 ).data,
                 cls=DjangoJSONEncoder,
-=======
-        project = Project.objects.get(pk=pk)
-        intake_view = request.data.get("inbox_view", project.intake_view)
-        current_instance = json.dumps(
-            ProjectSerializer(project).data, cls=DjangoJSONEncoder
-        )
-        if project.archived_at:
-            return Response(
-                {"error": "Archived projects cannot be updated"},
-                status=status.HTTP_400_BAD_REQUEST,
->>>>>>> e313aee3
-            )
-
-<<<<<<< HEAD
+            )
+            if project.archived_at:
+                return Response(
+                    {"error": "Archived projects cannot be updated"},
+                    status=status.HTTP_400_BAD_REQUEST,
+                )
+
             serializer = ProjectSerializer(
                 project,
                 data={**request.data, "intake_view": intake_view},
@@ -744,13 +775,23 @@
                 )
         except (Project.DoesNotExist, Workspace.DoesNotExist):
             return Response(
-                {"error": "Project does not exist"}, status=status.HTTP_404_NOT_FOUND
-            )
-        except serializers.ValidationError:
+                {"error": "You don't have the required permissions."},
+                status=status.HTTP_403_FORBIDDEN,
+            )
+
+        workspace = Workspace.objects.get(slug=slug)
+
+        project = Project.objects.get(pk=pk)
+        intake_view = request.data.get("inbox_view", project.intake_view)
+        current_instance = json.dumps(
+            ProjectSerializer(project).data, cls=DjangoJSONEncoder
+        )
+        if project.archived_at:
             return Response(
-                {"identifier": "The project identifier is already taken"},
-                status=status.HTTP_409_CONFLICT,
-=======
+                {"error": "Archived projects cannot be updated"},
+                status=status.HTTP_400_BAD_REQUEST,
+            )
+
         serializer = ProjectSerializer(
             project,
             data={**request.data, "intake_view": intake_view},
@@ -779,7 +820,6 @@
                 actor_id=request.user.id,
                 slug=slug,
                 origin=base_host(request=request, is_app=True),
->>>>>>> e313aee3
             )
             serializer = ProjectListSerializer(project)
             return Response(serializer.data, status=status.HTTP_200_OK)
