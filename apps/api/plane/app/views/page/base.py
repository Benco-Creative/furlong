--- conflicted
+++ resolved
@@ -61,6 +61,7 @@
 from plane.payment.flags.flag import FeatureFlag
 from plane.payment.flags.flag_decorator import check_workspace_feature_flag
 
+
 class PageViewSet(BaseViewSet):
     serializer_class = PageSerializer
     model = Page
@@ -234,10 +235,9 @@
                         user_id=request.user.id,
                     )
 
-                if (
-                    request.data.get("parent_id")
-                    and current_instance.get("parent_id") != request.data.get("parent_id")
-                ):
+                if request.data.get("parent_id") and current_instance.get(
+                    "parent_id"
+                ) != request.data.get("parent_id"):
                     nested_page_update.delay(
                         page_id=page.id,
                         action=PageAction.MOVED_INTERNALLY,
@@ -320,24 +320,14 @@
             ).values_list("entity_identifier", flat=True)
             data = PageDetailSerializer(page).data
             data["issue_ids"] = issue_ids
-<<<<<<< HEAD
             if track_visit:
                 recent_visited_task.delay(
                     slug=slug,
                     entity_name="page",
-                    entity_identifier=pk,
+                    entity_identifier=page_id,
                     user_id=request.user.id,
                     project_id=project_id,
                 )
-=======
-            recent_visited_task.delay(
-                slug=slug,
-                entity_name="page",
-                entity_identifier=page_id,
-                user_id=request.user.id,
-                project_id=project_id,
-            )
->>>>>>> 29f5d06a
             return Response(data, status=status.HTTP_200_OK)
 
     def lock(self, request, slug, project_id, page_id):
@@ -423,7 +413,8 @@
 
         user_pages = PageUser.objects.filter(
             Q(user_id=request.user.id) | Q(page__owned_by_id=request.user.id),
-            workspace__slug=slug, project_id=project_id,
+            workspace__slug=slug,
+            project_id=project_id,
         ).values_list("page_id", flat=True)
 
         sub_pages_count = (
@@ -779,7 +770,6 @@
 
 
 class PageDuplicateEndpoint(BaseAPIView):
-
     permission_classes = [ProjectPagePermission]
 
     def post(self, request, slug, project_id, page_id):
