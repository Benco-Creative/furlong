--- conflicted
+++ resolved
@@ -16,11 +16,6 @@
 
     @allow_permission([ROLE.ADMIN, ROLE.MEMBER, ROLE.GUEST], level="WORKSPACE")
     def list(self, request, slug):
-<<<<<<< HEAD
-        user_recent_visits = UserRecentVisit.objects.filter(workspace__slug=slug, user=request.user)
-
-=======
->>>>>>> ebeac413
         entity_name = request.query_params.get("entity_name")
 
         if entity_name and entity_name not in ["issue", "page", "project", "workspace_page"]:
@@ -29,13 +24,8 @@
         user_recent_visits = UserRecentVisit.objects.filter(workspace__slug=slug, user=request.user)
         if entity_name:
             user_recent_visits = user_recent_visits.filter(entity_name=entity_name)
-<<<<<<< HEAD
-
-        user_recent_visits = user_recent_visits.filter(entity_name__in=["issue", "page", "project"])
-=======
         else:
             user_recent_visits = user_recent_visits.filter(entity_name__in=["issue", "page", "project"])
->>>>>>> ebeac413
 
         serializer = WorkspaceRecentVisitSerializer(user_recent_visits[:20], many=True)
         return Response(serializer.data, status=status.HTTP_200_OK)