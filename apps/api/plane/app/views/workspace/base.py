--- conflicted
+++ resolved
@@ -242,8 +242,6 @@
             )
             .annotate(role=role, total_members=member_count)
             .filter(workspace_member__member=request.user, workspace_member__is_active=True)
-<<<<<<< HEAD
-=======
             .annotate(
                 current_plan=Subquery(WorkspaceLicense.objects.filter(workspace_id=OuterRef("id")).values("plan")[:1]),
                 is_on_trial=Exists(
@@ -254,7 +252,6 @@
                     )
                 ),
             )
->>>>>>> ebeac413
             .distinct()
         )
 
