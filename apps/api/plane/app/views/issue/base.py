--- conflicted
+++ resolved
@@ -54,7 +54,7 @@
     IssueAssignee,
     IssueLabel,
 )
-from plane.ee.models import TeamspaceProject, TeamspaceMember
+from plane.ee.models import TeamspaceProject, TeamspaceMember, CustomerRequestIssue
 from plane.utils.grouper import (
     issue_group_values,
     issue_on_results,
@@ -590,20 +590,13 @@
         project = Project.objects.get(pk=project_id, workspace__slug=slug)
 
         issue = (
-<<<<<<< HEAD
             Issue.objects.filter(
                 project_id=self.kwargs.get("project_id"),
                 workspace__slug=self.kwargs.get("slug"),
                 pk=pk,
             )
+            .filter(Q(type__is_epic=False) | Q(type__isnull=True))
             .select_related("state")
-=======
-            Issue.objects.filter(project_id=self.kwargs.get("project_id"))
-            .filter(workspace__slug=self.kwargs.get("slug"))
-            .filter(Q(type__is_epic=False) | Q(type__isnull=True))
-            .select_related("workspace", "project", "state", "parent")
-            .prefetch_related("assignees", "labels", "issue_module__module")
->>>>>>> 62f85b82
             .annotate(
                 cycle_id=Subquery(
                     CycleIssue.objects.filter(issue=OuterRef("id")).values("cycle_id")[
@@ -704,13 +697,14 @@
         ):
             issue = issue.annotate(
                 customer_request_ids=Coalesce(
-                    ArrayAgg(
-                        "customer_request_issues__customer_request_id",
-                        filter=Q(
-                            customer_request_issues__deleted_at__isnull=True,
-                            customer_request_issues__customer_request__isnull=False,
-                        ),
-                        distinct=True,
+                    Subquery(
+                        CustomerRequestIssue.objects.filter(
+                            issue_id=OuterRef("pk"),
+                            customer_request__isnull=False,
+                        )
+                        .values("issue_id")
+                        .annotate(arr=ArrayAgg("customer_request_id", distinct=True))
+                        .values("arr")
                     ),
                     Value([], output_field=ArrayField(UUIDField())),
                 )
@@ -1031,6 +1025,8 @@
 
 
 class IssuePaginatedViewSet(BaseViewSet):
+    use_read_replica = True
+
     def get_queryset(self):
         workspace_slug = self.kwargs.get("slug")
         project_id = self.kwargs.get("project_id")
@@ -1043,9 +1039,9 @@
             issue_queryset.select_related("state")
             .annotate(
                 cycle_id=Subquery(
-                    CycleIssue.objects.filter(issue=OuterRef("id")).values("cycle_id")[
-                        :1
-                    ]
+                    CycleIssue.objects.filter(
+                        issue=OuterRef("id"),
+                    ).values("cycle_id")[:1]
                 )
             )
             .annotate(
@@ -1075,38 +1071,35 @@
                     .values("count")
                 )
             )
-<<<<<<< HEAD
-        )
-=======
             .annotate(
                 customer_ids=Coalesce(
-                    ArrayAgg(
-                        "customer_request_issues__customer_id",
-                        filter=Q(
-                            customer_request_issues__deleted_at__isnull=True,
-                            customer_request_issues__customer_request__isnull=True,
-                            customer_request_issues__issue_id__isnull=False,
-                        ),
-                        distinct=True,
+                    Subquery(
+                        CustomerRequestIssue.objects.filter(
+                            issue_id=OuterRef("pk"),
+                            customer_request__isnull=True,
+                        )
+                        .values("issue_id")
+                        .annotate(arr=ArrayAgg("customer_id", distinct=True))
+                        .values("arr")
                     ),
                     Value([], output_field=ArrayField(UUIDField())),
                 )
             )
             .annotate(
                 customer_request_ids=Coalesce(
-                    ArrayAgg(
-                        "customer_request_issues__customer_request_id",
-                        filter=Q(
-                            customer_request_issues__deleted_at__isnull=True,
-                            customer_request_issues__customer_request__isnull=False,
-                        ),
-                        distinct=True,
+                    Subquery(
+                        CustomerRequestIssue.objects.filter(
+                            issue_id=OuterRef("pk"),
+                            customer_request__isnull=False,
+                        )
+                        .values("issue_id")
+                        .annotate(arr=ArrayAgg("customer_request_id", distinct=True))
+                        .values("arr")
                     ),
                     Value([], output_field=ArrayField(UUIDField())),
                 )
             )
-        ).distinct()
->>>>>>> 62f85b82
+        )
 
     def process_paginated_result(self, fields, results, timezone):
         paginated_data = results.values(*fields)
@@ -1295,8 +1288,8 @@
     def get(self, request, slug, project_id):
         filters = issue_filters(request.query_params, "GET")
 
-        # check for the project member role, if the role is 5 then check for the guest_view_all_features
-        #  if it is true then show all the issues else show only the issues created by the user
+        # check for the project member role, if the role is 5 then check for the guest_view_all_features  # noqa: E501
+        #  if it is true then show all the issues else show only the issues created by the user  # noqa: E501
         permission_subquery = (
             Issue.issue_objects.filter(
                 workspace__slug=slug, project_id=project_id, id=OuterRef("id")
