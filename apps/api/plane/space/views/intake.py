--- conflicted
+++ resolved
@@ -127,14 +127,11 @@
             "none",
         ]:
             return Response({"error": "Invalid priority"}, status=status.HTTP_400_BAD_REQUEST)
-<<<<<<< HEAD
-=======
 
         issue_type = IssueType.objects.filter(
             project_issue_types__project_id=project_deploy_board.project_id,
             is_default=True,
         ).first()
->>>>>>> ebeac413
 
         # create an issue
         issue = Issue.objects.create(
