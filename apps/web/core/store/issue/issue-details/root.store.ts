--- conflicted
+++ resolved
@@ -25,7 +25,6 @@
   IssueAttachmentStore,
   type IIssueAttachmentStoreActions,
 } from "./attachment.store";
-<<<<<<< HEAD
 import {
   type IIssueCommentStore,
   IssueCommentStore,
@@ -33,15 +32,6 @@
   type TCommentLoader,
 } from "./comment.store";
 import {
-=======
-import {
-  type IIssueCommentStore,
-  IssueCommentStore,
-  type IIssueCommentStoreActions,
-  type TCommentLoader,
-} from "./comment.store";
-import {
->>>>>>> b1f8b197
   type IIssueCommentReactionStore,
   IssueCommentReactionStore,
   type IIssueCommentReactionStoreActions,
