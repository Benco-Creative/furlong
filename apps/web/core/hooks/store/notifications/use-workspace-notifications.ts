--- conflicted
+++ resolved
@@ -1,13 +1,8 @@
 import { useContext } from "react";
 // context
 import { StoreContext } from "@/lib/store-context";
-<<<<<<< HEAD
-// mobx store
-import type { IWorkspaceNotificationStore } from "@/store/notifications/workspace-notifications.store";
-=======
 // plane web store
 import type { IWorkspaceNotificationStore } from "@/plane-web/store/notifications/notifications.store";
->>>>>>> b1f8b197
 
 export const useWorkspaceNotifications = (): IWorkspaceNotificationStore => {
   const context = useContext(StoreContext);
