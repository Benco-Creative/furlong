import { getWeekOfMonth, isValid } from "date-fns";
import { CHART_X_AXIS_DATE_PROPERTIES, ChartXAxisDateGrouping, TO_CAPITALIZE_CHART_PROPERTIES } from "@plane/constants";
import { ChartXAxisProperty, TChart, TChartDatum } from "@plane/types";
import {
  capitalizeFirstLetter,
  hexToHsl,
  hslToHex,
  renderFormattedDate,
  renderFormattedDateWithoutYear,
} from "@plane/utils";
<<<<<<< HEAD
//
=======
>>>>>>> 29ad29e6

const getDateGroupingName = (date: string, dateGrouping: ChartXAxisDateGrouping): string => {
  if (!date || ["none", "null"].includes(date.toLowerCase())) return "None";

  const formattedData = new Date(date);
  const isValidDate = isValid(formattedData);

  if (!isValidDate) return date;

  const year = formattedData.getFullYear();
  const currentYear = new Date().getFullYear();

  const isCurrentYear = year === currentYear;

  let parsedName: string | undefined;

  switch (dateGrouping) {
    case ChartXAxisDateGrouping.DAY:
      if (isCurrentYear) parsedName = renderFormattedDateWithoutYear(formattedData);
      else parsedName = renderFormattedDate(formattedData);
      break;
    case ChartXAxisDateGrouping.WEEK: {
      const month = renderFormattedDate(formattedData, "MMM");
      parsedName = `${month}, Week ${getWeekOfMonth(formattedData)}`;
      break;
    }
    case ChartXAxisDateGrouping.MONTH:
      if (isCurrentYear) parsedName = renderFormattedDate(formattedData, "MMM");
      else parsedName = renderFormattedDate(formattedData, "MMM, yyyy");
      break;
    case ChartXAxisDateGrouping.YEAR:
      parsedName = `${year}`;
      break;
    default:
      parsedName = date;
  }

  return parsedName ?? date;
};

export const parseChartData = (
  data: TChart | null | undefined,
  xAxisProperty: ChartXAxisProperty | null | undefined,
  groupByProperty: ChartXAxisProperty | null | undefined,
  xAxisDateGrouping: ChartXAxisDateGrouping | null | undefined
): TChart => {
  if (!data) {
    return {
      data: [],
      schema: {},
    };
  }
  const widgetData = structuredClone(data.data);
  const schema = structuredClone(data.schema);
  const allKeys = Object.keys(schema);
  const updatedWidgetData: TChartDatum[] = widgetData.map((datum) => {
    const keys = Object.keys(datum);
    const missingKeys = allKeys.filter((key) => !keys.includes(key));
    const missingValues: Record<string, number> = Object.fromEntries(missingKeys.map((key) => [key, 0]));

    if (xAxisProperty) {
      // capitalize first letter if xAxisProperty is in TO_CAPITALIZE_CHART_PROPERTIES and no groupByProperty is set
      if (TO_CAPITALIZE_CHART_PROPERTIES.includes(xAxisProperty)) {
        datum.name = capitalizeFirstLetter(datum.name);
      }

      // parse timestamp to visual date if xAxisProperty is in WIDGET_X_AXIS_DATE_PROPERTIES
      if (CHART_X_AXIS_DATE_PROPERTIES.includes(xAxisProperty)) {
        datum.name = getDateGroupingName(datum.name, xAxisDateGrouping ?? ChartXAxisDateGrouping.DAY);
      }
    }

    return {
      ...datum,
      ...missingValues,
    };
  });

  // capitalize first letter if groupByProperty is in TO_CAPITALIZE_CHART_PROPERTIES
  const updatedSchema = schema;
  if (groupByProperty) {
    if (TO_CAPITALIZE_CHART_PROPERTIES.includes(groupByProperty)) {
      Object.keys(updatedSchema).forEach((key) => {
        updatedSchema[key] = capitalizeFirstLetter(updatedSchema[key]);
      });
    }

    if (CHART_X_AXIS_DATE_PROPERTIES.includes(groupByProperty)) {
      Object.keys(updatedSchema).forEach((key) => {
        updatedSchema[key] = getDateGroupingName(updatedSchema[key], xAxisDateGrouping ?? ChartXAxisDateGrouping.DAY);
      });
    }
  }

  return {
    data: updatedWidgetData,
    schema: updatedSchema,
  };
};

export const generateExtendedColors = (baseColorSet: string[], targetCount: number) => {
  const colors = [...baseColorSet];
  const baseCount = baseColorSet.length;

  if (targetCount <= baseCount) {
    return colors.slice(0, targetCount);
  }

  // Convert base colors to HSL
  const baseHSL = baseColorSet.map(hexToHsl);

  // Calculate average saturation and lightness from base colors
  const avgSat = baseHSL.reduce((sum, hsl) => sum + hsl.s, 0) / baseHSL.length;
  const avgLight = baseHSL.reduce((sum, hsl) => sum + hsl.l, 0) / baseHSL.length;

  // Sort base colors by hue for better distribution
  const sortedBaseHSL = [...baseHSL].sort((a, b) => a.h - b.h);

  // Generate additional colors for each base color
  const colorsNeeded = targetCount - baseCount;
  const colorsPerBase = Math.ceil(colorsNeeded / baseCount);

  for (let i = 0; i < baseCount; i++) {
    const baseColor = sortedBaseHSL[i];
    const nextBaseColor = sortedBaseHSL[(i + 1) % baseCount];

    // Calculate hue distance to next base color
    const hueDistance = (nextBaseColor.h - baseColor.h + 360) % 360;
    const hueParts = colorsPerBase + 1;

    // Narrower ranges for more consistency
    const satRange = [Math.max(40, avgSat - 5), Math.min(60, avgSat + 5)];
    const lightRange = [Math.max(40, avgLight - 5), Math.min(60, avgLight + 5)];

    for (let j = 1; j <= colorsPerBase; j++) {
      if (colors.length >= targetCount) break;

      // Create evenly spaced hue variations between base colors
      const hueStep = (hueDistance / hueParts) * j;
      const newHue = (baseColor.h + hueStep) % 360;

      // Keep saturation and lightness closer to base color
      const newSat = baseColor.s * 0.8 + avgSat * 0.2;
      const newLight = baseColor.l * 0.8 + avgLight * 0.2;

      // Ensure values stay within desired ranges
      const finalSat = Math.max(satRange[0], Math.min(satRange[1], newSat));
      const finalLight = Math.max(lightRange[0], Math.min(lightRange[1], newLight));

      colors.push(
        hslToHex({
          h: newHue,
          s: finalSat,
          l: finalLight,
        })
      );
    }
  }

  return colors.slice(0, targetCount);
};<|MERGE_RESOLUTION|>--- conflicted
+++ resolved
@@ -8,10 +8,6 @@
   renderFormattedDate,
   renderFormattedDateWithoutYear,
 } from "@plane/utils";
-<<<<<<< HEAD
-//
-=======
->>>>>>> 29ad29e6
 
 const getDateGroupingName = (date: string, dateGrouping: ChartXAxisDateGrouping): string => {
   if (!date || ["none", "null"].includes(date.toLowerCase())) return "None";
