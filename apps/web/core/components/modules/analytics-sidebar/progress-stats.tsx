--- conflicted
+++ resolved
@@ -4,11 +4,8 @@
 import { observer } from "mobx-react";
 import Image from "next/image";
 import { useTranslation } from "@plane/i18n";
-<<<<<<< HEAD
 import { Tabs, TabsList, TabsTrigger, TabsContent } from "@plane/propel/tabs";
-=======
 import { StateGroupIcon } from "@plane/propel/icons";
->>>>>>> bf45635a
 import {
   IIssueFilterOptions,
   IIssueFilters,
@@ -17,12 +14,7 @@
   TModulePlotType,
   TStateGroups,
 } from "@plane/types";
-<<<<<<< HEAD
-import { Avatar, StateGroupIcon } from "@plane/ui";
-
-=======
 import { Avatar } from "@plane/ui";
->>>>>>> bf45635a
 import { cn, getFileURL } from "@plane/utils";
 // components
 import { SingleProgressStats } from "@/components/core/sidebar/single-progress-stats";
