"use client";
import { FC, useCallback } from "react";

import { observer } from "mobx-react";
import { useParams } from "next/navigation";
// plane imports
import { NOTIFICATION_TABS, TNotificationTab } from "@plane/constants";
import { useTranslation } from "@plane/i18n";
import { Header, Row, ERowVariant, EHeaderVariant, ContentWrapper } from "@plane/ui";
import { cn, getNumberCount } from "@plane/utils";
// components
import { CountChip } from "@/components/common/count-chip";
// hooks
<<<<<<< HEAD
import { useWorkspace } from "@/hooks/store/use-workspace";
=======
>>>>>>> 01af37d2
import { useWorkspaceNotifications } from "@/hooks/store/notifications";
import { useWorkspace } from "@/hooks/store/use-workspace";
// plane web components
import { NotificationListRoot } from "@/plane-web/components/workspace-notifications/root";
// local imports
import { NotificationEmptyState } from "./empty-state";
import { AppliedFilters } from "./filters/applied-filter";
import { NotificationSidebarHeader } from "./header";
import { NotificationsLoader } from "./loader";

export const NotificationsSidebarRoot: FC = observer(() => {
  const { workspaceSlug } = useParams();
  // hooks
  const { getWorkspaceBySlug } = useWorkspace();
  const {
    currentSelectedNotificationId,
    unreadNotificationsCount,
    loader,
    notificationIdsByWorkspaceId,
    currentNotificationTab,
    setCurrentNotificationTab,
  } = useWorkspaceNotifications();

  const { t } = useTranslation();
  // derived values
  const workspace = workspaceSlug ? getWorkspaceBySlug(workspaceSlug.toString()) : undefined;
  const notificationIds = workspace ? notificationIdsByWorkspaceId(workspace.id) : undefined;

  const handleTabClick = useCallback(
    (tabValue: TNotificationTab) => {
      if (currentNotificationTab !== tabValue) {
        setCurrentNotificationTab(tabValue);
      }
    },
    [currentNotificationTab, setCurrentNotificationTab]
  );

  if (!workspaceSlug || !workspace) return <></>;

  return (
    <div
      className={cn(
        "relative border-0 md:border-r border-custom-border-200 z-[10] flex-shrink-0 bg-custom-background-100 h-full transition-all max-md:overflow-hidden",
        currentSelectedNotificationId ? "w-0 md:w-2/6" : "w-full md:w-2/6"
      )}
    >
      <div className="relative w-full h-full flex flex-col">
        <Row className="h-header border-b border-custom-border-200 flex flex-shrink-0">
          <NotificationSidebarHeader workspaceSlug={workspaceSlug.toString()} />
        </Row>

        <Header variant={EHeaderVariant.SECONDARY} className="justify-start">
          {NOTIFICATION_TABS.map((tab) => (
            <div
              key={tab.value}
              className="h-full px-3 relative cursor-pointer"
              onClick={() => handleTabClick(tab.value)}
            >
              <div
                className={cn(
                  `relative h-full flex justify-center items-center gap-1 text-sm transition-all`,
                  currentNotificationTab === tab.value
                    ? "text-custom-primary-100"
                    : "text-custom-text-100 hover:text-custom-text-200"
                )}
              >
                <div className="font-medium">{t(tab.i18n_label)}</div>
                {tab.count(unreadNotificationsCount) > 0 && (
                  <CountChip count={getNumberCount(tab.count(unreadNotificationsCount))} />
                )}
              </div>
              {currentNotificationTab === tab.value && (
                <div className="border absolute bottom-0 right-0 left-0 rounded-t-md border-custom-primary-100" />
              )}
            </div>
          ))}
        </Header>

        {/* applied filters */}
        <AppliedFilters workspaceSlug={workspaceSlug.toString()} />

        {/* rendering notifications */}
        {loader === "init-loader" ? (
          <div className="relative w-full h-full overflow-hidden">
            <NotificationsLoader />
          </div>
        ) : (
          <>
            {notificationIds && notificationIds.length > 0 ? (
              <ContentWrapper variant={ERowVariant.HUGGING}>
                <NotificationListRoot workspaceSlug={workspaceSlug.toString()} workspaceId={workspace?.id} />
              </ContentWrapper>
            ) : (
              <div className="relative w-full h-full flex justify-center items-center">
                <NotificationEmptyState />
              </div>
            )}
          </>
        )}
      </div>
    </div>
  );
});<|MERGE_RESOLUTION|>--- conflicted
+++ resolved
@@ -11,10 +11,6 @@
 // components
 import { CountChip } from "@/components/common/count-chip";
 // hooks
-<<<<<<< HEAD
-import { useWorkspace } from "@/hooks/store/use-workspace";
-=======
->>>>>>> 01af37d2
 import { useWorkspaceNotifications } from "@/hooks/store/notifications";
 import { useWorkspace } from "@/hooks/store/use-workspace";
 // plane web components
