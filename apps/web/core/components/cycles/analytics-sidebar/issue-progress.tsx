"use client";

import { FC, useMemo } from "react";
import isEmpty from "lodash/isEmpty";
import { observer } from "mobx-react";
import { useSearchParams } from "next/navigation";
import { ChevronUp, ChevronDown } from "lucide-react";
import { Disclosure, Transition } from "@headlessui/react";
// plane imports
import { useTranslation } from "@plane/i18n";
import { EIssuesStoreType, ICycle, TCyclePlotType, TProgressSnapshot } from "@plane/types";
import { getDate } from "@plane/utils";
// hooks
import { useCycle } from "@/hooks/store/use-cycle";
// plane web components
import { useWorkItemFilters } from "@/hooks/store/work-item-filters/use-work-item-filters";
import { SidebarChartRoot } from "@/plane-web/components/cycles";
// local imports
import { CycleProgressStats } from "./progress-stats";

type TCycleAnalyticsProgress = {
  workspaceSlug: string;
  projectId: string;
  cycleId: string;
};
type Options = {
  value: string;
  label: string;
};

export const cycleEstimateOptions: Options[] = [
  { value: "issues", label: "Work items" },
  { value: "points", label: "Estimates" },
];
export const cycleChartOptions: Options[] = [
  { value: "burndown", label: "Burn-down" },
  { value: "burnup", label: "Burn-up" },
];

export const validateCycleSnapshot = (cycleDetails: ICycle | null): ICycle | null => {
  if (!cycleDetails || cycleDetails === null) return cycleDetails;

  const updatedCycleDetails: any = { ...cycleDetails };
  if (!isEmpty(cycleDetails.progress_snapshot)) {
    Object.keys(cycleDetails.progress_snapshot || {}).forEach((key) => {
      const currentKey = key as keyof TProgressSnapshot;
      if (!isEmpty(cycleDetails.progress_snapshot) && !isEmpty(updatedCycleDetails)) {
        updatedCycleDetails[currentKey as keyof ICycle] = cycleDetails?.progress_snapshot?.[currentKey];
      }
    });
  }
  return updatedCycleDetails;
};

export const CycleAnalyticsProgress: FC<TCycleAnalyticsProgress> = observer((props) => {
  // props
  const { workspaceSlug, projectId, cycleId } = props;
  // router
  const searchParams = useSearchParams();
  const peekCycle = searchParams.get("peekCycle") || undefined;
  // plane hooks
  const { t } = useTranslation();
  // store hooks
  const { getPlotTypeByCycleId, getEstimateTypeByCycleId, getCycleById } = useCycle();
  const { getFilter, updateFilterValueFromSidebar } = useWorkItemFilters();
  // derived values
  const cycleFilter = getFilter(EIssuesStoreType.CYCLE, cycleId);
  const selectedAssignees = cycleFilter?.findFirstConditionByPropertyAndOperator("assignee_id", "in");
  const selectedLabels = cycleFilter?.findFirstConditionByPropertyAndOperator("label_id", "in");
  const selectedStateGroups = cycleFilter?.findFirstConditionByPropertyAndOperator("state_group", "in");
  const cycleDetails = validateCycleSnapshot(getCycleById(cycleId));
  const plotType: TCyclePlotType = getPlotTypeByCycleId(cycleId);
  const estimateType = getEstimateTypeByCycleId(cycleId);
  const totalIssues = cycleDetails?.total_issues || 0;
  const totalEstimatePoints = cycleDetails?.total_estimate_points || 0;
  const chartDistributionData =
    estimateType === "points" ? cycleDetails?.estimate_distribution : cycleDetails?.distribution || undefined;
  const groupedIssues = useMemo(
    () => ({
      backlog:
        estimateType === "points" ? cycleDetails?.backlog_estimate_points || 0 : cycleDetails?.backlog_issues || 0,
      unstarted:
        estimateType === "points" ? cycleDetails?.unstarted_estimate_points || 0 : cycleDetails?.unstarted_issues || 0,
      started:
        estimateType === "points" ? cycleDetails?.started_estimate_points || 0 : cycleDetails?.started_issues || 0,
      completed:
        estimateType === "points" ? cycleDetails?.completed_estimate_points || 0 : cycleDetails?.completed_issues || 0,
      cancelled:
        estimateType === "points" ? cycleDetails?.cancelled_estimate_points || 0 : cycleDetails?.cancelled_issues || 0,
    }),
    [estimateType, cycleDetails]
  );
  const cycleStartDate = getDate(cycleDetails?.start_date);
  const cycleEndDate = getDate(cycleDetails?.end_date);
  const isCycleStartDateValid = cycleStartDate && cycleStartDate <= new Date();
  const isCycleEndDateValid = cycleStartDate && cycleEndDate && cycleEndDate >= cycleStartDate;
  const isCycleDateValid = isCycleStartDateValid && isCycleEndDateValid;

  if (!cycleDetails) return <></>;
  return (
    <div className="border-t border-custom-border-200 space-y-4 py-5">
      <Disclosure defaultOpen>
        {({ open }) => (
          <div className="flex flex-col">
            {/* progress bar header */}
            {isCycleDateValid ? (
              <div className="relative w-full flex justify-between items-center gap-2">
                <Disclosure.Button className="relative flex items-center gap-2 w-full">
                  <div className="font-medium text-custom-text-200 text-sm">
                    {t("project_cycles.active_cycle.progress")}
                  </div>
                </Disclosure.Button>
                <Disclosure.Button className="ml-auto">
                  {open ? (
                    <ChevronUp className="h-3.5 w-3.5" aria-hidden="true" />
                  ) : (
                    <ChevronDown className="h-3.5 w-3.5" aria-hidden="true" />
                  )}
                </Disclosure.Button>
              </div>
            ) : (
              <div className="relative w-full flex justify-between items-center gap-2">
                <div className="font-medium text-custom-text-200 text-sm">
                  {t("project_cycles.active_cycle.progress")}
                </div>
              </div>
            )}
            <Transition show={open}>
              <Disclosure.Panel className="flex flex-col divide-y divide-custom-border-200">
                {cycleStartDate && cycleEndDate ? (
                  <>
                    {isCycleDateValid && (
                      <SidebarChartRoot workspaceSlug={workspaceSlug} projectId={projectId} cycleId={cycleId} />
                    )}
                    {/* progress detailed view */}
                    {chartDistributionData && (
                      <div className="w-full py-4">
                        <CycleProgressStats
                          cycleId={cycleId}
                          distribution={chartDistributionData}
                          groupedIssues={groupedIssues}
<<<<<<< HEAD
                          totalIssuesCount={estimateType === "points" ? totalEstimatePoints || 0 : totalIssues || 0}
                          isEditable={Boolean(!peekCycle)}
                          size="xs"
                          filters={issueFilters}
                          handleFiltersUpdate={handleFiltersUpdate}
=======
                          handleFiltersUpdate={updateFilterValueFromSidebar.bind(
                            updateFilterValueFromSidebar,
                            EIssuesStoreType.CYCLE,
                            cycleId
                          )}
                          isEditable={Boolean(!peekCycle) && cycleFilter !== undefined}
                          noBackground={false}
                          plotType={plotType}
                          roundedTab={false}
                          selectedFilters={{
                            assignees: selectedAssignees,
                            labels: selectedLabels,
                            stateGroups: selectedStateGroups,
                          }}
                          size="xs"
                          totalIssuesCount={estimateType === "points" ? totalEstimatePoints || 0 : totalIssues || 0}
>>>>>>> 47f68e3d
                        />
                      </div>
                    )}
                  </>
                ) : (
                  <div className="my-2 py-2 text-sm text-custom-text-350  bg-custom-background-90 rounded-md px-2 w-full">
                    {t("no_data_yet")}
                  </div>
                )}
              </Disclosure.Panel>
            </Transition>
          </div>
        )}
      </Disclosure>
    </div>
  );
});<|MERGE_RESOLUTION|>--- conflicted
+++ resolved
@@ -139,22 +139,13 @@
                           cycleId={cycleId}
                           distribution={chartDistributionData}
                           groupedIssues={groupedIssues}
-<<<<<<< HEAD
-                          totalIssuesCount={estimateType === "points" ? totalEstimatePoints || 0 : totalIssues || 0}
-                          isEditable={Boolean(!peekCycle)}
-                          size="xs"
-                          filters={issueFilters}
-                          handleFiltersUpdate={handleFiltersUpdate}
-=======
                           handleFiltersUpdate={updateFilterValueFromSidebar.bind(
                             updateFilterValueFromSidebar,
                             EIssuesStoreType.CYCLE,
                             cycleId
                           )}
                           isEditable={Boolean(!peekCycle) && cycleFilter !== undefined}
-                          noBackground={false}
                           plotType={plotType}
-                          roundedTab={false}
                           selectedFilters={{
                             assignees: selectedAssignees,
                             labels: selectedLabels,
@@ -162,7 +153,6 @@
                           }}
                           size="xs"
                           totalIssuesCount={estimateType === "points" ? totalEstimatePoints || 0 : totalIssues || 0}
->>>>>>> 47f68e3d
                         />
                       </div>
                     )}
