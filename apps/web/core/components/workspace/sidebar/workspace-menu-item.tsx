--- conflicted
+++ resolved
@@ -62,11 +62,7 @@
           <p className="text-sm leading-5 font-medium">{t(item.labelTranslationKey)}</p>
         </div>
         <div className="flex-shrink-0">
-<<<<<<< HEAD
-          <UpgradeBadge />
-=======
           <UpgradeBadge flag="WORKSPACE_ACTIVE_CYCLES" />
->>>>>>> 86358f4f
         </div>
       </SidebarNavItem>
     </Link>
