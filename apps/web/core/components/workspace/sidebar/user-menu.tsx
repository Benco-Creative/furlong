"use client";

import React from "react";
import { observer } from "mobx-react";
import { useParams } from "next/navigation";
import { Home, Inbox, LayoutGrid, PenSquare } from "lucide-react";
// plane imports
import { UserActivityIcon } from "@plane/propel/icons";
import { EUserWorkspaceRoles } from "@plane/types";
<<<<<<< HEAD
=======
import { PiChatLogo, UserActivityIcon } from "@plane/ui";
>>>>>>> 4d79b27a
// hooks
import { useUserPermissions, useUser } from "@/hooks/store/user";
// local imports
import { SidebarUserMenuItem } from "./user-menu-item";

export const SidebarUserMenu = observer(() => {
  // navigation
  const { workspaceSlug } = useParams();
  // store hooks
  const { workspaceUserInfo } = useUserPermissions();
  const { data: currentUser } = useUser();

  const SIDEBAR_USER_MENU_ITEMS = [
    {
      key: "home",
      labelTranslationKey: "sidebar.home",
      href: `/${workspaceSlug.toString()}/`,
      access: [EUserWorkspaceRoles.ADMIN, EUserWorkspaceRoles.MEMBER, EUserWorkspaceRoles.GUEST],
      Icon: Home,
    },
    {
      key: "dashboards",
      labelTranslationKey: "workspace_dashboards",
      href: `/${workspaceSlug.toString()}/dashboards/`,
      access: [EUserWorkspaceRoles.ADMIN, EUserWorkspaceRoles.MEMBER],
      Icon: LayoutGrid,
    },
    {
      key: "your-work",
      labelTranslationKey: "sidebar.your_work",
      href: `/${workspaceSlug.toString()}/profile/${currentUser?.id}/`,
      access: [EUserWorkspaceRoles.ADMIN, EUserWorkspaceRoles.MEMBER],
      Icon: UserActivityIcon,
    },
    {
      key: "notifications",
      labelTranslationKey: "sidebar.inbox",
      href: `/${workspaceSlug.toString()}/notifications/`,
      access: [EUserWorkspaceRoles.ADMIN, EUserWorkspaceRoles.MEMBER, EUserWorkspaceRoles.GUEST],
      Icon: Inbox,
    },
    {
      key: "drafts",
      labelTranslationKey: "sidebar.drafts",
      href: `/${workspaceSlug.toString()}/drafts/`,
      access: [EUserWorkspaceRoles.ADMIN, EUserWorkspaceRoles.MEMBER],
      Icon: PenSquare,
    },
    {
      key: "pi-chat",
      labelTranslationKey: "sidebar.pi_chat",
      href: `/${workspaceSlug.toString()}/pi-chat/`,
      access: [EUserWorkspaceRoles.ADMIN, EUserWorkspaceRoles.MEMBER, EUserWorkspaceRoles.GUEST],
      Icon: PiChatLogo,
    },
  ];

  const draftIssueCount = workspaceUserInfo[workspaceSlug.toString()]?.draft_issue_count;

  return (
    <div className="flex flex-col gap-0.5">
      {SIDEBAR_USER_MENU_ITEMS.map((item) => (
        <SidebarUserMenuItem key={item.key} item={item} draftIssueCount={draftIssueCount} />
      ))}
    </div>
  );
});<|MERGE_RESOLUTION|>--- conflicted
+++ resolved
@@ -7,10 +7,7 @@
 // plane imports
 import { UserActivityIcon } from "@plane/propel/icons";
 import { EUserWorkspaceRoles } from "@plane/types";
-<<<<<<< HEAD
-=======
-import { PiChatLogo, UserActivityIcon } from "@plane/ui";
->>>>>>> 4d79b27a
+import { PiChatLogo } from "@plane/ui";
 // hooks
 import { useUserPermissions, useUser } from "@/hooks/store/user";
 // local imports
