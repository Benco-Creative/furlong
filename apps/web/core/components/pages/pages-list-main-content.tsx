--- conflicted
+++ resolved
@@ -1,9 +1,5 @@
-<<<<<<< HEAD
 "use client";
-import { useState } from "react";
-=======
-import { useMemo } from "react";
->>>>>>> e8dccb65
+import { useMemo, useState } from "react";
 import { observer } from "mobx-react";
 import Image from "next/image";
 // plane imports
@@ -36,24 +32,15 @@
 
 export const ProjectPagesListMainContent: React.FC<Props> = observer((props) => {
   const { children, pageType } = props;
-  // plane hooks
-  const { t } = useTranslation();
-  // store hooks
-<<<<<<< HEAD
-  const { currentProjectDetails, loader } = useProject();
-  const { isAnyPageAvailable, getCurrentProjectFilteredPageIdsByTab, getCurrentProjectPageIdsByTab, filters } =
-    usePageStore(storeType);
-  const { allowPermissions } = useUserPermissions();
-  const { createPage } = usePageStore(EPageStoreType.PROJECT);
   // states
   const [isCreatingPage, setIsCreatingPage] = useState(false);
   // router
   const router = useRouter();
   const { workspaceSlug } = useParams();
-  // derived values
-  const pageIds = getCurrentProjectPageIdsByTab(pageType);
-  const filteredPageIds = getCurrentProjectFilteredPageIdsByTab(pageType);
-=======
+  // plane hooks
+  const { t } = useTranslation();
+  // store hooks
+  const { currentProjectDetails } = useProject();
   const {
     loader,
     isAnyPageAvailable,
@@ -62,8 +49,8 @@
     filteredPrivatePageIds,
     filteredArchivedPageIds,
     filteredSharedPageIds,
+    createPage,
   } = usePageStore(storeType);
-  const { toggleCreatePageModal } = useCommandPalette();
   const { allowPermissions } = useUserPermissions();
 
   // Get the appropriate page IDs based on page type
@@ -82,7 +69,6 @@
     }
   }, [pageType, filteredPublicPageIds, filteredPrivatePageIds, filteredArchivedPageIds, filteredSharedPageIds]);
 
->>>>>>> e8dccb65
   const canPerformEmptyStateActions = allowPermissions(
     [EUserProjectRoles.ADMIN, EUserProjectRoles.MEMBER],
     EUserPermissionsLevel.PROJECT
