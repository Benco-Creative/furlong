import { useMemo } from "react";
import { observer } from "mobx-react";
import { useParams } from "next/navigation";
// plane imports
import type { TDisplayConfig } from "@plane/editor";
<<<<<<< HEAD
import type { JSONContent, TPageVersion } from "@plane/types";
import { isJSONContentEmpty } from "@plane/utils";
=======
import type { TPage, TPageVersion } from "@plane/types";
>>>>>>> c8e30d1a
import { Loader } from "@plane/ui";
// components
import { DocumentEditor } from "@/components/editor/document/editor";
// hooks
import { useWorkspace } from "@/hooks/store/use-workspace";
import { usePageFilters } from "@/hooks/use-page-filters";
// plane web hooks
import { PageEmbedCardRoot } from "@/plane-web/components/pages";
import { EPageStoreType } from "@/plane-web/hooks/store";

export type TVersionEditorProps = {
  activeVersion: string | null;
  versionDetails: TPageVersion | undefined;
  storeType: EPageStoreType;
};

export const PagesVersionEditor: React.FC<TVersionEditorProps> = observer((props) => {
  const { activeVersion, storeType, versionDetails } = props;
  // params
  const { workspaceSlug, projectId } = useParams();
  // store hooks
  const { getWorkspaceBySlug } = useWorkspace();
  // derived values
  const workspaceDetails = getWorkspaceBySlug(workspaceSlug?.toString() ?? "");
  // page filters
  const { fontSize, fontStyle } = usePageFilters();

  const displayConfig: TDisplayConfig = {
    fontSize,
    fontStyle,
    wideLayout: true,
  };

  const subPagesDetails = useMemo(
    () => (versionDetails?.sub_pages_data ? (versionDetails.sub_pages_data as TPage[]) : []),
    [versionDetails?.sub_pages_data]
  );

  if (!versionDetails)
    return (
      <div className="size-full px-5">
        <Loader className="relative space-y-4">
          <Loader.Item width="50%" height="36px" />
          <div className="space-y-2">
            <div className="py-2">
              <Loader.Item width="100%" height="36px" />
            </div>
            <Loader.Item width="80%" height="22px" />
            <div className="relative flex items-center gap-2">
              <Loader.Item width="30px" height="30px" />
              <Loader.Item width="30%" height="22px" />
            </div>
            <div className="py-2">
              <Loader.Item width="60%" height="36px" />
            </div>
            <Loader.Item width="70%" height="22px" />
            <Loader.Item width="30%" height="22px" />
            <div className="relative flex items-center gap-2">
              <Loader.Item width="30px" height="30px" />
              <Loader.Item width="30%" height="22px" />
            </div>
            <div className="py-2">
              <Loader.Item width="50%" height="30px" />
            </div>
            <Loader.Item width="100%" height="22px" />
            <div className="py-2">
              <Loader.Item width="30%" height="30px" />
            </div>
            <Loader.Item width="30%" height="22px" />
            <div className="relative flex items-center gap-2">
              <div className="py-2">
                <Loader.Item width="30px" height="30px" />
              </div>
              <Loader.Item width="30%" height="22px" />
            </div>
          </div>
        </Loader>
      </div>
    );

  const description = isJSONContentEmpty(versionDetails?.description_json as JSONContent)
    ? versionDetails?.description_html
    : versionDetails?.description_json;

  if (!description) return null;

  return (
    <DocumentEditor
      key={activeVersion ?? ""}
      editable={false}
      id={activeVersion ?? ""}
      value={description}
      containerClassName="p-0 pb-64 border-none"
      displayConfig={displayConfig}
      editorClassName="pl-10"
      projectId={projectId?.toString()}
      workspaceId={workspaceDetails?.id ?? ""}
      workspaceSlug={workspaceSlug?.toString() ?? ""}
      extendedEditorProps={{
        embedHandler: {
          page: {
            widgetCallback: ({ pageId: pageIdFromNode }) => {
              const pageDetails = subPagesDetails.find((page) => page.id === pageIdFromNode);
              return (
                <PageEmbedCardRoot
                  embedPageId={pageIdFromNode}
                  previewDisabled
                  storeType={storeType}
                  pageDetails={pageDetails}
                  isDroppable={false}
                />
              );
            },
            workspaceSlug: workspaceSlug.toString(),
          },
        },
      }}
    />
  );
});<|MERGE_RESOLUTION|>--- conflicted
+++ resolved
@@ -3,13 +3,9 @@
 import { useParams } from "next/navigation";
 // plane imports
 import type { TDisplayConfig } from "@plane/editor";
-<<<<<<< HEAD
-import type { JSONContent, TPageVersion } from "@plane/types";
+import type { JSONContent, TPage, TPageVersion } from "@plane/types";
+import { Loader } from "@plane/ui";
 import { isJSONContentEmpty } from "@plane/utils";
-=======
-import type { TPage, TPageVersion } from "@plane/types";
->>>>>>> c8e30d1a
-import { Loader } from "@plane/ui";
 // components
 import { DocumentEditor } from "@/components/editor/document/editor";
 // hooks
