--- conflicted
+++ resolved
@@ -11,10 +11,7 @@
 import { useWorkspace } from "@/hooks/store/use-workspace";
 import { usePageFilters } from "@/hooks/use-page-filters";
 // plane web hooks
-<<<<<<< HEAD
-=======
 import { PageEmbedCardRoot } from "@/plane-web/components/pages";
->>>>>>> 9e11dc9c
 import { EPageStoreType } from "@/plane-web/hooks/store";
 
 export type TVersionEditorProps = {
