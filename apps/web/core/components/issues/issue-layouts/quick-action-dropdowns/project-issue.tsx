"use client";

import { useState } from "react";
import omit from "lodash/omit";
import { observer } from "mobx-react";
import { useParams } from "next/navigation";
// plane imports
import {
  ARCHIVABLE_STATE_GROUPS,
  EUserPermissions,
  EUserPermissionsLevel,
  WORK_ITEM_TRACKER_ELEMENTS,
} from "@plane/constants";
import { EIssuesStoreType, TIssue } from "@plane/types";
import { ContextMenu, CustomMenu, TContextMenuItem } from "@plane/ui";
import { cn } from "@plane/utils";
// hooks
import { captureClick } from "@/helpers/event-tracker.helper";
import { useIssues } from "@/hooks/store/use-issues";
import { useProject } from "@/hooks/store/use-project";
import { useProjectState } from "@/hooks/store/use-project-state";
import { useUserPermissions } from "@/hooks/store/user";
// plane-web imports
import { DuplicateWorkItemModal } from "@/plane-web/components/issues/issue-layouts/quick-action-dropdowns/duplicate-modal";
import { useIssueType } from "@/plane-web/hooks/store";
// helper
import { ArchiveIssueModal } from "../../archive-issue-modal";
import { DeleteIssueModal } from "../../delete-issue-modal";
import { CreateUpdateIssueModal } from "../../issue-modal/modal";
import { IQuickActionProps } from "../list/list-view-types";
import { useProjectIssueMenuItems, MenuItemFactoryProps } from "./helper";

export const ProjectIssueQuickActions: React.FC<IQuickActionProps> = observer((props) => {
  const {
    issue,
    handleDelete,
    handleUpdate,
    handleArchive,
    customActionButton,
    portalElement,
    readOnly = false,
    placements = "bottom-end",
    parentRef,
  } = props;
  // router
  const { workspaceSlug } = useParams();
  // states
  const [createUpdateIssueModal, setCreateUpdateIssueModal] = useState(false);
  const [issueToEdit, setIssueToEdit] = useState<TIssue | undefined>(undefined);
  const [deleteIssueModal, setDeleteIssueModal] = useState(false);
  const [archiveIssueModal, setArchiveIssueModal] = useState(false);
  const [duplicateWorkItemModal, setDuplicateWorkItemModal] = useState(false);
  // store hooks
  const { allowPermissions } = useUserPermissions();
  const { issuesFilter } = useIssues(EIssuesStoreType.PROJECT);
  const { getStateById } = useProjectState();
  const { getProjectIdentifierById } = useProject();
  // plane web hooks
  const issueTypeDetail = useIssueType(issue.type_id);
  // derived values
  const activeLayout = `${issuesFilter.issueFilters?.displayFilters?.layout} layout`;
  const stateDetails = getStateById(issue.state_id);
  const projectIdentifier = getProjectIdentifierById(issue?.project_id);
  // auth
  const isEditingAllowed =
    allowPermissions(
      [EUserPermissions.ADMIN, EUserPermissions.MEMBER],
      EUserPermissionsLevel.PROJECT,
      workspaceSlug?.toString(),
      issue.project_id ?? undefined
    ) && !readOnly;
  const isArchivingAllowed = handleArchive && isEditingAllowed;
  const isInArchivableGroup = !!stateDetails && ARCHIVABLE_STATE_GROUPS.includes(stateDetails?.group);
  const isDeletingAllowed = isEditingAllowed;

  const duplicateIssuePayload = omit(
    {
      ...issue,
      name: `${issue.name} (copy)`,
      sourceIssueId: issue.id,
    },
    ["id"]
  );

  // Menu items and modals using helper
  const menuItemProps: MenuItemFactoryProps = {
    issue,
    workspaceSlug: workspaceSlug?.toString(),
    projectIdentifier,
    activeLayout,
    isEditingAllowed,
    isArchivingAllowed,
    isDeletingAllowed,
    isInArchivableGroup,
<<<<<<< HEAD
=======
    issueTypeDetail,
    isDraftIssue,
>>>>>>> 9fbb1a42
    setIssueToEdit,
    setCreateUpdateIssueModal,
    setDeleteIssueModal,
    setArchiveIssueModal,
    setDuplicateWorkItemModal,
    handleDelete,
    handleUpdate,
    handleArchive,
    storeType: EIssuesStoreType.PROJECT,
  };

  const MENU_ITEMS = useProjectIssueMenuItems(menuItemProps);

  const CONTEXT_MENU_ITEMS: TContextMenuItem[] = MENU_ITEMS.map((item) => ({
    ...item,
    onClick: () => {
      captureClick({ elementName: WORK_ITEM_TRACKER_ELEMENTS.QUICK_ACTIONS.PROJECT_VIEW });
      item.action();
    },
  }));

  return (
    <>
      {/* Modals */}
      <ArchiveIssueModal
        data={issue}
        isOpen={archiveIssueModal}
        handleClose={() => setArchiveIssueModal(false)}
        onSubmit={handleArchive}
      />
      <DeleteIssueModal
        data={issue}
        isOpen={deleteIssueModal}
        handleClose={() => setDeleteIssueModal(false)}
        onSubmit={handleDelete}
      />
      <CreateUpdateIssueModal
        isOpen={createUpdateIssueModal}
        onClose={() => {
          setCreateUpdateIssueModal(false);
          setIssueToEdit(undefined);
        }}
        data={issueToEdit ?? duplicateIssuePayload}
        onSubmit={async (data) => {
          if (issueToEdit && handleUpdate) await handleUpdate(data);
        }}
        storeType={EIssuesStoreType.PROJECT}
      />
      {issue.project_id && workspaceSlug && (
        <DuplicateWorkItemModal
          workItemId={issue.id}
          isOpen={duplicateWorkItemModal}
          onClose={() => setDuplicateWorkItemModal(false)}
          workspaceSlug={workspaceSlug.toString()}
          projectId={issue.project_id}
        />
      )}

      <ContextMenu parentRef={parentRef} items={CONTEXT_MENU_ITEMS} />
      <CustomMenu
        ellipsis
        placement={placements}
        customButton={customActionButton}
        portalElement={portalElement}
        menuItemsClassName="z-[14]"
        maxHeight="lg"
        closeOnSelect
      >
        {MENU_ITEMS.map((item) => {
          if (item.shouldRender === false) return null;

          // Render submenu if nestedMenuItems exist
          if (item.nestedMenuItems && item.nestedMenuItems.length > 0) {
            return (
              <CustomMenu.SubMenu
                key={item.key}
                trigger={
                  <div className="flex items-center gap-2">
                    {item.icon && <item.icon className={cn("h-3 w-3", item.iconClassName)} />}
                    <h5>{item.title}</h5>
                    {item.description && (
                      <p
                        className={cn("text-custom-text-300 whitespace-pre-line", {
                          "text-custom-text-400": item.disabled,
                        })}
                      >
                        {item.description}
                      </p>
                    )}
                  </div>
                }
                disabled={item.disabled}
                className={cn(
                  "flex items-center gap-2",
                  {
                    "text-custom-text-400": item.disabled,
                  },
                  item.className
                )}
              >
                {item.nestedMenuItems.map((nestedItem) => (
                  <CustomMenu.MenuItem
                    key={nestedItem.key}
                    onClick={(e) => {
                      e.preventDefault();
                      e.stopPropagation();
                      captureClick({ elementName: WORK_ITEM_TRACKER_ELEMENTS.QUICK_ACTIONS.PROJECT_VIEW });
                      nestedItem.action();
                    }}
                    className={cn(
                      "flex items-center gap-2",
                      {
                        "text-custom-text-400": nestedItem.disabled,
                      },
                      nestedItem.className
                    )}
                    disabled={nestedItem.disabled}
                  >
                    {nestedItem.icon && <nestedItem.icon className={cn("h-3 w-3", nestedItem.iconClassName)} />}
                    <div>
                      <h5>{nestedItem.title}</h5>
                      {nestedItem.description && (
                        <p
                          className={cn("text-custom-text-300 whitespace-pre-line", {
                            "text-custom-text-400": nestedItem.disabled,
                          })}
                        >
                          {nestedItem.description}
                        </p>
                      )}
                    </div>
                  </CustomMenu.MenuItem>
                ))}
              </CustomMenu.SubMenu>
            );
          }

          // Render regular menu item
          return (
            <CustomMenu.MenuItem
              key={item.key}
              onClick={(e) => {
                e.preventDefault();
                e.stopPropagation();
                captureClick({ elementName: WORK_ITEM_TRACKER_ELEMENTS.QUICK_ACTIONS.PROJECT_VIEW });
                item.action();
              }}
              className={cn(
                "flex items-center gap-2",
                {
                  "text-custom-text-400": item.disabled,
                },
                item.className
              )}
              disabled={item.disabled}
            >
              {item.icon && <item.icon className={cn("h-3 w-3", item.iconClassName)} />}
              <div>
                <h5>{item.title}</h5>
                {item.description && (
                  <p
                    className={cn("text-custom-text-300 whitespace-pre-line", {
                      "text-custom-text-400": item.disabled,
                    })}
                  >
                    {item.description}
                  </p>
                )}
              </div>
            </CustomMenu.MenuItem>
          );
        })}
      </CustomMenu>
    </>
  );
});<|MERGE_RESOLUTION|>--- conflicted
+++ resolved
@@ -92,11 +92,7 @@
     isArchivingAllowed,
     isDeletingAllowed,
     isInArchivableGroup,
-<<<<<<< HEAD
-=======
     issueTypeDetail,
-    isDraftIssue,
->>>>>>> 9fbb1a42
     setIssueToEdit,
     setCreateUpdateIssueModal,
     setDeleteIssueModal,
