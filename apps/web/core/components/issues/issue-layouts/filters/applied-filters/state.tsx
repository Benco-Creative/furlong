"use client";

import { observer } from "mobx-react";
// icons
import { X } from "lucide-react";
// plane imports
import { EIconSize } from "@plane/constants";
import { StateGroupIcon } from "@plane/propel/icons";
import { IState } from "@plane/types";
<<<<<<< HEAD
// types
=======
import { StateGroupIcon } from "@plane/ui";
>>>>>>> 4d79b27a

type Props = {
  handleRemove: (val: string) => void;
  states: IState[];
  values: string[];
  editable: boolean | undefined;
};

export const AppliedStateFilters: React.FC<Props> = observer((props) => {
  const { handleRemove, states, values, editable } = props;

  return (
    <>
      {values.map((stateId) => {
        const stateDetails = states?.find((s) => s.id === stateId);

        if (!stateDetails) return null;

        return (
          <div key={stateId} className="flex items-center gap-1 rounded bg-custom-background-80 p-1 text-xs">
            <StateGroupIcon
              color={stateDetails.color}
              stateGroup={stateDetails.group}
              size={EIconSize.SM}
              percentage={stateDetails?.order}
            />
            {stateDetails.name}
            {editable && (
              <button
                type="button"
                className="grid place-items-center text-custom-text-300 hover:text-custom-text-200"
                onClick={() => handleRemove(stateId)}
              >
                <X size={10} strokeWidth={2} />
              </button>
            )}
          </div>
        );
      })}
    </>
  );
});<|MERGE_RESOLUTION|>--- conflicted
+++ resolved
@@ -7,11 +7,6 @@
 import { EIconSize } from "@plane/constants";
 import { StateGroupIcon } from "@plane/propel/icons";
 import { IState } from "@plane/types";
-<<<<<<< HEAD
-// types
-=======
-import { StateGroupIcon } from "@plane/ui";
->>>>>>> 4d79b27a
 
 type Props = {
   handleRemove: (val: string) => void;
