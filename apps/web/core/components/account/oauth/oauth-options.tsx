import { observer } from "mobx-react";
// components
import { GithubOAuthButton, GitlabOAuthButton, GoogleOAuthButton } from "@/components/account";
// hooks
import { useInstance } from "@/hooks/store";
import { EnterpriseOAuthOptions } from "./enterprise-oauth-options";

type TOAuthOptionProps = {
  isSignUp?: boolean;
};

export const OAuthOptions: React.FC<TOAuthOptionProps> = observer(() => {
  // hooks
  const { config } = useInstance();

  const isOAuthEnabled =
<<<<<<< HEAD
    (config && (config?.is_google_enabled || config?.is_github_enabled || config?.is_gitlab_enabled)) || false;
=======
    (config &&
      (config?.is_google_enabled ||
        config?.is_github_enabled ||
        config?.is_gitlab_enabled ||
        config?.is_oidc_enabled ||
        config?.is_saml_enabled)) ||
    false;
>>>>>>> 29ad29e6

  if (!isOAuthEnabled) return null;

  return (
    <>
      <div className="mt-4 flex items-center">
        <hr className="w-full border-onboarding-border-100" />
        <p className="mx-3 flex-shrink-0 text-center text-sm text-onboarding-text-400">or</p>
        <hr className="w-full border-onboarding-border-100" />
      </div>
      <div className={`mt-7 grid gap-4 overflow-hidden`}>
        {config?.is_google_enabled && (
          <div className="flex h-[42px] items-center !overflow-hidden">
            <GoogleOAuthButton text="Continue with Google" />
          </div>
        )}
        {config?.is_github_enabled && <GithubOAuthButton text="Continue with GitHub" />}
        {config?.is_gitlab_enabled && <GitlabOAuthButton text="Continue with GitLab" />}
        <EnterpriseOAuthOptions />
      </div>
    </>
  );
});<|MERGE_RESOLUTION|>--- conflicted
+++ resolved
@@ -14,9 +14,6 @@
   const { config } = useInstance();
 
   const isOAuthEnabled =
-<<<<<<< HEAD
-    (config && (config?.is_google_enabled || config?.is_github_enabled || config?.is_gitlab_enabled)) || false;
-=======
     (config &&
       (config?.is_google_enabled ||
         config?.is_github_enabled ||
@@ -24,7 +21,6 @@
         config?.is_oidc_enabled ||
         config?.is_saml_enabled)) ||
     false;
->>>>>>> 29ad29e6
 
   if (!isOAuthEnabled) return null;
 
