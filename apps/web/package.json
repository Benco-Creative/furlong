{
  "name": "web",
  "version": "1.0.0",
  "private": true,
  "license": "AGPL-3.0",
  "scripts": {
    "dev": "next dev --port 3000",
    "build": "next build",
    "start": "next start",
    "clean": "rm -rf .turbo && rm -rf .next && rm -rf node_modules && rm -rf dist",
    "check:lint": "eslint . --max-warnings 1431",
    "check:types": "tsc --noEmit",
    "check:format": "prettier --check \"**/*.{ts,tsx,md,json,css,scss}\"",
    "fix:lint": "eslint . --fix",
    "fix:format": "prettier --write \"**/*.{ts,tsx,md,json,css,scss}\""
  },
  "dependencies": {
    "@atlaskit/pragmatic-drag-and-drop": "^1.1.3",
    "@atlaskit/pragmatic-drag-and-drop-auto-scroll": "^1.3.0",
    "@atlaskit/pragmatic-drag-and-drop-hitbox": "^1.0.3",
    "@bprogress/next": "^3.2.12",
    "@blueprintjs/popover2": "^1.13.3",
    "@dotenvx/dotenvx": "^1.47.6",
    "@flatfile/api": "^1.12.0",
    "@flatfile/hooks": "^1.6.0",
    "@flatfile/react": "^7.13.4",
    "@headlessui/react": "^1.7.3",
    "@intercom/messenger-js-sdk": "^0.0.12",
    "@plane/constants": "workspace*",
    "@plane/editor": "workspace*",
    "@plane/etl": "workspace*",
    "@plane/hooks": "workspace*",
    "@plane/i18n": "workspace*",
    "@plane/propel": "workspace*",
    "@plane/sdk": "workspace*",
    "@plane/services": "workspace*",
    "@plane/types": "workspace*",
    "@plane/ui": "workspace*",
    "@plane/utils": "workspace*",
    "@popperjs/core": "^2.11.8",
    "@react-pdf/renderer": "^3.4.5",
    "@tanstack/react-table": "^8.21.3",
<<<<<<< HEAD
    "axios": "catalog:",
=======
    "@todesktop/client-core": "^1.12.4",
    "axios": "1.11.0",
>>>>>>> 5f921759
    "clsx": "^2.0.0",
    "cmdk": "^1.0.0",
    "comlink": "^4.4.1",
    "date-fns": "^4.1.0",
    "dotenv": "^16.0.3",
    "emoji-picker-react": "^4.5.16",
    "export-to-csv": "^1.4.0",
    "fuse.js": "^7.0.0",
    "isomorphic-dompurify": "^2.12.0",
<<<<<<< HEAD
    "lodash": "catalog:",
    "lucide-react": "catalog:",
    "mobx": "catalog:",
    "mobx-react": "catalog:",
    "mobx-utils": "catalog:",
    "next": "catalog:",
=======
    "lodash": "^4.17.21",
    "lucide-react": "^0.469.0",
    "markdown-to-jsx": "^7.5.0",
    "mobx": "^6.10.0",
    "mobx-react": "^9.1.1",
    "mobx-utils": "^6.0.8",
    "next": "14.2.32",
>>>>>>> 5f921759
    "next-themes": "^0.2.1",
    "pako": "^2.1.0",
    "papaparse": "^5.4.1",
    "posthog-js": "^1.131.3",
    "react": "catalog:",
    "react-color": "^2.19.3",
    "react-day-picker": "9.5.0",
    "react-dom": "catalog:",
    "react-dropzone": "^14.2.3",
    "react-grid-layout": "^1.5.0",
    "react-hook-form": "7.51.5",
    "react-markdown": "^9.0.0",
    "react-masonry-component": "^6.3.0",
    "react-pdf-html": "^2.1.2",
    "react-popper": "^2.3.0",
    "recharts": "^2.12.7",
<<<<<<< HEAD
    "sharp": "catalog:",
=======
    "remark-gfm": "^4.0.1",
    "sharp": "^0.33.5",
>>>>>>> 5f921759
    "smooth-scroll-into-view-if-needed": "^2.0.2",
    "swr": "catalog:",
    "tailwind-merge": "^2.0.0",
    "use-font-face-observer": "^1.2.2",
    "uuid": "catalog:"
  },
  "devDependencies": {
    "@plane/eslint-config": "workspace:*",
    "@plane/tailwind-config": "workspace:*",
    "@plane/typescript-config": "workspace:*",
    "@types/lodash": "catalog:",
    "@types/node": "18.16.1",
    "@types/papaparse": "^5.3.14",
    "@types/react": "catalog:",
    "@types/react-color": "^3.0.6",
    "@types/react-dom": "catalog:",
    "@types/react-grid-layout": "^1.3.5",
    "@types/uuid": "^8.3.4",
    "prettier": "^3.2.5",
    "typescript": "catalog:"
  }
}<|MERGE_RESOLUTION|>--- conflicted
+++ resolved
@@ -40,12 +40,8 @@
     "@popperjs/core": "^2.11.8",
     "@react-pdf/renderer": "^3.4.5",
     "@tanstack/react-table": "^8.21.3",
-<<<<<<< HEAD
+    "@todesktop/client-core": "^1.12.4",
     "axios": "catalog:",
-=======
-    "@todesktop/client-core": "^1.12.4",
-    "axios": "1.11.0",
->>>>>>> 5f921759
     "clsx": "^2.0.0",
     "cmdk": "^1.0.0",
     "comlink": "^4.4.1",
@@ -55,22 +51,13 @@
     "export-to-csv": "^1.4.0",
     "fuse.js": "^7.0.0",
     "isomorphic-dompurify": "^2.12.0",
-<<<<<<< HEAD
     "lodash": "catalog:",
     "lucide-react": "catalog:",
+    "markdown-to-jsx": "^7.5.0",
     "mobx": "catalog:",
     "mobx-react": "catalog:",
     "mobx-utils": "catalog:",
     "next": "catalog:",
-=======
-    "lodash": "^4.17.21",
-    "lucide-react": "^0.469.0",
-    "markdown-to-jsx": "^7.5.0",
-    "mobx": "^6.10.0",
-    "mobx-react": "^9.1.1",
-    "mobx-utils": "^6.0.8",
-    "next": "14.2.32",
->>>>>>> 5f921759
     "next-themes": "^0.2.1",
     "pako": "^2.1.0",
     "papaparse": "^5.4.1",
@@ -87,12 +74,8 @@
     "react-pdf-html": "^2.1.2",
     "react-popper": "^2.3.0",
     "recharts": "^2.12.7",
-<<<<<<< HEAD
+    "remark-gfm": "^4.0.1",
     "sharp": "catalog:",
-=======
-    "remark-gfm": "^4.0.1",
-    "sharp": "^0.33.5",
->>>>>>> 5f921759
     "smooth-scroll-into-view-if-needed": "^2.0.2",
     "swr": "catalog:",
     "tailwind-merge": "^2.0.0",
