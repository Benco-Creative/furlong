"use client";
import { observer } from "mobx-react";
import { useTranslation } from "@plane/i18n";
// ui
<<<<<<< HEAD
import { ContrastIcon } from "@plane/propel/icons";
import { Breadcrumbs, Header } from "@plane/ui";
=======
import { Breadcrumbs, ContrastIcon, Header, BetaBadge } from "@plane/ui";
>>>>>>> 4d79b27a
// components
import { BreadcrumbLink } from "@/components/common/breadcrumb-link";
// plane web components
import { UpgradeBadge } from "@/plane-web/components/workspace/upgrade-badge";

export const WorkspaceActiveCycleHeader = observer(() => {
  const { t } = useTranslation();
  return (
    <Header>
      <Header.LeftItem>
        <div className="flex gap-2">
          <Breadcrumbs>
            <Breadcrumbs.Item
              component={
                <BreadcrumbLink
                  label={t("active_cycles")}
                  icon={<ContrastIcon className="h-4 w-4 text-custom-text-300 rotate-180" />}
                />
              }
            />
          </Breadcrumbs>
          <BetaBadge />
        </div>
        <UpgradeBadge size="md" flag="WORKSPACE_ACTIVE_CYCLES" />
      </Header.LeftItem>
    </Header>
  );
});<|MERGE_RESOLUTION|>--- conflicted
+++ resolved
@@ -2,12 +2,8 @@
 import { observer } from "mobx-react";
 import { useTranslation } from "@plane/i18n";
 // ui
-<<<<<<< HEAD
 import { ContrastIcon } from "@plane/propel/icons";
-import { Breadcrumbs, Header } from "@plane/ui";
-=======
-import { Breadcrumbs, ContrastIcon, Header, BetaBadge } from "@plane/ui";
->>>>>>> 4d79b27a
+import { Breadcrumbs, Header, BetaBadge } from "@plane/ui";
 // components
 import { BreadcrumbLink } from "@/components/common/breadcrumb-link";
 // plane web components
