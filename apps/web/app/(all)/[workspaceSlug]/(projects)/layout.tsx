--- conflicted
+++ resolved
@@ -3,16 +3,11 @@
 import { CommandPalette } from "@/components/command-palette";
 import { StickyActionBar } from "@/components/stickies";
 import { AuthenticationWrapper } from "@/lib/wrappers";
-<<<<<<< HEAD
-import { WorkspaceAuthWrapper } from "@/plane-web/layouts/workspace-wrapper";
-import { ProjectAppSidebar } from "./_sidebar";
-=======
 // plane web components
 import { PiChatFloatingBot } from "@/plane-web/components/pi-chat";
 import { WorkspaceAuthWrapper } from "@/plane-web/layouts/workspace-wrapper";
 import { ProjectAppSidebar } from "./_sidebar";
 import { FloatingActionsRoot } from "./floating-action-bar";
->>>>>>> 86358f4f
 
 export default function WorkspaceLayout({ children }: { children: React.ReactNode }) {
   return (
@@ -25,13 +20,10 @@
             <main className="relative flex h-full w-full flex-col overflow-hidden bg-custom-background-100">
               {children}
             </main>
-<<<<<<< HEAD
-=======
             <FloatingActionsRoot>
               <StickyActionBar />
               <PiChatFloatingBot />
             </FloatingActionsRoot>
->>>>>>> 86358f4f
           </div>
         </div>
       </WorkspaceAuthWrapper>
