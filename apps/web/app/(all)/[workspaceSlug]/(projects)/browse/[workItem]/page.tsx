--- conflicted
+++ resolved
@@ -85,15 +85,13 @@
     return () => window.removeEventListener("resize", handleToggleIssueDetailSidebar);
   }, [issueDetailSidebarCollapsed, toggleIssueDetailSidebar]);
 
-<<<<<<< HEAD
   useEffect(() => {
     if (data?.is_intake) {
       router.push(`/${workspaceSlug}/projects/${data.project_id}/intake/?currentTab=open&inboxIssueId=${data?.id}`);
     }
   }, [workspaceSlug, data]);
-=======
+
   const renderPrivateProjectEmptyState = error && error.type === 0;
->>>>>>> 67449cd3
 
   return (
     <>
