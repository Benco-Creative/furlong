"use server";

// helpers
import { stripString } from "@/plane-web/helpers/string.helper";
// components
<<<<<<< HEAD
import { LogoSpinner } from "@/components/common/logo-spinner";
import { PoweredBy } from "@/components/common/powered-by";
import { SomethingWentWrongError } from "@/components/issues/issue-layouts/error";
// hooks
import { usePublish, usePublishList } from "@/hooks/store/publish";
// Plane web
import { ViewNavbarRoot } from "@/plane-web/components/navbar";
import { useView } from "@/plane-web/hooks/store";
=======
import { ViewsClientLayout } from "./client-layout";
>>>>>>> b1f8b197

type Props = {
  children: React.ReactNode;
  params: {
    anchor: string;
  };
};

<<<<<<< HEAD
const ViewsLayout = observer((props: Props) => {
  const { children, params } = props;
  // params
=======
export async function generateMetadata({ params }: Props) {
>>>>>>> b1f8b197
  const { anchor } = params;
  const DEFAULT_TITLE = "Plane";
  const DEFAULT_DESCRIPTION = "Made with Plane, an AI-powered work management platform with publishing capabilities.";
  try {
    const response = await fetch(`${process.env.NEXT_PUBLIC_API_BASE_URL}/api/public/anchor/${anchor}/views/meta/`);
    const data = await response.json();
    return {
      title: data?.name || DEFAULT_TITLE,
      description: stripString(data?.description || "", 150) || DEFAULT_DESCRIPTION,
      openGraph: {
        title: data?.name || DEFAULT_TITLE,
        description: stripString(data?.description || "", 150) || DEFAULT_DESCRIPTION,
        type: "website",
      },
      twitter: {
        card: "summary_large_image",
        title: data?.name || DEFAULT_TITLE,
        description: stripString(data?.description || "", 150) || DEFAULT_DESCRIPTION,
      },
    };
  } catch {
    return { title: DEFAULT_TITLE, description: DEFAULT_DESCRIPTION };
  }
}

export default async function ViewsLayout(props: Props) {
  const { children, params } = props;
  const { anchor } = params;

<<<<<<< HEAD
export default ViewsLayout;
=======
  return <ViewsClientLayout anchor={anchor}>{children}</ViewsClientLayout>;
}
>>>>>>> b1f8b197
<|MERGE_RESOLUTION|>--- conflicted
+++ resolved
@@ -3,18 +3,7 @@
 // helpers
 import { stripString } from "@/plane-web/helpers/string.helper";
 // components
-<<<<<<< HEAD
-import { LogoSpinner } from "@/components/common/logo-spinner";
-import { PoweredBy } from "@/components/common/powered-by";
-import { SomethingWentWrongError } from "@/components/issues/issue-layouts/error";
-// hooks
-import { usePublish, usePublishList } from "@/hooks/store/publish";
-// Plane web
-import { ViewNavbarRoot } from "@/plane-web/components/navbar";
-import { useView } from "@/plane-web/hooks/store";
-=======
 import { ViewsClientLayout } from "./client-layout";
->>>>>>> b1f8b197
 
 type Props = {
   children: React.ReactNode;
@@ -23,13 +12,7 @@
   };
 };
 
-<<<<<<< HEAD
-const ViewsLayout = observer((props: Props) => {
-  const { children, params } = props;
-  // params
-=======
 export async function generateMetadata({ params }: Props) {
->>>>>>> b1f8b197
   const { anchor } = params;
   const DEFAULT_TITLE = "Plane";
   const DEFAULT_DESCRIPTION = "Made with Plane, an AI-powered work management platform with publishing capabilities.";
@@ -59,9 +42,5 @@
   const { children, params } = props;
   const { anchor } = params;
 
-<<<<<<< HEAD
-export default ViewsLayout;
-=======
   return <ViewsClientLayout anchor={anchor}>{children}</ViewsClientLayout>;
-}
->>>>>>> b1f8b197
+}