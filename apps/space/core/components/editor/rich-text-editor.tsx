import React, { forwardRef } from "react";
// plane imports
import { EditorRefApi, IRichTextEditorProps, RichTextEditorWithRef, TFileHandler } from "@plane/editor";
import { MakeOptional } from "@plane/types";
// components
import { EditorMentionsRoot } from "@/components/editor";
// helpers
import { getEditorFileHandlers } from "@/helpers/editor.helper";
// store hooks
import { useMember } from "@/hooks/store";

<<<<<<< HEAD
type RichTextEditorWrapperProps = MakeOptional<
  Omit<IRichTextEditorProps, "editable" | "fileHandler" | "mentionHandler">,
  "disabledExtensions" | "flaggedExtensions"
> & {
=======
interface RichTextEditorWrapperProps
  extends MakeOptional<
    Omit<IRichTextEditorProps, "fileHandler" | "mentionHandler" | "isSmoothCursorEnabled">,
    "disabledExtensions" | "flaggedExtensions"
  > {
>>>>>>> 6ce0f464
  anchor: string;
  workspaceId: string;
} & (
    | {
        editable: false;
      }
    | {
        editable: true;
        uploadFile: TFileHandler["upload"];
      }
  );

export const RichTextEditor = forwardRef<EditorRefApi, RichTextEditorWrapperProps>((props, ref) => {
  const { anchor, containerClassName, editable, workspaceId, disabledExtensions, flaggedExtensions, ...rest } = props;
  const { getMemberById } = useMember();
  return (
    <RichTextEditorWithRef
      mentionHandler={{
        renderComponent: (props) => <EditorMentionsRoot {...props} />,
        getMentionedEntityDetails: (id: string) => ({
          display_name: getMemberById(id)?.member__display_name ?? "",
        }),
      }}
      ref={ref}
      disabledExtensions={disabledExtensions ?? []}
      editable={editable}
      fileHandler={getEditorFileHandlers({
        anchor,
        uploadFile: editable ? props.uploadFile : async () => "",
        workspaceId,
      })}
      flaggedExtensions={flaggedExtensions ?? []}
      {...rest}
      containerClassName={containerClassName}
      editorClassName="min-h-[100px] max-h-[200px] border-[0.5px] border-custom-border-300 rounded-md pl-3 py-2 overflow-hidden"
      displayConfig={{ fontSize: "large-font" }}
      isSmoothCursorEnabled={false}
    />
  );
});

RichTextEditor.displayName = "RichTextEditor";<|MERGE_RESOLUTION|>--- conflicted
+++ resolved
@@ -9,18 +9,10 @@
 // store hooks
 import { useMember } from "@/hooks/store";
 
-<<<<<<< HEAD
 type RichTextEditorWrapperProps = MakeOptional<
-  Omit<IRichTextEditorProps, "editable" | "fileHandler" | "mentionHandler">,
+  Omit<IRichTextEditorProps, "editable" | "fileHandler" | "mentionHandler" | "isSmoothCursorEnabled">,
   "disabledExtensions" | "flaggedExtensions"
 > & {
-=======
-interface RichTextEditorWrapperProps
-  extends MakeOptional<
-    Omit<IRichTextEditorProps, "fileHandler" | "mentionHandler" | "isSmoothCursorEnabled">,
-    "disabledExtensions" | "flaggedExtensions"
-  > {
->>>>>>> 6ce0f464
   anchor: string;
   workspaceId: string;
 } & (
