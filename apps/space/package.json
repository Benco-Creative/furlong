{
  "name": "space",
  "version": "1.0.0",
  "private": true,
  "license": "AGPL-3.0",
  "scripts": {
    "dev": "next dev -p 3002",
    "build": "next build",
    "start": "next start",
    "clean": "rm -rf .turbo && rm -rf .next && rm -rf node_modules && rm -rf dist",
    "check:lint": "eslint . --max-warnings 122",
    "check:types": "tsc --noEmit",
    "check:format": "prettier --check \"**/*.{ts,tsx,md,json,css,scss}\"",
    "fix:lint": "eslint . --fix",
    "fix:format": "prettier --write \"**/*.{ts,tsx,md,json,css,scss}\""
  },
  "dependencies": {
    "@atlaskit/pragmatic-drag-and-drop-auto-scroll": "^1.4.0",
    "@atlaskit/pragmatic-drag-and-drop": "^1.1.3",
    "isomorphic-dompurify": "^2.12.0",
    "@emotion/react": "^11.11.1",
    "@emotion/styled": "^11.11.0",
    "@headlessui/react": "^1.7.13",
    "@mui/material": "^5.14.1",
    "@plane/constants": "workspace:*",
    "@plane/editor": "workspace:*",
    "@plane/i18n": "workspace:*",
    "@plane/propel": "workspace:*",
    "@plane/services": "workspace:*",
    "@plane/types": "workspace:*",
    "@plane/ui": "workspace:*",
    "@plane/utils": "workspace:*",
    "@popperjs/core": "^2.11.8",
    "axios": "catalog:",
    "clsx": "^2.0.0",
    "date-fns": "^4.1.0",
    "dompurify": "^3.0.11",
    "dotenv": "^16.3.1",
<<<<<<< HEAD
=======
    "@dotenvx/dotenvx": "^1.47.6",
>>>>>>> e0c4e8e7
    "lodash-es": "catalog:",
    "lowlight": "^2.9.0",
    "lucide-react": "catalog:",
    "mobx": "catalog:",
    "mobx-react": "catalog:",
    "mobx-utils": "catalog:",
    "next": "catalog:",
    "next-themes": "^0.2.1",
    "nprogress": "^0.2.0",
    "react": "catalog:",
    "react-dom": "catalog:",
    "react-dropzone": "^14.2.3",
    "react-hook-form": "7.51.5",
    "react-popper": "^2.3.0",
    "sharp": "catalog:",
    "swr": "catalog:",
    "tailwind-merge": "^2.0.0",
    "uuid": "catalog:"
  },
  "devDependencies": {
    "@plane/eslint-config": "workspace:*",
    "@plane/tailwind-config": "workspace:*",
    "@plane/typescript-config": "workspace:*",
    "@types/lodash-es": "catalog:",
    "@types/node": "18.14.1",
    "@types/nprogress": "^0.2.0",
    "@types/react": "catalog:",
    "@types/react-dom": "catalog:",
    "@types/uuid": "^9.0.1",
    "typescript": "catalog:"
  }
}<|MERGE_RESOLUTION|>--- conflicted
+++ resolved
@@ -36,10 +36,7 @@
     "date-fns": "^4.1.0",
     "dompurify": "^3.0.11",
     "dotenv": "^16.3.1",
-<<<<<<< HEAD
-=======
     "@dotenvx/dotenvx": "^1.47.6",
->>>>>>> e0c4e8e7
     "lodash-es": "catalog:",
     "lowlight": "^2.9.0",
     "lucide-react": "catalog:",
