import { Server } from "@hocuspocus/server";
import { v4 as uuidv4 } from "uuid";
import { IncomingHttpHeaders } from "http";
// lib
import { handleAuthentication } from "@/core/lib/authentication";
// extensions
<<<<<<< HEAD
import { getExtensions } from "@/core/extensions/index.js";
=======
import { getExtensions } from "@/core/extensions/index";
>>>>>>> 29ad29e6
import { DocumentCollaborativeEvents, TDocumentEventsServer } from "@plane/editor/lib";
// editor types
import { EventToPayloadMap, TUserDetails, createRealtimeEvent } from "@plane/editor";
// types
import { TDocumentTypes, type HocusPocusServerContext } from "@/core/types/common";
// error handling
import { catchAsync } from "@/core/helpers/error-handling/error-handler";
import { handleError } from "@/core/helpers/error-handling/error-factory";
// server agent
import { serverAgentManager } from "./agents/server-agent";

export const getHocusPocusServer = async () => {
  const extensions = await getExtensions();
  const serverName = process.env.HOSTNAME || uuidv4();
  const server = Server.configure({
    name: serverName,
    onAuthenticate: async ({
      requestHeaders,
      requestParameters,
      context,
      token,
    }: {
      requestHeaders: IncomingHttpHeaders;
      context: HocusPocusServerContext;
      requestParameters: URLSearchParams;
      token: string;
    }) => {
      return catchAsync(
        async () => {
          let cookie: string | undefined = undefined;
          let userId: string | undefined = undefined;

          // Extract cookie (fallback to request headers) and userId from token
          try {
            const parsedToken = JSON.parse(token) as TUserDetails;
            userId = parsedToken.id;
            cookie = parsedToken.cookie;
          } catch (error) {
            console.error("Token parsing failed, using request headers:", error);
          } finally {
            if (!cookie) {
              cookie = requestHeaders.cookie?.toString();
            }
          }

          if (!cookie || !userId) {
            handleError(null, {
              errorType: "unauthorized",
              message: "Credentials not provided",
              component: "hocuspocus",
              operation: "authenticate",
              extraContext: { tokenProvided: !!token },
              throw: true,
            });
          }

          context.documentType = requestParameters.get("documentType")?.toString() as TDocumentTypes;
          context.cookie = cookie ?? requestParameters.get("cookie") ?? "";
          context.userId = userId;
          context.workspaceSlug = requestParameters.get("workspaceSlug")?.toString() ?? "";
          context.parentId = requestParameters.get("parentPageId")?.toString() ?? undefined;
          context.projectId = requestParameters.get("projectId")?.toString() ?? "";
          context.teamspaceId = requestParameters.get("teamspaceId")?.toString() ?? "";

          return await handleAuthentication({
            cookie: context.cookie,
            userId: context.userId,
            workspaceSlug: context.workspaceSlug,
          });
        },
        { extra: { operation: "authenticate" } },
        { rethrow: true }
      )();
    },
<<<<<<< HEAD
    async onStateless({ payload, document }) {
      // broadcast the client event (derived from the server event) to all the clients so that they can update their state
      const response = DocumentCollaborativeEvents[payload as TDocumentEventsServer].client;
      if (response) {
        document.broadcastStateless(response);
      }
=======
    onStateless: async ({ payload, document, connection }) => {
      return catchAsync(
        async () => {
          const payloadStr = payload as string;

          // Function to safely parse JSON without throwing exceptions
          const safeJsonParse = (str: string) => {
            try {
              return { success: true, data: JSON.parse(str) };
            } catch (e) {
              return { success: false, error: e };
            }
          };

          // First check if this is a known document event
          const documentEvent = DocumentCollaborativeEvents[payload as TDocumentEventsServer]?.client;

          if (documentEvent) {
            const eventType = documentEvent as keyof EventToPayloadMap;

            let eventData: Partial<EventToPayloadMap[typeof eventType]> = {
              user_id: connection.context.userId,
            };

            if (eventType === "archived") {
              eventData = {
                ...eventData,
                archived_at: new Date().toISOString(),
              };
            }

            const realtimeEvent = createRealtimeEvent({
              action: eventType,
              page_id: document.name,
              descendants_ids: [],
              data: eventData as EventToPayloadMap[typeof eventType],
              workspace_slug: connection.context.workspaceSlug || "",
              user_id: connection.context.userId || "",
            });

            // Broadcast the event
            document.broadcastStateless(JSON.stringify(realtimeEvent));
            return;
          }

          // If not a document event, try to parse as JSON
          const parseResult = safeJsonParse(payloadStr);

          if (parseResult.success && parseResult.data && typeof parseResult.data === "object") {
            const parsedPayload = parseResult.data as {
              workspaceSlug?: string;
              projectId?: string;
              action?: string;
            };

            // Handle synced action
            if (parsedPayload.action === "synced" && parsedPayload.workspaceSlug) {
              serverAgentManager.notifySyncTrigger(document.name, connection.context);
              return;
            }
          }
        },
        { extra: { operation: "stateless", payload } }
      )();
>>>>>>> 29ad29e6
    },
    extensions: [...extensions],
    debounce: 10000,
  });
  return server;
};<|MERGE_RESOLUTION|>--- conflicted
+++ resolved
@@ -4,11 +4,7 @@
 // lib
 import { handleAuthentication } from "@/core/lib/authentication";
 // extensions
-<<<<<<< HEAD
-import { getExtensions } from "@/core/extensions/index.js";
-=======
 import { getExtensions } from "@/core/extensions/index";
->>>>>>> 29ad29e6
 import { DocumentCollaborativeEvents, TDocumentEventsServer } from "@plane/editor/lib";
 // editor types
 import { EventToPayloadMap, TUserDetails, createRealtimeEvent } from "@plane/editor";
@@ -83,14 +79,6 @@
         { rethrow: true }
       )();
     },
-<<<<<<< HEAD
-    async onStateless({ payload, document }) {
-      // broadcast the client event (derived from the server event) to all the clients so that they can update their state
-      const response = DocumentCollaborativeEvents[payload as TDocumentEventsServer].client;
-      if (response) {
-        document.broadcastStateless(response);
-      }
-=======
     onStateless: async ({ payload, document, connection }) => {
       return catchAsync(
         async () => {
@@ -155,7 +143,6 @@
         },
         { extra: { operation: "stateless", payload } }
       )();
->>>>>>> 29ad29e6
     },
     extensions: [...extensions],
     debounce: 10000,
