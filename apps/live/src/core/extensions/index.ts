// hocuspocus extensions and core
import { Extension } from "@hocuspocus/server";
import { Logger } from "@hocuspocus/extension-logger";
<<<<<<< HEAD
import { Redis as HocusPocusRedis } from "@hocuspocus/extension-redis";
// core helpers and utilities
import { manualLogger } from "@/core/helpers/logger.js";
import { getRedisUrl } from "@/core/lib/utils/redis-url.js";
// core libraries
import { fetchPageDescriptionBinary, updatePageDescription } from "@/core/lib/page.js";
// plane live libraries
import { fetchDocument } from "@/plane-live/lib/fetch-document.js";
import { updateDocument } from "@/plane-live/lib/update-document.js";
// types
import { type HocusPocusServerContext, type TDocumentTypes } from "@/core/types/common.js";
=======
import { setupRedisExtension } from "@/core/extensions/setup-redis";
import { createDatabaseExtension } from "@/core/extensions/database";
import { logger } from "@plane/logger";
import { TitleSyncExtension } from "./title-sync";
>>>>>>> 29ad29e6

export const getExtensions = async (): Promise<Extension[]> => {
  const extensions: Extension[] = [
    new Logger({
      onChange: false,
      log: (message) => {
<<<<<<< HEAD
        manualLogger.info(message);
      },
    }),
    new Database({
      fetch: async ({ context, documentName: pageId, requestParameters }) => {
        const cookie = (context as HocusPocusServerContext).cookie;
        // query params
        const params = requestParameters;
        const documentType = params.get("documentType")?.toString() as TDocumentTypes | undefined;
        // TODO: Fix this lint error.
        // eslint-disable-next-line no-async-promise-executor
        return new Promise(async (resolve) => {
          try {
            let fetchedData = null;
            if (documentType === "project_page") {
              fetchedData = await fetchPageDescriptionBinary(params, pageId, cookie);
            } else {
              fetchedData = await fetchDocument({
                cookie,
                documentType,
                pageId,
                params,
              });
            }
            resolve(fetchedData);
          } catch (error) {
            manualLogger.error("Error in fetching document", error);
          }
        });
      },
      store: async ({ context, state, documentName: pageId, requestParameters }) => {
        const cookie = (context as HocusPocusServerContext).cookie;
        // query params
        const params = requestParameters;
        const documentType = params.get("documentType")?.toString() as TDocumentTypes | undefined;

        // TODO: Fix this lint error.
        // eslint-disable-next-line no-async-promise-executor
        return new Promise(async () => {
          try {
            if (documentType === "project_page") {
              await updatePageDescription(params, pageId, state, cookie);
            } else {
              await updateDocument({
                cookie,
                documentType,
                pageId,
                params,
                updatedDescription: state,
              });
            }
          } catch (error) {
            manualLogger.error("Error in updating document:", error);
          }
        });
=======
        logger.info(message);
>>>>>>> 29ad29e6
      },
    }),
    createDatabaseExtension(),
    new TitleSyncExtension(),
  ];

<<<<<<< HEAD
  const redisUrl = getRedisUrl();

  if (redisUrl) {
    try {
      const redisClient = new Redis(redisUrl);

      await new Promise<void>((resolve, reject) => {
        redisClient.on("error", (error: any) => {
          if (error?.code === "ENOTFOUND" || error.message.includes("WRONGPASS") || error.message.includes("NOAUTH")) {
            redisClient.disconnect();
          }
          manualLogger.warn(
            `Redis Client wasn't able to connect, continuing without Redis (you won't be able to sync data between multiple plane live servers)`,
            error
          );
          reject(error);
        });

        redisClient.on("ready", () => {
          extensions.push(new HocusPocusRedis({ redis: redisClient }));
          manualLogger.info("Redis Client connected ✅");
          resolve();
        });
      });
    } catch (error) {
      manualLogger.warn(
        `Redis Client wasn't able to connect, continuing without Redis (you won't be able to sync data between multiple plane live servers)`,
        error
      );
    }
  } else {
    manualLogger.warn(
      "Redis URL is not set, continuing without Redis (you won't be able to sync data between multiple plane live servers)"
    );
=======
  // Add Redis extensions if Redis is available
  const redisExtensions = await setupRedisExtension();
  if (redisExtensions) {
    extensions.push(redisExtensions);
>>>>>>> 29ad29e6
  }

  return extensions;
};<|MERGE_RESOLUTION|>--- conflicted
+++ resolved
@@ -1,136 +1,27 @@
 // hocuspocus extensions and core
 import { Extension } from "@hocuspocus/server";
 import { Logger } from "@hocuspocus/extension-logger";
-<<<<<<< HEAD
-import { Redis as HocusPocusRedis } from "@hocuspocus/extension-redis";
-// core helpers and utilities
-import { manualLogger } from "@/core/helpers/logger.js";
-import { getRedisUrl } from "@/core/lib/utils/redis-url.js";
-// core libraries
-import { fetchPageDescriptionBinary, updatePageDescription } from "@/core/lib/page.js";
-// plane live libraries
-import { fetchDocument } from "@/plane-live/lib/fetch-document.js";
-import { updateDocument } from "@/plane-live/lib/update-document.js";
-// types
-import { type HocusPocusServerContext, type TDocumentTypes } from "@/core/types/common.js";
-=======
 import { setupRedisExtension } from "@/core/extensions/setup-redis";
 import { createDatabaseExtension } from "@/core/extensions/database";
 import { logger } from "@plane/logger";
 import { TitleSyncExtension } from "./title-sync";
->>>>>>> 29ad29e6
 
 export const getExtensions = async (): Promise<Extension[]> => {
   const extensions: Extension[] = [
     new Logger({
       onChange: false,
       log: (message) => {
-<<<<<<< HEAD
-        manualLogger.info(message);
-      },
-    }),
-    new Database({
-      fetch: async ({ context, documentName: pageId, requestParameters }) => {
-        const cookie = (context as HocusPocusServerContext).cookie;
-        // query params
-        const params = requestParameters;
-        const documentType = params.get("documentType")?.toString() as TDocumentTypes | undefined;
-        // TODO: Fix this lint error.
-        // eslint-disable-next-line no-async-promise-executor
-        return new Promise(async (resolve) => {
-          try {
-            let fetchedData = null;
-            if (documentType === "project_page") {
-              fetchedData = await fetchPageDescriptionBinary(params, pageId, cookie);
-            } else {
-              fetchedData = await fetchDocument({
-                cookie,
-                documentType,
-                pageId,
-                params,
-              });
-            }
-            resolve(fetchedData);
-          } catch (error) {
-            manualLogger.error("Error in fetching document", error);
-          }
-        });
-      },
-      store: async ({ context, state, documentName: pageId, requestParameters }) => {
-        const cookie = (context as HocusPocusServerContext).cookie;
-        // query params
-        const params = requestParameters;
-        const documentType = params.get("documentType")?.toString() as TDocumentTypes | undefined;
-
-        // TODO: Fix this lint error.
-        // eslint-disable-next-line no-async-promise-executor
-        return new Promise(async () => {
-          try {
-            if (documentType === "project_page") {
-              await updatePageDescription(params, pageId, state, cookie);
-            } else {
-              await updateDocument({
-                cookie,
-                documentType,
-                pageId,
-                params,
-                updatedDescription: state,
-              });
-            }
-          } catch (error) {
-            manualLogger.error("Error in updating document:", error);
-          }
-        });
-=======
         logger.info(message);
->>>>>>> 29ad29e6
       },
     }),
     createDatabaseExtension(),
     new TitleSyncExtension(),
   ];
 
-<<<<<<< HEAD
-  const redisUrl = getRedisUrl();
-
-  if (redisUrl) {
-    try {
-      const redisClient = new Redis(redisUrl);
-
-      await new Promise<void>((resolve, reject) => {
-        redisClient.on("error", (error: any) => {
-          if (error?.code === "ENOTFOUND" || error.message.includes("WRONGPASS") || error.message.includes("NOAUTH")) {
-            redisClient.disconnect();
-          }
-          manualLogger.warn(
-            `Redis Client wasn't able to connect, continuing without Redis (you won't be able to sync data between multiple plane live servers)`,
-            error
-          );
-          reject(error);
-        });
-
-        redisClient.on("ready", () => {
-          extensions.push(new HocusPocusRedis({ redis: redisClient }));
-          manualLogger.info("Redis Client connected ✅");
-          resolve();
-        });
-      });
-    } catch (error) {
-      manualLogger.warn(
-        `Redis Client wasn't able to connect, continuing without Redis (you won't be able to sync data between multiple plane live servers)`,
-        error
-      );
-    }
-  } else {
-    manualLogger.warn(
-      "Redis URL is not set, continuing without Redis (you won't be able to sync data between multiple plane live servers)"
-    );
-=======
   // Add Redis extensions if Redis is available
   const redisExtensions = await setupRedisExtension();
   if (redisExtensions) {
     extensions.push(redisExtensions);
->>>>>>> 29ad29e6
   }
 
   return extensions;
