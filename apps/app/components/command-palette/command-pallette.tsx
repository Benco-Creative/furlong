import React, { useCallback, useEffect, useState } from "react";

import { useRouter } from "next/router";

import useSWR from "swr";

// hooks
import useTheme from "hooks/use-theme";
import useToast from "hooks/use-toast";
import useUser from "hooks/use-user";
// components
import { CommandK, ShortcutsModal } from "components/command-palette";
import { BulkDeleteIssuesModal } from "components/core";
import { CreateUpdateCycleModal } from "components/cycles";
import { CreateUpdateIssueModal, DeleteIssueModal } from "components/issues";
import { CreateUpdateModuleModal } from "components/modules";
import { CreateProjectModal } from "components/project";
import { CreateUpdateViewModal } from "components/views";
import { CreateUpdatePageModal } from "components/pages";
// helpers
import { copyTextToClipboard } from "helpers/string.helper";
// services
import issuesService from "services/issues.service";
import inboxService from "services/inbox.service";
// fetch keys
import { INBOX_LIST, ISSUE_DETAILS } from "constants/fetch-keys";
// mobx store
import { useMobxStore } from "lib/mobx/store-provider";

export const CommandPalette: React.FC = () => {
  const store: any = useMobxStore();

  const [isPaletteOpen, setIsPaletteOpen] = useState(false);
  const [isIssueModalOpen, setIsIssueModalOpen] = useState(false);
  const [isProjectModalOpen, setIsProjectModalOpen] = useState(false);
  const [isShortcutsModalOpen, setIsShortcutsModalOpen] = useState(false);
  const [isCreateCycleModalOpen, setIsCreateCycleModalOpen] = useState(false);
  const [isCreateViewModalOpen, setIsCreateViewModalOpen] = useState(false);
  const [isCreateModuleModalOpen, setIsCreateModuleModalOpen] = useState(false);
  const [isBulkDeleteIssuesModalOpen, setIsBulkDeleteIssuesModalOpen] = useState(false);
  const [deleteIssueModal, setDeleteIssueModal] = useState(false);
  const [isCreateUpdatePageModalOpen, setIsCreateUpdatePageModalOpen] = useState(false);

  const router = useRouter();
  const { workspaceSlug, projectId, issueId, inboxId } = router.query;

  const { user } = useUser();

  const { setToastAlert } = useToast();
  const { toggleCollapsed } = useTheme();

  const { data: issueDetails } = useSWR(
    workspaceSlug && projectId && issueId ? ISSUE_DETAILS(issueId as string) : null,
    workspaceSlug && projectId && issueId
      ? () =>
        issuesService.retrieve(workspaceSlug as string, projectId as string, issueId as string)
      : null
  );

  const copyIssueUrlToClipboard = useCallback(() => {
    if (!router.query.issueId) return;

    const url = new URL(window.location.href);
    copyTextToClipboard(url.href)
      .then(() => {
        setToastAlert({
          type: "success",
          title: "Copied to clipboard",
        });
      })
      .catch(() => {
        setToastAlert({
          type: "error",
          title: "Some error occurred",
        });
      });
  }, [router, setToastAlert]);

  const handleKeyDown = useCallback(
    (e: KeyboardEvent) => {
      // if on input, textarea or editor, don't do anything
      if (
        e.target instanceof HTMLTextAreaElement ||
        e.target instanceof HTMLInputElement ||
        (e.target as Element).classList?.contains("remirror-editor")
      )
        return;

      const { key, ctrlKey, metaKey, altKey, shiftKey } = e;

      if (!key) return;

      const keyPressed = key.toLowerCase();
<<<<<<< HEAD

      const cmdClicked = ctrlKey || metaKey;

      if (cmdClicked) {
        if (keyPressed === "k") {
=======
      if (
        !(e.target instanceof HTMLTextAreaElement) &&
        !(e.target instanceof HTMLInputElement) &&
        // !(e.target as Element).classList?.contains("remirror-editor") &&
        (e.target === document || (e.target instanceof Element && !e.target.closest(".tiptap-editor-container")))
      ) {
        if ((ctrlKey || metaKey) && keyPressed === "k") {
>>>>>>> 124383eb
          e.preventDefault();
          setIsPaletteOpen(true);
        } else if (keyPressed === "c" && altKey) {
          e.preventDefault();
          copyIssueUrlToClipboard();
        } else if (keyPressed === "b") {
          e.preventDefault();
          toggleCollapsed();
        } else if (keyPressed === "backspace") {
          e.preventDefault();
          setIsBulkDeleteIssuesModalOpen(true);
        }
      } else {
        if (keyPressed === "c") {
          setIsIssueModalOpen(true);
        } else if (keyPressed === "p") {
          setIsProjectModalOpen(true);
        } else if (keyPressed === "v") {
          setIsCreateViewModalOpen(true);
        } else if (keyPressed === "d") {
          setIsCreateUpdatePageModalOpen(true);
        } else if (keyPressed === "h") {
          setIsShortcutsModalOpen(true);
        } else if (keyPressed === "q") {
          setIsCreateCycleModalOpen(true);
        } else if (keyPressed === "m") {
          setIsCreateModuleModalOpen(true);
        }
      }
    },
    [copyIssueUrlToClipboard, toggleCollapsed]
  );

  useEffect(() => {
    document.addEventListener("keydown", handleKeyDown);

    return () => document.removeEventListener("keydown", handleKeyDown);
  }, [handleKeyDown]);

  if (!user) return null;

  const deleteIssue = () => {
    setIsPaletteOpen(false);
    setDeleteIssueModal(true);
  };

  return (
    <>
      <ShortcutsModal isOpen={isShortcutsModalOpen} setIsOpen={setIsShortcutsModalOpen} />
      {workspaceSlug && (
        <CreateProjectModal
          isOpen={isProjectModalOpen}
          setIsOpen={setIsProjectModalOpen}
          user={user}
        />
      )}
      {projectId && (
        <>
          <CreateUpdateCycleModal
            isOpen={isCreateCycleModalOpen}
            handleClose={() => setIsCreateCycleModalOpen(false)}
            user={user}
          />
          <CreateUpdateModuleModal
            isOpen={isCreateModuleModalOpen}
            setIsOpen={setIsCreateModuleModalOpen}
            user={user}
          />
          <CreateUpdateViewModal
            handleClose={() => setIsCreateViewModalOpen(false)}
            isOpen={isCreateViewModalOpen}
            user={user}
          />
          <CreateUpdatePageModal
            isOpen={isCreateUpdatePageModalOpen}
            handleClose={() => setIsCreateUpdatePageModalOpen(false)}
            user={user}
          />
        </>
      )}
      {issueId && issueDetails && (
        <DeleteIssueModal
          handleClose={() => setDeleteIssueModal(false)}
          isOpen={deleteIssueModal}
          data={issueDetails}
          user={user}
        />
      )}
      <CreateUpdateIssueModal
        isOpen={isIssueModalOpen}
        handleClose={() => setIsIssueModalOpen(false)}
        fieldsToShow={inboxId ? ["name", "description", "priority"] : ["all"]}
      />
      <BulkDeleteIssuesModal
        isOpen={isBulkDeleteIssuesModalOpen}
        setIsOpen={setIsBulkDeleteIssuesModalOpen}
        user={user}
      />
      <CommandK
        deleteIssue={deleteIssue}
        isPaletteOpen={isPaletteOpen}
        setIsPaletteOpen={setIsPaletteOpen}
      />
    </>
  );
};<|MERGE_RESOLUTION|>--- conflicted
+++ resolved
@@ -78,26 +78,11 @@
 
   const handleKeyDown = useCallback(
     (e: KeyboardEvent) => {
+      const { key, ctrlKey, metaKey, altKey, shiftKey } = e;
+      if (!key) return;
+      const keyPressed = key.toLowerCase();
+      const cmdClicked = ctrlKey || metaKey;
       // if on input, textarea or editor, don't do anything
-      if (
-        e.target instanceof HTMLTextAreaElement ||
-        e.target instanceof HTMLInputElement ||
-        (e.target as Element).classList?.contains("remirror-editor")
-      )
-        return;
-
-      const { key, ctrlKey, metaKey, altKey, shiftKey } = e;
-
-      if (!key) return;
-
-      const keyPressed = key.toLowerCase();
-<<<<<<< HEAD
-
-      const cmdClicked = ctrlKey || metaKey;
-
-      if (cmdClicked) {
-        if (keyPressed === "k") {
-=======
       if (
         !(e.target instanceof HTMLTextAreaElement) &&
         !(e.target instanceof HTMLInputElement) &&
@@ -105,7 +90,6 @@
         (e.target === document || (e.target instanceof Element && !e.target.closest(".tiptap-editor-container")))
       ) {
         if ((ctrlKey || metaKey) && keyPressed === "k") {
->>>>>>> 124383eb
           e.preventDefault();
           setIsPaletteOpen(true);
         } else if (keyPressed === "c" && altKey) {
