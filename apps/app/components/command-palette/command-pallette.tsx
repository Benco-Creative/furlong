--- conflicted
+++ resolved
@@ -23,8 +23,10 @@
 import { INBOX_LIST, ISSUE_DETAILS } from "constants/fetch-keys";
 // mobx store
 import { useMobxStore } from "lib/mobx/store-provider";
+import { observable } from "mobx";
+import { observer } from "mobx-react-lite";
 
-export const CommandPalette: React.FC = () => {
+export const CommandPalette: React.FC = observer(() => {
   const store: any = useMobxStore();
 
   const [isPaletteOpen, setIsPaletteOpen] = useState(false);
@@ -76,52 +78,48 @@
     (e: KeyboardEvent) => {
       const { key, ctrlKey, metaKey, altKey, shiftKey } = e;
       if (!key) return;
+
       const keyPressed = key.toLowerCase();
       const cmdClicked = ctrlKey || metaKey;
       // if on input, textarea or editor, don't do anything
       if (
-        !(e.target instanceof HTMLTextAreaElement) &&
-        !(e.target instanceof HTMLInputElement) &&
-        !(e.target as Element).classList?.contains("tiptap-editor-container")
-      ) {
-        if ((ctrlKey || metaKey) && keyPressed === "k") {
-          e.preventDefault();
-          setIsPaletteOpen(true);
-        } else if (keyPressed === "c" && altKey) {
-          e.preventDefault();
-          copyIssueUrlToClipboard();
-        } else if (keyPressed === "b") {
-          e.preventDefault();
-<<<<<<< HEAD
-          store.theme.setSidebarCollapsed();
-        } else if (keyPressed === "backspace") {
-          console.log("KEYDOWN")
-          e.preventDefault();
-          setIsBulkDeleteIssuesModalOpen(true);
-=======
-          toggleCollapsed();
->>>>>>> f562fcd4
+        e.target instanceof HTMLTextAreaElement ||
+        e.target instanceof HTMLInputElement ||
+        (e.target as Element).classList?.contains("ProseMirror")
+      )
+        return;
+
+        if (cmdClicked) {
+          if (keyPressed === "k") {
+            e.preventDefault();
+            setIsPaletteOpen(true);
+          } else if (keyPressed === "c" && altKey) {
+            e.preventDefault();
+            copyIssueUrlToClipboard();
+          } else if (keyPressed === "b") {
+            e.preventDefault();
+            store.theme.setSidebarCollapsed(!store?.theme?.sidebarCollapsed);
+          }
+        } else {
+          if (keyPressed === "c") {
+            setIsIssueModalOpen(true);
+          } else if (keyPressed === "p") {
+            setIsProjectModalOpen(true);
+          } else if (keyPressed === "v") {
+            setIsCreateViewModalOpen(true);
+          } else if (keyPressed === "d") {
+            setIsCreateUpdatePageModalOpen(true);
+          } else if (keyPressed === "h") {
+            setIsShortcutsModalOpen(true);
+          } else if (keyPressed === "q") {
+            setIsCreateCycleModalOpen(true);
+          } else if (keyPressed === "m") {
+            setIsCreateModuleModalOpen(true);
+          } else if (keyPressed === "backspace" || keyPressed === "delete") {
+            e.preventDefault();
+            setIsBulkDeleteIssuesModalOpen(true);
+          }
         }
-      } else {
-        if (keyPressed === "c") {
-          setIsIssueModalOpen(true);
-        } else if (keyPressed === "p") {
-          setIsProjectModalOpen(true);
-        } else if (keyPressed === "v") {
-          setIsCreateViewModalOpen(true);
-        } else if (keyPressed === "d") {
-          setIsCreateUpdatePageModalOpen(true);
-        } else if (keyPressed === "h") {
-          setIsShortcutsModalOpen(true);
-        } else if (keyPressed === "q") {
-          setIsCreateCycleModalOpen(true);
-        } else if (keyPressed === "m") {
-          setIsCreateModuleModalOpen(true);
-        } else if (keyPressed === "backspace" || keyPressed === "delete") {
-          e.preventDefault();
-          setIsBulkDeleteIssuesModalOpen(true);
-        }
-      }
     },
     [copyIssueUrlToClipboard]
   );
@@ -198,4 +196,4 @@
       />
     </>
   );
-};+})