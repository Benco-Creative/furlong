--- conflicted
+++ resolved
@@ -1,9 +1,8 @@
 // react
-import React, { useState } from "react";
+import React, { useEffect, useState } from "react";
 // next
 import Link from "next/link";
 import Image from "next/image";
-import dynamic from "next/dynamic";
 // swr
 import useSWR, { mutate } from "swr";
 // ui
@@ -11,7 +10,7 @@
 // icons
 import { PencilIcon, TrashIcon } from "@heroicons/react/24/outline";
 // types
-import { IIssue, IssueResponse, NestedKeyOf, Properties, WorkspaceMember } from "types";
+import { IIssue, IssueResponse, IState, NestedKeyOf, Properties, WorkspaceMember } from "types";
 // hooks
 import useUser from "lib/hooks/useUser";
 // fetch keys
@@ -48,7 +47,7 @@
   const [issuePreviewModal, setIssuePreviewModal] = useState(false);
   const [previewModalIssueId, setPreviewModalIssueId] = useState<string | null>(null);
 
-  const { activeWorkspace, activeProject, states, issues } = useUser();
+  const { activeWorkspace, activeProject, states } = useUser();
 
   const partialUpdateIssue = (formData: Partial<IIssue>, issueId: string) => {
     if (!activeWorkspace || !activeProject) return;
@@ -69,10 +68,6 @@
         console.log(error);
       });
   };
-
-  const LexicalViewer = dynamic(() => import("components/lexical/viewer"), {
-    ssr: false,
-  });
 
   const { data: people } = useSWR<WorkspaceMember[]>(
     activeWorkspace ? WORKSPACE_MEMBERS : null,
@@ -179,17 +174,6 @@
                                         <td className="px-3 py-4 font-medium text-gray-900 text-xs whitespace-nowrap">
                                           {activeProject?.identifier}-{issue.sequence_id}
                                         </td>
-<<<<<<< HEAD
-=======
-                                      ) : (key as keyof Properties) === "description" ? (
-                                        <td className="px-3 py-4 font-medium text-gray-900 truncate text-xs max-w-[15rem]">
-                                          {/* <LexicalViewer
-                                            id={`descriptionViewer-${issue.id}`}
-                                            value={issue.description}
-                                          /> */}
-                                          {issue.description}
-                                        </td>
->>>>>>> f7de1407
                                       ) : (key as keyof Properties) === "priority" ? (
                                         <td className="px-3 py-4 text-sm font-medium text-gray-900 relative">
                                           <Listbox
@@ -221,7 +205,7 @@
                                                     leaveFrom="opacity-100"
                                                     leaveTo="opacity-0"
                                                   >
-                                                    <Listbox.Options className="fixed z-10 mt-1 bg-white shadow-lg max-h-28 rounded-md py-1 text-xs ring-1 ring-black ring-opacity-5 overflow-auto focus:outline-none">
+                                                    <Listbox.Options className="absolute z-10 mt-1 bg-white shadow-lg max-h-28 rounded-md py-1 text-xs ring-1 ring-black ring-opacity-5 overflow-auto focus:outline-none">
                                                       {PRIORITIES?.map((priority) => (
                                                         <Listbox.Option
                                                           key={priority}
@@ -293,14 +277,14 @@
                                                     leaveFrom="opacity-100"
                                                     leaveTo="opacity-0"
                                                   >
-                                                    <Listbox.Options className="fixed z-10 mt-1 bg-white shadow-lg max-h-28 rounded-md py-1 text-xs ring-1 ring-black ring-opacity-5 overflow-auto focus:outline-none">
+                                                    <Listbox.Options className="absolute z-10 mt-1 bg-white shadow-lg max-h-28 rounded-md py-1 text-xs ring-1 ring-black ring-opacity-5 overflow-auto focus:outline-none">
                                                       {people?.map((person) => (
                                                         <Listbox.Option
                                                           key={person.id}
                                                           className={({ active }) =>
                                                             classNames(
                                                               active ? "bg-indigo-50" : "bg-white",
-                                                              "cursor-pointer select-none p-2"
+                                                              "cursor-pointer select-none px-3 py-2"
                                                             )
                                                           }
                                                           value={person.member.id}
@@ -308,15 +292,15 @@
                                                           <div
                                                             className={`flex items-center gap-x-1 ${
                                                               assignees.includes(
-                                                                person.member.email
+                                                                person.member.first_name
                                                               )
                                                                 ? "font-medium"
-                                                                : "text-gray-500"
+                                                                : "font-normal"
                                                             }`}
                                                           >
                                                             {person.member.avatar &&
                                                             person.member.avatar !== "" ? (
-                                                              <div className="relative h-4 w-4">
+                                                              <div className="relative w-4 h-4">
                                                                 <Image
                                                                   src={person.member.avatar}
                                                                   alt="avatar"
@@ -326,11 +310,11 @@
                                                                 />
                                                               </div>
                                                             ) : (
-                                                              <span className="h-4 w-4 grid place-items-center bg-gray-700 text-white rounded-full">
+                                                              <p>
                                                                 {person.member.first_name.charAt(0)}
-                                                              </span>
+                                                              </p>
                                                             )}
-                                                            {person.member.first_name}
+                                                            <p>{person.member.first_name}</p>
                                                           </div>
                                                         </Listbox.Option>
                                                       ))}
@@ -378,24 +362,18 @@
                                                     leaveFrom="opacity-100"
                                                     leaveTo="opacity-0"
                                                   >
-                                                    <Listbox.Options className="fixed z-10 mt-1 bg-white shadow-lg max-h-28 rounded-md py-1 text-xs ring-1 ring-black ring-opacity-5 overflow-auto focus:outline-none">
+                                                    <Listbox.Options className="absolute z-10 mt-1 bg-white shadow-lg max-h-28 rounded-md py-1 text-xs ring-1 ring-black ring-opacity-5 overflow-auto focus:outline-none">
                                                       {states?.map((state) => (
                                                         <Listbox.Option
                                                           key={state.id}
                                                           className={({ active }) =>
                                                             classNames(
                                                               active ? "bg-indigo-50" : "bg-white",
-                                                              "flex items-center gap-2 cursor-pointer select-none p-2"
+                                                              "cursor-pointer select-none px-3 py-2"
                                                             )
                                                           }
                                                           value={state.id}
                                                         >
-                                                          <span
-                                                            className={`h-1.5 w-1.5 block rounded-full`}
-                                                            style={{
-                                                              backgroundColor: state.color,
-                                                            }}
-                                                          />
                                                           {addSpaceIfCamelCase(state.name)}
                                                         </Listbox.Option>
                                                       ))}
