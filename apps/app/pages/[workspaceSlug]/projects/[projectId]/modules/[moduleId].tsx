import React, { useState } from "react";

import { useRouter } from "next/router";
import { NextPageContext } from "next";
import useSWR, { mutate } from "swr";

// icons
import {
  ArrowLeftIcon,
  ListBulletIcon,
  PlusIcon,
  RectangleGroupIcon,
  RectangleStackIcon,
} from "@heroicons/react/24/outline";
// lib
import { requiredAdmin, requiredAuth } from "lib/auth";
// services
import modulesService from "services/modules.service";
import issuesService from "services/issues.service";
// layouts
import AppLayout from "layouts/app-layout";
// contexts
import { IssueViewContextProvider } from "contexts/issue-view.context";
// components
import { ExistingIssuesListModal, IssuesFilterView, IssuesView } from "components/core";
import { CreateUpdateIssueModal } from "components/issues";
import { DeleteModuleModal, ModuleDetailsSidebar } from "components/modules";
// ui
import { CustomMenu, EmptySpace, EmptySpaceItem, Spinner } from "components/ui";
import { BreadcrumbItem, Breadcrumbs } from "components/breadcrumbs";
// types
import {
  IIssue,
  IModule,
  ModuleIssueResponse,
  SelectIssue,
  SelectModuleType,
  UserAuth,
} from "types";

// fetch-keys
import {
  MODULE_DETAILS,
  MODULE_ISSUES,
  MODULE_LIST,
  PROJECT_ISSUES_LIST,
} from "constants/fetch-keys";

const SingleModule: React.FC<UserAuth> = (props) => {
  const [moduleSidebar, setModuleSidebar] = useState(true);
  const [moduleDeleteModal, setModuleDeleteModal] = useState(false);
  const [selectedIssues, setSelectedIssues] = useState<SelectIssue>(null);
  const [moduleIssuesListModal, setModuleIssuesListModal] = useState(false);
  const [createUpdateIssueModal, setCreateUpdateIssueModal] = useState(false);
  const [selectedModuleForDelete, setSelectedModuleForDelete] = useState<SelectModuleType>();
  const [preloadedData, setPreloadedData] = useState<
    (Partial<IIssue> & { actionType: "createIssue" | "edit" | "delete" }) | null
  >(null);

  const router = useRouter();
  const { workspaceSlug, projectId, moduleId } = router.query;

  const { data: issues } = useSWR(
    workspaceSlug && projectId
      ? PROJECT_ISSUES_LIST(workspaceSlug as string, projectId as string)
      : null,
    workspaceSlug && projectId
      ? () => issuesService.getIssues(workspaceSlug as string, projectId as string)
      : null
  );

  const { data: modules } = useSWR(
    workspaceSlug && projectId ? MODULE_LIST(projectId as string) : null,
    workspaceSlug && projectId
      ? () => modulesService.getModules(workspaceSlug as string, projectId as string)
      : null
  );

  const { data: moduleIssues } = useSWR<ModuleIssueResponse[]>(
    workspaceSlug && projectId && moduleId ? MODULE_ISSUES(moduleId as string) : null,
    workspaceSlug && projectId && moduleId
      ? () =>
          modulesService.getModuleIssues(
            workspaceSlug as string,
            projectId as string,
            moduleId as string
          )
      : null
  );

  const { data: moduleDetails } = useSWR<IModule>(
    moduleId ? MODULE_DETAILS(moduleId as string) : null,
    workspaceSlug && projectId
      ? () =>
          modulesService.getModuleDetails(
            workspaceSlug as string,
            projectId as string,
            moduleId as string
          )
      : null
  );

  const moduleIssuesArray = moduleIssues?.map((issue) => ({
    ...issue.issue_detail,
    sub_issues_count: issue.sub_issues_count,
    bridge: issue.id,
    module: moduleId as string,
  }));

  const handleAddIssuesToModule = async (data: { issues: string[] }) => {
    if (!workspaceSlug || !projectId) return;

    await modulesService
      .addIssuesToModule(workspaceSlug as string, projectId as string, moduleId as string, data)
      .then((res) => {
        console.log(res);
        mutate(MODULE_ISSUES(moduleId as string));
      })
      .catch((e) => console.log(e));
  };

  const openCreateIssueModal = (
    issue?: IIssue,
    actionType: "create" | "edit" | "delete" = "create"
  ) => {
    if (issue) {
      setPreloadedData(null);
      setSelectedIssues({ ...issue, actionType });
    } else setSelectedIssues(null);

    setCreateUpdateIssueModal(true);
  };

  const openIssuesListModal = () => {
    setModuleIssuesListModal(true);
  };

  const handleDeleteModule = () => {
    if (!moduleDetails) return;

    setSelectedModuleForDelete({ ...moduleDetails, actionType: "delete" });
    setModuleDeleteModal(true);
  };

  return (
    <IssueViewContextProvider>
      {moduleId && (
        <CreateUpdateIssueModal
          isOpen={createUpdateIssueModal && selectedIssues?.actionType !== "delete"}
          data={selectedIssues}
          prePopulateData={
            preloadedData
              ? { module: moduleId as string, ...preloadedData }
              : { module: moduleId as string, ...selectedIssues }
          }
          handleClose={() => setCreateUpdateIssueModal(false)}
        />
      )}
      <ExistingIssuesListModal
        isOpen={moduleIssuesListModal}
        handleClose={() => setModuleIssuesListModal(false)}
        type="module"
        issues={issues?.results.filter((i) => !i.issue_module) ?? []}
        handleOnSubmit={handleAddIssuesToModule}
      />
      <DeleteModuleModal
        isOpen={
          moduleDeleteModal &&
          !!selectedModuleForDelete &&
          selectedModuleForDelete.actionType === "delete"
        }
        setIsOpen={setModuleDeleteModal}
        data={selectedModuleForDelete}
      />
      <AppLayout
        breadcrumbs={
          <Breadcrumbs>
            <BreadcrumbItem
              title={`${moduleDetails?.project_detail.name ?? "Project"} Modules`}
              link={`/${workspaceSlug}/projects/${projectId}/modules`}
            />
          </Breadcrumbs>
        }
        left={
          <CustomMenu
            label={
              <>
                <RectangleGroupIcon className="h-3 w-3" />
                {moduleDetails?.name}
              </>
            }
            className="ml-1.5"
            width="auto"
          >
            {modules?.map((module) => (
              <CustomMenu.MenuItem
                key={module.id}
                renderAs="a"
                href={`/${workspaceSlug}/projects/${projectId}/modules/${module.id}`}
              >
                {module.name}
              </CustomMenu.MenuItem>
            ))}
          </CustomMenu>
        }
        right={
          <div
            className={`flex items-center gap-2 ${moduleSidebar ? "mr-[24rem]" : ""} duration-300`}
          >
            <IssuesFilterView issues={moduleIssuesArray ?? []} />
            <button
              type="button"
              className={`grid h-7 w-7 place-items-center rounded p-1 outline-none duration-300 hover:bg-gray-100 ${
                moduleSidebar ? "rotate-180" : ""
              }`}
              onClick={() => setModuleSidebar((prevData) => !prevData)}
            >
              <ArrowLeftIcon className="h-4 w-4" />
            </button>
          </div>
        }
      >
        {moduleIssuesArray ? (
          moduleIssuesArray.length > 0 ? (
            <div className={`h-full ${moduleSidebar ? "mr-[24rem]" : ""} duration-300`}>
              <IssuesView
                type="module"
                issues={moduleIssuesArray ?? []}
                userAuth={props}
                openIssuesListModal={openIssuesListModal}
              />
            </div>
          ) : (
            <div
              className={`flex h-full flex-col items-center justify-center px-4 ${
                moduleSidebar ? "mr-[24rem]" : ""
              } duration-300`}
            >
              <EmptySpace
                title="You don't have any issue yet."
                description="Modules are smaller, focused projects that help you group and organize issues within a specific time frame."
                Icon={RectangleStackIcon}
              >
                <EmptySpaceItem
                  title="Create a new issue"
                  description="Click to create a new issue inside the module."
                  Icon={PlusIcon}
<<<<<<< HEAD
                  action={openCreateIssueModal}
=======
                  action={() => {
                    const e = new KeyboardEvent("keydown", {
                      key: "c",
                    });
                    document.dispatchEvent(e);
                  }}
>>>>>>> 56030b1c
                />
                <EmptySpaceItem
                  title="Add an existing issue"
                  description="Open list"
                  Icon={ListBulletIcon}
                  action={openIssuesListModal}
                />
              </EmptySpace>
            </div>
          )
        ) : (
          <div className="flex h-full w-full items-center justify-center">
            <Spinner />
          </div>
        )}
        <ModuleDetailsSidebar
<<<<<<< HEAD
=======
          issues={moduleIssuesArray ?? []}
>>>>>>> 56030b1c
          module={moduleDetails}
          isOpen={moduleSidebar}
          moduleIssues={moduleIssues}
          handleDeleteModule={handleDeleteModule}
        />
      </AppLayout>
    </IssueViewContextProvider>
  );
};

export const getServerSideProps = async (ctx: NextPageContext) => {
  const user = await requiredAuth(ctx.req?.headers.cookie);
  const redirectAfterSignIn = ctx.req?.url;

  if (!user) {
    return {
      redirect: {
        destination: `/signin?next=${redirectAfterSignIn}`,
        permanent: false,
      },
    };
  }

  const projectId = ctx.query.projectId as string;
  const workspaceSlug = ctx.query.workspaceSlug as string;

  const memberDetail = await requiredAdmin(workspaceSlug, projectId, ctx.req?.headers.cookie);

  return {
    props: {
      isOwner: memberDetail?.role === 20,
      isMember: memberDetail?.role === 15,
      isViewer: memberDetail?.role === 10,
      isGuest: memberDetail?.role === 5,
    },
  };
};

export default SingleModule;<|MERGE_RESOLUTION|>--- conflicted
+++ resolved
@@ -245,16 +245,12 @@
                   title="Create a new issue"
                   description="Click to create a new issue inside the module."
                   Icon={PlusIcon}
-<<<<<<< HEAD
-                  action={openCreateIssueModal}
-=======
                   action={() => {
                     const e = new KeyboardEvent("keydown", {
                       key: "c",
                     });
                     document.dispatchEvent(e);
                   }}
->>>>>>> 56030b1c
                 />
                 <EmptySpaceItem
                   title="Add an existing issue"
@@ -271,10 +267,7 @@
           </div>
         )}
         <ModuleDetailsSidebar
-<<<<<<< HEAD
-=======
           issues={moduleIssuesArray ?? []}
->>>>>>> 56030b1c
           module={moduleDetails}
           isOpen={moduleSidebar}
           moduleIssues={moduleIssues}
