--- conflicted
+++ resolved
@@ -81,41 +81,6 @@
           </div>
           <div className="flex flex-col justify-between gap-4">
             {states && projectDetails ? (
-<<<<<<< HEAD
-              Object.keys(groupedStates).map((key) => (
-                <div key={key}>
-                  <div className="mb-2 flex w-full justify-between md:w-2/3">
-                    <p className="text-md capitalize leading-6 text-gray-900">{key} states</p>
-                    <button
-                      type="button"
-                      onClick={() => setActiveGroup(key as keyof StateGroup)}
-                      className="flex items-center gap-2 text-xs text-theme"
-                    >
-                      <PlusIcon className="h-3 w-3 text-theme" />
-                      Add
-                    </button>
-                  </div>
-                  <div className="space-y-1 rounded-xl border p-1 md:w-2/3">
-                    {key === activeGroup && (
-                      <CreateUpdateStateInline
-                        projectId={projectDetails.id}
-                        onClose={() => {
-                          setActiveGroup(null);
-                          setSelectedState(null);
-                        }}
-                        workspaceSlug={workspaceSlug as string}
-                        data={null}
-                        selectedGroup={key as keyof StateGroup}
-                      />
-                    )}
-                    {groupedStates[key]?.map((state) =>
-                      state.id !== selectedState ? (
-                        <div
-                          key={state.id}
-                          className={`flex items-center justify-between gap-2 border-b bg-gray-50 p-3 ${
-                            Boolean(activeGroup !== key) ? "last:border-0" : ""
-                          }`}
-=======
               Object.keys(orderedStateGroups).map((key) => {
                 if (orderedStateGroups[key].length !== 0)
                   return (
@@ -126,7 +91,6 @@
                           type="button"
                           onClick={() => setActiveGroup(key as keyof StateGroup)}
                           className="flex items-center gap-2 text-xs text-theme"
->>>>>>> 56030b1c
                         >
                           <PlusIcon className="h-3 w-3 text-theme" />
                           Add
