--- conflicted
+++ resolved
@@ -10,10 +10,7 @@
 import SettingsNavbar from "layouts/settings-navbar";
 // components
 import { ActivityIcon, ActivityMessage } from "components/core";
-<<<<<<< HEAD
-import RemirrorRichTextEditor from "components/rich-text-editor";
-=======
->>>>>>> 55e2f00f
+import Tiptap, { ITiptapRichTextEditor } from "components/tiptap";
 // icons
 import { ArrowTopRightOnSquareIcon, ChatBubbleLeftEllipsisIcon } from "@heroicons/react/24/outline";
 // ui
@@ -76,11 +73,7 @@
                             activityItem.actor_detail.avatar !== "" ? (
                             <img
                               src={activityItem.actor_detail.avatar}
-<<<<<<< HEAD
-                              alt={activityItem.actor_detail.first_name}
-=======
                               alt={activityItem.actor_detail.display_name}
->>>>>>> 55e2f00f
                               height={30}
                               width={30}
                               className="grid h-7 w-7 place-items-center rounded-full border-2 border-white bg-gray-500 text-white"
@@ -89,11 +82,7 @@
                             <div
                               className={`grid h-7 w-7 place-items-center rounded-full border-2 border-white bg-gray-500 text-white`}
                             >
-<<<<<<< HEAD
-                              {activityItem.actor_detail.first_name.charAt(0)}
-=======
                               {activityItem.actor_detail.display_name?.charAt(0)}
->>>>>>> 55e2f00f
                             </div>
                           )}
 
@@ -107,42 +96,25 @@
                         <div className="min-w-0 flex-1">
                           <div>
                             <div className="text-xs">
-<<<<<<< HEAD
-                              {activityItem.actor_detail.first_name}
-                              {activityItem.actor_detail.is_bot
-                                ? "Bot"
-                                : " " + activityItem.actor_detail.last_name}
-=======
                               {activityItem.actor_detail.is_bot
                                 ? activityItem.actor_detail.first_name + " Bot"
                                 : activityItem.actor_detail.display_name}
->>>>>>> 55e2f00f
                             </div>
                             <p className="mt-0.5 text-xs text-custom-text-200">
                               Commented {timeAgo(activityItem.created_at)}
                             </p>
                           </div>
                           <div className="issue-comments-section p-0">
-<<<<<<< HEAD
-                            <RemirrorRichTextEditor
+                            <Tiptap
                               value={
-                                activityItem.new_value && activityItem.new_value !== ""
+                                activityItem?.new_value !== ""
                                   ? activityItem.new_value
                                   : activityItem.old_value
                               }
+                              customClassName="text-xs border border-custom-border-200 bg-custom-background-100"
+                              noBorder
+                              borderOnFocus={false}
                               editable={false}
-                              noBorder
-                              customClassName="text-xs border border-custom-border-200 bg-custom-background-100"
-=======
-                            {/* // TODO: Check these styles */}
-                            <div
-                              dangerouslySetInnerHTML={{
-                                __html:
-                                  activityItem?.new_value !== ""
-                                    ? activityItem.new_value
-                                    : activityItem.old_value,
-                              }}
->>>>>>> 55e2f00f
                             />
                           </div>
                         </div>
@@ -204,11 +176,7 @@
                                       activityItem.actor_detail.avatar !== "" ? (
                                       <img
                                         src={activityItem.actor_detail.avatar}
-<<<<<<< HEAD
-                                        alt={activityItem.actor_detail.first_name}
-=======
                                         alt={activityItem.actor_detail.display_name}
->>>>>>> 55e2f00f
                                         height={24}
                                         width={24}
                                         className="rounded-full"
@@ -217,11 +185,7 @@
                                       <div
                                         className={`grid h-7 w-7 place-items-center rounded-full border-2 border-white bg-gray-700 text-xs text-white`}
                                       >
-<<<<<<< HEAD
-                                        {activityItem.actor_detail.first_name.charAt(0)}
-=======
                                         {activityItem.actor_detail.display_name?.charAt(0)}
->>>>>>> 55e2f00f
                                       </div>
                                     )}
                                   </div>
@@ -242,12 +206,7 @@
                                     href={`/${workspaceSlug}/profile/${activityItem.actor_detail.id}`}
                                   >
                                     <a className="text-gray font-medium">
-<<<<<<< HEAD
-                                      {activityItem.actor_detail.first_name}{" "}
-                                      {activityItem.actor_detail.last_name}
-=======
                                       {activityItem.actor_detail.display_name}
->>>>>>> 55e2f00f
                                     </a>
                                   </Link>
                                 )}{" "}
