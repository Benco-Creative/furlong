--- conflicted
+++ resolved
@@ -8,13 +8,9 @@
 // react hook form
 import { useForm } from "react-hook-form";
 // headless ui
-<<<<<<< HEAD
-import { Listbox, Tab, Transition } from "@headlessui/react";
+import { Tab } from "@headlessui/react";
 // hoc
 import withAuth from "lib/hoc/withAuthWrapper";
-=======
-import { Tab } from "@headlessui/react";
->>>>>>> 7ddfbd6a
 // layouts
 import AppLayout from "layouts/AppLayout";
 // service
@@ -23,17 +19,7 @@
 import useUser from "lib/hooks/useUser";
 import useToast from "lib/hooks/useToast";
 // fetch keys
-<<<<<<< HEAD
-import { PROJECT_DETAILS, PROJECTS_LIST, WORKSPACE_MEMBERS } from "constants/fetch-keys";
-// constants
-import { NETWORK_CHOICES } from "constants/";
-// commons
-import { addSpaceIfCamelCase, debounce } from "constants/common";
-// components
-import CreateUpdateStateModal from "components/project/issues/BoardView/state/CreateUpdateStateModal";
-=======
 import { PROJECT_DETAILS, PROJECTS_LIST } from "constants/fetch-keys";
->>>>>>> 7ddfbd6a
 // ui
 import { Spinner } from "ui";
 import { Breadcrumbs, BreadcrumbItem } from "ui/Breadcrumbs";
@@ -43,9 +29,12 @@
 const defaultValues: Partial<IProject> = {
   name: "",
   description: "",
+  identifier: "",
+  network: 0,
 };
 
 const ProjectSettings: NextPage = () => {
+  // FIXME: instead of using dynamic import inside component use it outside
   const GeneralSettings = dynamic(() => import("components/project/settings/GeneralSettings"), {
     loading: () => <p>Loading...</p>,
     ssr: false,
@@ -154,276 +143,6 @@
       </div>
       {projectDetails ? (
         <div className="space-y-3">
-<<<<<<< HEAD
-          <form onSubmit={handleSubmit(onSubmit)} className="mt-3">
-            <Tab.Group>
-              <Tab.List className="flex items-center gap-x-4 gap-y-2 flex-wrap">
-                {["General", "Control", "States", "Labels"].map((tab, index) => (
-                  <Tab
-                    key={index}
-                    className={({ selected }) =>
-                      `px-6 py-2 border-2 border-theme hover:bg-theme hover:text-white text-xs font-medium rounded-md duration-300 ${
-                        selected ? "bg-theme text-white" : ""
-                      }`
-                    }
-                  >
-                    {tab}
-                  </Tab>
-                ))}
-              </Tab.List>
-              <Tab.Panels className="mt-8">
-                <Tab.Panel>
-                  <section className="space-y-5">
-                    <div>
-                      <h3 className="text-lg font-medium leading-6 text-gray-900">General</h3>
-                      <p className="mt-1 text-sm text-gray-500">
-                        This information will be displayed to every member of the project.
-                      </p>
-                    </div>
-                    <div className="grid grid-cols-4 gap-3">
-                      <div className="col-span-2">
-                        <Input
-                          id="name"
-                          name="name"
-                          error={errors.name}
-                          register={register}
-                          placeholder="Project Name"
-                          label="Name"
-                          validations={{
-                            required: "Name is required",
-                          }}
-                        />
-                      </div>
-                      <div>
-                        <Select
-                          name="network"
-                          id="network"
-                          options={Object.keys(NETWORK_CHOICES).map((key) => ({
-                            value: key,
-                            label: NETWORK_CHOICES[key as keyof typeof NETWORK_CHOICES],
-                          }))}
-                          label="Network"
-                          register={register}
-                          validations={{
-                            required: "Network is required",
-                          }}
-                        />
-                      </div>
-                      <div>
-                        <Input
-                          id="identifier"
-                          name="identifier"
-                          error={errors.identifier}
-                          register={register}
-                          placeholder="Enter identifier"
-                          label="Identifier"
-                          onChange={(e: any) => {
-                            if (!activeWorkspace || !e.target.value) return;
-                            checkIdentifierAvailability(activeWorkspace.slug, e.target.value);
-                          }}
-                          validations={{
-                            required: "Identifier is required",
-                            minLength: {
-                              value: 1,
-                              message: "Identifier must at least be of 1 character",
-                            },
-                            maxLength: {
-                              value: 9,
-                              message: "Identifier must at most be of 9 characters",
-                            },
-                          }}
-                        />
-                      </div>
-                    </div>
-                    <div>
-                      <TextArea
-                        id="description"
-                        name="description"
-                        error={errors.description}
-                        register={register}
-                        label="Description"
-                        placeholder="Enter project description"
-                      />
-                    </div>
-                    <div className="flex justify-end">
-                      <Button type="submit" disabled={isSubmitting}>
-                        {isSubmitting ? "Updating Project..." : "Update Project"}
-                      </Button>
-                    </div>
-                  </section>
-                </Tab.Panel>
-                <Tab.Panel>
-                  <section className="space-y-5">
-                    <div>
-                      <h3 className="text-lg font-medium leading-6 text-gray-900">Control</h3>
-                      <p className="mt-1 text-sm text-gray-500">Set the control for the project.</p>
-                    </div>
-                    <div className="flex justify-between gap-3">
-                      <div className="w-full md:w-1/2">
-                        <Controller
-                          control={control}
-                          name="project_lead"
-                          render={({ field: { onChange, value } }) => (
-                            <Listbox value={value} onChange={onChange}>
-                              {({ open }) => (
-                                <>
-                                  <Listbox.Label>
-                                    <div className="text-gray-500 mb-2">Project Lead</div>
-                                  </Listbox.Label>
-                                  <div className="relative">
-                                    <Listbox.Button className="bg-white relative w-full border border-gray-300 rounded-md shadow-sm pl-3 pr-10 py-2 text-left cursor-default focus:outline-none focus:ring-1 focus:ring-indigo-500 focus:border-indigo-500 sm:text-sm">
-                                      <span className="block truncate">
-                                        {people?.find((person) => person.member.id === value)
-                                          ?.member.first_name ?? "Select Lead"}
-                                      </span>
-                                      <span className="absolute inset-y-0 right-0 flex items-center pr-2 pointer-events-none">
-                                        <ChevronDownIcon
-                                          className="h-5 w-5 text-gray-400"
-                                          aria-hidden="true"
-                                        />
-                                      </span>
-                                    </Listbox.Button>
-
-                                    <Transition
-                                      show={open}
-                                      as={React.Fragment}
-                                      leave="transition ease-in duration-100"
-                                      leaveFrom="opacity-100"
-                                      leaveTo="opacity-0"
-                                    >
-                                      <Listbox.Options className="absolute z-10 mt-1 w-full bg-white shadow-lg max-h-60 rounded-md py-1 text-base ring-1 ring-black ring-opacity-5 overflow-auto focus:outline-none sm:text-sm">
-                                        {people?.map((person) => (
-                                          <Listbox.Option
-                                            key={person.id}
-                                            className={({ active }) =>
-                                              `${
-                                                active ? "text-white bg-theme" : "text-gray-900"
-                                              } cursor-default select-none relative py-2 pl-3 pr-9`
-                                            }
-                                            value={person.member.id}
-                                          >
-                                            {({ selected, active }) => (
-                                              <>
-                                                <span
-                                                  className={`${
-                                                    selected ? "font-semibold" : "font-normal"
-                                                  } block truncate`}
-                                                >
-                                                  {person.member.first_name}
-                                                </span>
-
-                                                {selected ? (
-                                                  <span
-                                                    className={`absolute inset-y-0 right-0 flex items-center pr-4 ${
-                                                      active ? "text-white" : "text-indigo-600"
-                                                    }`}
-                                                  >
-                                                    <CheckIcon
-                                                      className="h-5 w-5"
-                                                      aria-hidden="true"
-                                                    />
-                                                  </span>
-                                                ) : null}
-                                              </>
-                                            )}
-                                          </Listbox.Option>
-                                        ))}
-                                      </Listbox.Options>
-                                    </Transition>
-                                  </div>
-                                </>
-                              )}
-                            </Listbox>
-                          )}
-                        />
-                      </div>
-                      <div className="w-full md:w-1/2">
-                        <Controller
-                          control={control}
-                          name="default_assignee"
-                          render={({ field: { value, onChange } }) => (
-                            <Listbox value={value} onChange={onChange}>
-                              {({ open }) => (
-                                <>
-                                  <Listbox.Label>
-                                    <div className="text-gray-500 mb-2">Default Assignee</div>
-                                  </Listbox.Label>
-                                  <div className="relative">
-                                    <Listbox.Button className="bg-white relative w-full border border-gray-300 rounded-md shadow-sm pl-3 pr-10 py-2 text-left cursor-default focus:outline-none focus:ring-1 focus:ring-indigo-500 focus:border-indigo-500 sm:text-sm">
-                                      <span className="block truncate">
-                                        {people?.find((p) => p.member.id === value)?.member
-                                          .first_name ?? "Select Default Assignee"}
-                                      </span>
-                                      <span className="absolute inset-y-0 right-0 flex items-center pr-2 pointer-events-none">
-                                        <ChevronDownIcon
-                                          className="h-5 w-5 text-gray-400"
-                                          aria-hidden="true"
-                                        />
-                                      </span>
-                                    </Listbox.Button>
-
-                                    <Transition
-                                      show={open}
-                                      as={React.Fragment}
-                                      leave="transition ease-in duration-100"
-                                      leaveFrom="opacity-100"
-                                      leaveTo="opacity-0"
-                                    >
-                                      <Listbox.Options className="absolute z-10 mt-1 w-full bg-white shadow-lg max-h-60 rounded-md py-1 text-base ring-1 ring-black ring-opacity-5 overflow-auto focus:outline-none sm:text-sm">
-                                        {people?.map((person) => (
-                                          <Listbox.Option
-                                            key={person.id}
-                                            className={({ active }) =>
-                                              `${
-                                                active ? "text-white bg-theme" : "text-gray-900"
-                                              } cursor-default select-none relative py-2 pl-3 pr-9`
-                                            }
-                                            value={person.member.id}
-                                          >
-                                            {({ selected, active }) => (
-                                              <>
-                                                <span
-                                                  className={`${
-                                                    selected ? "font-semibold" : "font-normal"
-                                                  } block truncate`}
-                                                >
-                                                  {person.member.first_name}
-                                                </span>
-
-                                                {selected ? (
-                                                  <span
-                                                    className={`absolute inset-y-0 right-0 flex items-center pr-4 ${
-                                                      active ? "text-white" : "text-indigo-600"
-                                                    }`}
-                                                  >
-                                                    <CheckIcon
-                                                      className="h-5 w-5"
-                                                      aria-hidden="true"
-                                                    />
-                                                  </span>
-                                                ) : null}
-                                              </>
-                                            )}
-                                          </Listbox.Option>
-                                        ))}
-                                      </Listbox.Options>
-                                    </Transition>
-                                  </div>
-                                </>
-                              )}
-                            </Listbox>
-                          )}
-                        />
-                      </div>
-                    </div>
-                    <div className="flex justify-end">
-                      <Button type="submit" disabled={isSubmitting}>
-                        {isSubmitting ? "Updating Project..." : "Update Project"}
-                      </Button>
-                    </div>
-                  </section>
-                </Tab.Panel>
-=======
           <Tab.Group>
             <Tab.List className="flex items-center gap-x-4 gap-y-2 flex-wrap mb-8">
               {["General", "Control", "States", "Labels"].map((tab, index) => (
@@ -441,7 +160,6 @@
             </Tab.List>
             <Tab.Panels>
               <form onSubmit={handleSubmit(onSubmit)}>
->>>>>>> 7ddfbd6a
                 <Tab.Panel>
                   <GeneralSettings
                     register={register}
