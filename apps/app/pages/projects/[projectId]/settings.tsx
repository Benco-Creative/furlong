--- conflicted
+++ resolved
@@ -1,55 +1,52 @@
-import React, { useEffect, useState } from "react";
+import React, { useEffect, useCallback, useState } from "react";
 // next
 import type { NextPage } from "next";
 import { useRouter } from "next/router";
-import dynamic from "next/dynamic";
 // swr
-import useSWR, { mutate } from "swr";
+import { mutate } from "swr";
+// swr
+import useSWR from "swr";
 // react hook form
-import { useForm } from "react-hook-form";
+import { useForm, Controller } from "react-hook-form";
 // headless ui
-import { Tab } from "@headlessui/react";
+import { Listbox, Tab, Transition } from "@headlessui/react";
 // layouts
 import AdminLayout from "layouts/AdminLayout";
 // service
 import projectServices from "lib/services/project.service";
+import workspaceService from "lib/services/workspace.service";
 // hooks
 import useUser from "lib/hooks/useUser";
 import useToast from "lib/hooks/useToast";
 // fetch keys
-import { PROJECT_DETAILS, PROJECTS_LIST } from "constants/fetch-keys";
+import { PROJECT_DETAILS, PROJECTS_LIST, WORKSPACE_MEMBERS } from "constants/fetch-keys";
+// commons
+import { addSpaceIfCamelCase, debounce } from "constants/common";
+// components
+import CreateUpdateStateModal from "components/project/issues/BoardView/state/CreateUpdateStateModal";
 // ui
-import { Spinner } from "ui";
+import { Spinner, Button, Input, TextArea, Select } from "ui";
 import { Breadcrumbs, BreadcrumbItem } from "ui/Breadcrumbs";
+// icons
+import {
+  ChevronDownIcon,
+  CheckIcon,
+  PlusIcon,
+  PencilSquareIcon,
+  RectangleGroupIcon,
+  PencilIcon,
+} from "@heroicons/react/24/outline";
 // types
-import type { IProject, IWorkspace } from "types";
+import type { IProject, IWorkspace, WorkspaceMember } from "types";
 
 const defaultValues: Partial<IProject> = {
   name: "",
   description: "",
 };
 
+const NETWORK_CHOICES = { "0": "Secret", "2": "Public" };
+
 const ProjectSettings: NextPage = () => {
-  const GeneralSettings = dynamic(() => import("components/project/settings/GeneralSettings"), {
-    loading: () => <p>Loading...</p>,
-    ssr: false,
-  });
-
-  const ControlSettings = dynamic(() => import("components/project/settings/ControlSettings"), {
-    loading: () => <p>Loading...</p>,
-    ssr: false,
-  });
-
-  const StatesSettings = dynamic(() => import("components/project/settings/StatesSettings"), {
-    loading: () => <p>Loading...</p>,
-    ssr: false,
-  });
-
-  const LabelsSettings = dynamic(() => import("components/project/settings/LabelsSettings"), {
-    loading: () => <p>Loading...</p>,
-    ssr: false,
-  });
-
   const {
     register,
     handleSubmit,
@@ -61,11 +58,15 @@
     defaultValues,
   });
 
+  const [isCreateStateModalOpen, setIsCreateStateModalOpen] = useState(false);
+  const [selectedState, setSelectedState] = useState<string | undefined>();
+  const [newGroupForm, setNewGroupForm] = useState(false);
+
   const router = useRouter();
 
   const { projectId } = router.query;
 
-  const { activeWorkspace, activeProject } = useUser();
+  const { activeWorkspace, activeProject, states } = useUser();
 
   const { setToastAlert } = useToast();
 
@@ -74,6 +75,11 @@
     activeWorkspace
       ? () => projectServices.getProject(activeWorkspace.slug, projectId as string)
       : null
+  );
+
+  const { data: people } = useSWR<WorkspaceMember[]>(
+    activeWorkspace ? WORKSPACE_MEMBERS : null,
+    activeWorkspace ? () => workspaceService.workspaceMembers(activeWorkspace.slug) : null
   );
 
   useEffect(() => {
@@ -124,9 +130,28 @@
       });
   };
 
+  const checkIdentifier = (slug: string, value: string) => {
+    projectServices.checkProjectIdentifierAvailability(slug, value).then((response) => {
+      console.log(response);
+      if (response.exists) setError("identifier", { message: "Identifier already exists" });
+    });
+  };
+
+  // eslint-disable-next-line react-hooks/exhaustive-deps
+  const checkIdentifierAvailability = useCallback(debounce(checkIdentifier, 1500), []);
+
   return (
     <AdminLayout>
       <div className="space-y-5 mb-5">
+        <CreateUpdateStateModal
+          isOpen={isCreateStateModalOpen || Boolean(selectedState)}
+          handleClose={() => {
+            setSelectedState(undefined);
+            setIsCreateStateModalOpen(false);
+          }}
+          projectId={projectId as string}
+          data={selectedState ? states?.find((state) => state.id === selectedState) : undefined}
+        />
         <Breadcrumbs>
           <BreadcrumbItem title="Projects" link="/projects" />
           <BreadcrumbItem title={`${activeProject?.name ?? "Project"} Settings`} />
@@ -134,7 +159,6 @@
       </div>
       {projectDetails ? (
         <div className="space-y-3">
-<<<<<<< HEAD
           <form onSubmit={handleSubmit(onSubmit)} className="mt-3">
             <Tab.Group>
               <Tab.List className="flex items-center gap-x-4 gap-y-2 flex-wrap">
@@ -406,40 +430,107 @@
                     </div>
                   </section>
                 </Tab.Panel>
-=======
-          <Tab.Group>
-            <Tab.List className="flex items-center gap-x-4 gap-y-2 flex-wrap mb-8">
-              {["General", "Control", "States", "Labels"].map((tab, index) => (
-                <Tab
-                  key={index}
-                  className={({ selected }) =>
-                    `px-6 py-2 border-2 border-theme hover:bg-theme hover:text-white text-xs font-medium rounded-md outline-none duration-300 ${
-                      selected ? "bg-theme text-white" : ""
-                    }`
-                  }
-                >
-                  {tab}
-                </Tab>
-              ))}
-            </Tab.List>
-            <Tab.Panels>
-              <form onSubmit={handleSubmit(onSubmit)}>
->>>>>>> f7de1407
                 <Tab.Panel>
-                  <GeneralSettings register={register} errors={errors} setError={setError} />
+                  <section className="space-y-5">
+                    <div>
+                      <h3 className="text-lg font-medium leading-6 text-gray-900">State</h3>
+                      <p className="mt-1 text-sm text-gray-500">
+                        Manage the state of this project.
+                      </p>
+                    </div>
+                    <div className="flex justify-between gap-3">
+                      <div className="w-full space-y-5">
+                        {states?.map((state) => (
+                          <div
+                            key={state.id}
+                            className="bg-white px-4 py-2 rounded flex justify-between items-center"
+                          >
+                            <div className="flex items-center gap-x-2">
+                              <div
+                                className="w-3 h-3 rounded-full"
+                                style={{
+                                  backgroundColor: state.color,
+                                }}
+                              ></div>
+                              <h4>{addSpaceIfCamelCase(state.name)}</h4>
+                            </div>
+                            <div>
+                              <button type="button" onClick={() => setSelectedState(state.id)}>
+                                <PencilSquareIcon className="h-5 w-5 text-gray-400" />
+                              </button>
+                            </div>
+                          </div>
+                        ))}
+                        <Button
+                          type="button"
+                          className="flex items-center gap-x-1"
+                          onClick={() => setIsCreateStateModalOpen(true)}
+                        >
+                          <PlusIcon className="h-4 w-4" />
+                          <span>Add State</span>
+                        </Button>
+                      </div>
+                    </div>
+                  </section>
                 </Tab.Panel>
                 <Tab.Panel>
-                  <ControlSettings control={control} isSubmitting={isSubmitting} />
+                  <section className="space-y-5">
+                    <div className="flex items-center justify-between">
+                      <div>
+                        <h3 className="text-lg font-medium leading-6 text-gray-900">Labels</h3>
+                        <p className="mt-1 text-sm text-gray-500">
+                          Manage the labels of this project.
+                        </p>
+                      </div>
+                      <Button
+                        className="flex items-center gap-x-1"
+                        onClick={() => setNewGroupForm(true)}
+                      >
+                        <PlusIcon className="h-4 w-4" />
+                        New group
+                      </Button>
+                    </div>
+                    <div className="space-y-5">
+                      <div
+                        className={`bg-white px-4 py-2 flex items-center gap-2 ${
+                          newGroupForm ? "" : "hidden"
+                        }`}
+                      >
+                        <Input type="text" name="groupName" />
+                        <Button
+                          type="button"
+                          theme="secondary"
+                          onClick={() => setNewGroupForm(false)}
+                        >
+                          Cancel
+                        </Button>
+                        <Button type="button">Save</Button>
+                      </div>
+                      {["", ""].map((group, index) => (
+                        <div key={index} className="bg-white p-4 text-gray-900 rounded-md">
+                          <h3 className="font-medium leading-5 flex items-center gap-2">
+                            <RectangleGroupIcon className="h-5 w-5" />
+                            This is the label group title
+                          </h3>
+                          <div className="pl-5 mt-4">
+                            <div className="group text-sm flex justify-between items-center p-2 hover:bg-gray-100 rounded">
+                              <h5 className="flex items-center gap-2">
+                                <div className="w-2 h-2 bg-red-600 rounded-full"></div>
+                                This is the label title
+                              </h5>
+                              <div className="hidden group-hover:block">
+                                <PencilIcon className="h-3 w-3" />
+                              </div>
+                            </div>
+                          </div>
+                        </div>
+                      ))}
+                    </div>
+                  </section>
                 </Tab.Panel>
-              </form>
-              <Tab.Panel>
-                <StatesSettings projectId={projectId} />
-              </Tab.Panel>
-              <Tab.Panel>
-                <LabelsSettings />
-              </Tab.Panel>
-            </Tab.Panels>
-          </Tab.Group>
+              </Tab.Panels>
+            </Tab.Group>
+          </form>
         </div>
       ) : (
         <div className="h-full w-full flex justify-center items-center">
